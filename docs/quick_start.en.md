---
comments: true
hide:
  - navigation
---

### Installation

#### 1. Install PaddlePaddle

Installation for CPU:

<<<<<<< HEAD
=== "CPU installation"

    ```bash linenums="1"
    python -m pip install paddlepaddle==3.0.0rc1 -i https://www.paddlepaddle.org.cn/packages/stable/cpu/
    ```

=== "GPU installation"

    Since the GPU needs to be installed and used according to the specific CUDA version, the following only takes the Linux platform, pip installation of NVIDIA GPU, CUDA11.8 as an example. For other platforms, please refer to the instructions in [PaddlePaddle official website installation document](https://www.paddlepaddle.org.cn/en).

    ```bash linenums="1"
    python -m pip install paddlepaddle-gpu==3.0.0rc1 -i https://www.paddlepaddle.org.cn/packages/stable/cu118/
    ```

NOTE: You can customize the storage location for OCR models by setting the environment variable `PADDLE_OCR_BASE_DIR`. If this variable is not set, the models will be downloaded to the following default locations:

- On Linux/macOS: `${HOME}/.paddleocr`
- On Windows: `C:\Users\{username}\.paddleocr`

#### 2. Install PaddleOCR

    ```bash linenums="1"
    python -m pip install paddleocr
    ```

### Use by code
=======
```bash
python -m pip install paddlepaddle==3.0.0 -i https://www.paddlepaddle.org.cn/packages/stable/cpu/
```
>>>>>>> 545f81ff

Installation for GPU: Since GPU installation requires specific CUDA versions, the following example is for installing NVIDIA GPU on the Linux platform with CUDA 11.8. For other platforms, please refer to the instructions in the [PaddlePaddle official installation documentation](https://www.paddlepaddle.org.cn/install/quick).

```bash
python -m pip install paddlepaddle-gpu==3.0.0 -i https://www.paddlepaddle.org.cn/packages/stable/cu118/
```

#### 2. Install `paddleocr`

```bash
pip install paddleocr
```

### Command Line Usage

=== "PP-OCRv5"

    ```bash linenums="1"
    paddleocr ocr -i ./general_ocr_002.png  --use_doc_orientation_classify False --use_doc_unwarping False --use_textline_orientation False
    ```

=== "PP-OCRv5 Text Detection Module"

    ```bash linenums="1"
    paddleocr text_detection -i ./general_ocr_001.png
    ```

=== "PP-OCRv5 Text Recognition Module"

    ```bash linenums="1"
    paddleocr text_recognition -i ./general_ocr_rec_001.png
    ```

=== "PP-StructureV3"

    ```bash linenums="1"
    paddleocr pp_structurev3 -i ./pp_structure_v3_demo.png  --use_doc_orientation_classify False --use_doc_unwarping False
    ```

### Python Script Usage

=== "PP-OCRv5"

    ```python linenums="1"
    from paddleocr import PaddleOCR

    ocr = PaddleOCR(
        use_doc_orientation_classify=False, 
        use_doc_unwarping=False, 
        use_textline_orientation=False) # text detection + text recognition
    # ocr = PaddleOCR(use_doc_orientation_classify=True, use_doc_unwarping=True) # text image preprocessing + text detection + textline orientation classification + text recognition
    # ocr = PaddleOCR(use_doc_orientation_classify=False, use_doc_unwarping=False) # text detection + textline orientation classification + text recognition
    # ocr = PaddleOCR(
    #     text_detection_model_name="PP-OCRv5_mobile_det",
    #     text_recognition_model_name="PP-OCRv5_mobile_rec",
    #     use_doc_orientation_classify=False,
    #     use_doc_unwarping=False,
    #     use_textline_orientation=False) # Switch to PP-OCRv5_mobile models
    result = ocr.predict("./general_ocr_002.png")
    for res in result:
        res.print()
        res.save_to_img("output")
        res.save_to_json("output")
    ```

    Example output:

    ```bash
    {'res': {'input_path': './general_ocr_002.png', 'page_index': None, 'model_settings': {'use_doc_preprocessor': True, 'use_textline_orientation': False}, 'doc_preprocessor_res': {'input_path': None, 'page_index': None, 'model_settings': {'use_doc_orientation_classify': False, 'use_doc_unwarping': False}, 'angle': -1}, 'dt_polys': array([[[  1,   4],
        ...,
        [  1,  33]],

       ...,

       [[ 99, 455],
        ...,
        [ 99, 480]]], dtype=int16), 'text_det_params': {'limit_side_len': 960, 'limit_type': 'max', 'thresh': 0.3, 'max_side_limit': 4000, 'box_thresh': 0.6, 'unclip_ratio': 1.5}, 'text_type': 'general', 'textline_orientation_angles': array([-1, ..., -1]), 'text_rec_score_thresh': 0.0, 'rec_texts': ['www.997788.com', '登机牌', 'BOARDING PASS', '舱位CLASS', '序号 SERIAL NO.', '座位号', 'SEAT NO', '航班FLIGHT', '日期', 'DATE', 'MU 2379', '03DEC', 'W', '035', '', '始发地', 'FROM', '登机口', 'GATE', '登机时间BDT', '目的地TO', '福州', 'TAIYUAN', 'G11', 'FUZHOU', '身份识别IDNO.', '姓名NAME', 'ZHANGQIWEI', '票号TKTNO.', '张祺伟', '票价FARE', 'ETKT7813699238489/1', '登机口于起飞前10分钟关闭 GATESCL0SE10MINUTESBEFOREDEPARTURETIME'], 'rec_scores': array([0.99684608, ..., 0.97179604]), 'rec_polys': array([[[  1,   4],
        ...,
        [  1,  33]],

       ...,

       [[ 99, 455],
        ...,
        [ 99, 480]]], dtype=int16), 'rec_boxes': array([[  1, ...,  33],
       ...,
       [ 99, ..., 480]], dtype=int16)}}
    ```

=== "PP-OCRv5 Text Detection Module"

    ```python linenums="1"
    from paddleocr import TextDetection

    model = TextDetection()
    output = model.predict("general_ocr_001.png")
    for res in output:
        res.print()
        res.save_to_img(save_path="./output/")
        res.save_to_json(save_path="./output/res.json")
    ```

    ```bash
    {'res': {'input_path': 'general_ocr_001.png', 'page_index': None, 'dt_polys': array([[[ 77, 551],
        ...,
        [ 78, 587]],

       ...,

       [[ 34, 408],
        ...,
        [ 36, 456]]], dtype=int16), 'dt_scores': [0.8562385635646694, 0.8818259002228059, 0.8406072284043453, 0.8855339313157491]}}
    ```

=== "PP-OCRv5 Text Recognition Module"

    ```python linenums="1"
    from paddleocr import TextRecognition

    model = TextRecognition()
    output = model.predict(input="general_ocr_rec_001.png")
    for res in output:
        res.print()
        res.save_to_img(save_path="./output/")
        res.save_to_json(save_path="./output/res.json")
    ```

    Example output:
    
    ```bash
    {'res': {'input_path': 'general_ocr_rec_001.png', 'page_index': None, 'rec_text': '绿洲仕格维花园公寓', 'rec_score': 0.990813672542572}}
    ```

=== "PP-StructureV3"

    ```python linenums="1"
    from paddleocr import PPStructureV3

    pipeline = PPStructureV3(
        use_doc_orientation_classify=False,
        use_doc_unwarping=False
    )
    output = pipeline.predict(
        input="./pp_structure_v3_demo.png")
    for res in output:
        res.print()
        res.save_to_json(save_path="output")
        res.save_to_markdown(save_path="output")
    ```

    Example output:

    ```bash
    {'res': {'input_path': './pp_structure_v3_demo.png', 'page_index': None, 'model_settings': {'use_doc_preprocessor': False, 'use_seal_recognition': True, 'use_table_recognition': True, 'use_formula_recognition': True, 'use_chart_recognition': False, 'use_region_detection': True}, 'layout_det_res': {'input_path': None, 'page_index': None, 'boxes': [{'cls_id': 1, 'label': 'image', 'score': 0.9864752888679504, 'coordinate': [774.821, 201.05177, 1502.1008, 685.7733]}, {'cls_id': 2, 'label': 'text', 'score': 0.9859225749969482, 'coordinate': [769.8655, 776.2446, 1121.5986, 1058.417]}, {'cls_id': 2, 'label': 'text', 'score': 0.9857110381126404, 'coordinate': [1151.98, 1112.5356, 1502.7852, 1346.3569]}, {'cls_id': 2, 'label': 'text', 'score': 0.9847239255905151, 'coordinate': [389.0322, 1136.3547, 740.2322, 1345.928]}, {'cls_id': 2, 'label': 'text', 'score': 0.9842492938041687, 'coordinate': [1152.1504, 800.1625, 1502.1265, 986.1522]}, {'cls_id': 2, 'label': 'text', 'score': 0.9840831160545349, 'coordinate': [9.158066, 848.8696, 358.5725, 1057.832]}, {'cls_id': 2, 'label': 'text', 'score': 0.9802583456039429, 'coordinate': [9.335953, 201.10046, 358.31543, 338.78876]}, {'cls_id': 2, 'label': 'text', 'score': 0.9801402688026428, 'coordinate': [389.1556, 297.4113, 740.07556, 435.41647]}, {'cls_id': 2, 'label': 'text', 'score': 0.9793564081192017, 'coordinate': [389.18976, 752.0959, 740.0832, 889.88043]}, {'cls_id': 2, 'label': 'text', 'score': 0.9793409109115601, 'coordinate': [389.02496, 896.34143, 740.7431, 1033.9465]}, {'cls_id': 2, 'label': 'text', 'score': 0.9776486754417419, 'coordinate': [8.950775, 1184.7842, 358.75067, 1297.8755]}, {'cls_id': 2, 'label': 'text', 'score': 0.9773538708686829, 'coordinate': [770.7178, 1064.5714, 1121.2249, 1177.9928]}, {'cls_id': 2, 'label': 'text', 'score': 0.9773064255714417, 'coordinate': [389.38086, 609.7071, 740.0553, 745.3206]}, {'cls_id': 2, 'label': 'text', 'score': 0.9765821099281311, 'coordinate': [1152.0112, 992.296, 1502.4927, 1106.1166]}, {'cls_id': 2, 'label': 'text', 'score': 0.9761461019515991, 'coordinate': [9.46727, 536.993, 358.2047, 651.32025]}, {'cls_id': 2, 'label': 'text', 'score': 0.975399911403656, 'coordinate': [9.353531, 1064.3059, 358.45312, 1177.8347]}, {'cls_id': 2, 'label': 'text', 'score': 0.9730532169342041, 'coordinate': [9.932312, 345.36237, 358.03476, 435.1646]}, {'cls_id': 2, 'label': 'text', 'score': 0.9722575545310974, 'coordinate': [388.91736, 200.93637, 740.00793, 290.80692]}, {'cls_id': 2, 'label': 'text', 'score': 0.9710633158683777, 'coordinate': [389.39496, 1040.3186, 740.0091, 1129.7168]}, {'cls_id': 2, 'label': 'text', 'score': 0.9696939587593079, 'coordinate': [9.6145935, 658.1123, 359.06088, 770.0288]}, {'cls_id': 2, 'label': 'text', 'score': 0.9664146900177002, 'coordinate': [770.235, 1280.4562, 1122.0927, 1346.4742]}, {'cls_id': 2, 'label': 'text', 'score': 0.9597565531730652, 'coordinate': [389.66678, 537.5609, 740.06274, 603.17725]}, {'cls_id': 2, 'label': 'text', 'score': 0.9594324827194214, 'coordinate': [10.162949, 776.86414, 359.08307, 842.1771]}, {'cls_id': 2, 'label': 'text', 'score': 0.9484634399414062, 'coordinate': [10.402863, 1304.7743, 358.9441, 1346.3749]}, {'cls_id': 0, 'label': 'paragraph_title', 'score': 0.9476125240325928, 'coordinate': [28.159409, 456.7627, 339.5631, 514.9665]}, {'cls_id': 0, 'label': 'paragraph_title', 'score': 0.9427680969238281, 'coordinate': [790.6992, 1200.3663, 1102.3799, 1259.1647]}, {'cls_id': 0, 'label': 'paragraph_title', 'score': 0.9424256682395935, 'coordinate': [409.02832, 456.6831, 718.8154, 515.5757]}, {'cls_id': 10, 'label': 'doc_title', 'score': 0.9376171827316284, 'coordinate': [133.77905, 36.8844, 1379.6667, 123.46869]}, {'cls_id': 2, 'label': 'text', 'score': 0.9020252823829651, 'coordinate': [584.9165, 159.1416, 927.22876, 179.01605]}, {'cls_id': 2, 'label': 'text', 'score': 0.895164430141449, 'coordinate': [1154.3364, 776.74646, 1331.8564, 794.2301]}, {'cls_id': 6, 'label': 'figure_title', 'score': 0.7892374396324158, 'coordinate': [808.9641, 704.2555, 1484.0623, 747.2296]}]}, 'overall_ocr_res': {'input_path': None, 'page_index': None, 'model_settings': {'use_doc_preprocessor': False, 'use_textline_orientation': False}, 'dt_polys': array([[[ 129,   42],
            ...,
            [ 129,  140]],

        ...,

        [[1156, 1330],
            ...,
            [1156, 1351]]], dtype=int16), 'text_det_params': {'limit_side_len': 736, 'limit_type': 'min', 'thresh': 0.3, 'max_side_limit': 4000, 'box_thresh': 0.6, 'unclip_ratio': 1.5}, 'text_type': 'general', 'textline_orientation_angles': array([-1, ..., -1]), 'text_rec_score_thresh': 0.0, 'rec_texts': ['助力双方交往', '搭建友谊桥梁', '本报记者沈小晓', '任', '彦', '黄培昭', '身着中国传统民族服装的厄立特里亚青', '厄立特里亚高等教育与研究院合作建立，开', '年依次登台表演中国民族舞、现代舞、扇子舞', '设了中国语言课程和中国文化课程，注册学', '等，曼妙的舞姿赢得现场观众阵阵掌声。这', '生2万余人次。10余年来，厄特孔院已成为', '是日前危立特里亚高等教育与研究院孔子学', '当地民众了解中国的一扇窗口。', '院(以下简称“厄特孔院")举办“喜迎新年"中国', '黄鸣飞表示，随着来学习中文的人日益', '歌舞比赛的场景。', '增多，阿斯马拉大学教学点已难以满足教学', '中国和厄立特里亚传统友谊深厚。近年', '需要。2024年4月，由中企蜀道集团所属四', '来，在高质量共建“一带一路”框架下，中厄两', '川路桥承建的孔院教学楼项目在阿斯马拉开', '国人文交流不断深化，互利合作的民意基础', '工建设，预计今年上半年竣工，建成后将为危', '日益深厚。', '特孔院提供全新的办学场地。', '“学好中文，我们的', '“在中国学习的经历', '未来不是梦”', '让我看到更广阔的世界”', '“鲜花曾告诉我你怎样走过，大地知道你', '多年来，厄立特里亚广大赴华留学生和', '心中的每一个角落……"厄立特里亚阿斯马拉', '培训人员积极投身国家建设，成为助力该国', '大学综合楼二层，一阵优美的歌声在走廊里回', '发展的人才和厄中友好的见证者和推动者。', '响。循着熟悉的旋律轻轻推开一间教室的门，', '在厄立特里亚全国妇女联盟工作的约翰', '学生们正跟着老师学唱中文歌曲《同一首歌》。', '娜·特韦尔德·凯莱塔就是其中一位。她曾在', '这是厄特孔院阿斯马拉大学教学点的一', '中华女子学院攻读硕士学位，研究方向是女', '节中文歌曲课。为了让学生们更好地理解歌', '性领导力与社会发展。其间，她实地走访中国', '词大意，老师尤斯拉·穆罕默德萨尔·侯赛因逐', '多个地区，获得了观察中国社会发展的第一', '在厄立特里亚不久前举办的第六届中国风筝文化节上，当地小学生体验风筝制作。', '字翻译和解释歌词。随着伴奏声响起，学生们', '手资料。', '中国驻厄立特里亚大使馆供图', '边唱边随着节拍摇动身体，现场气氛热烈。', '谈起在中国求学的经历，约翰娜记忆犹', '“这是中文歌曲初级班，共有32人。学', '新：“中国的发展在当今世界是独一无二的。', '“不管远近都是客人，请不用客气；相约', '瓦的北红海省博物馆。', '生大部分来自首都阿斯马拉的中小学，年龄', '沿着中国特色社会主义道路坚定前行，中国', '好了在一起，我们欢迎你……”在一场中厄青', '博物馆二层陈列着一个发掘自阿杜利', '最小的仅有6岁。”尤斯拉告诉记者。', '创造了发展奇迹，这一切都离不开中国共产党', '年联谊活动上，四川路桥中方员工同当地大', '斯古城的中国古代陶制酒器，罐身上写着', '尤斯拉今年23岁，是厄立特里亚一所公立', '的领导。中国的发展经验值得许多国家学习', '学生合唱《北京欢迎你》。厄立特里亚技术学', '“万”“和”“禅”“山”等汉字。“这件文物证', '学校的艺术老师。她12岁开始在厄特孔院学', '借鉴。”', '院计算机科学与工程专业学生鲁夫塔·谢拉', '明，很早以前我们就通过海上丝绸之路进行', '习中文，在2017年第十届“汉语桥"世界中学生', '正在西南大学学习的厄立特里亚博士生', '是其中一名演唱者，她很早便在孔院学习中', '贸易往来与文化交流。这也是厄立特里亚', '中文比赛中获得厄立特里亚赛区第一名，并和', '穆卢盖塔·泽穆伊对中国怀有深厚感情。8', '文，一直在为去中国留学作准备。“这句歌词', '与中国友好交往历史的有力证明。”北红海', '同伴代表厄立特里亚前往中国参加决赛，获得', '年前，在北京师范大学获得硕士学位后，穆卢', '是我们两国人民友谊的生动写照。无论是投', '省博物馆研究与文献部负责人伊萨亚斯·特', '团体优胜奖。2022年起，尤斯拉开始在厄特孔', '盖塔在社交媒体上写下这样一段话：“这是我', '身于厄立特里亚基础设施建设的中企员工，', '斯法兹吉说。', '院兼职教授中文歌曲，每周末两个课时。“中国', '人生的重要一步，自此我拥有了一双坚固的', '还是在中国留学的厄立特里亚学子，两国人', '厄立特里亚国家博物馆考古学和人类学', '文化博大精深，我希望我的学生们能够通过中', '鞋子，赋予我穿越荆棘的力量。”', '民携手努力，必将推动两国关系不断向前发', '研究员菲尔蒙·特韦尔德十分喜爱中国文', '文歌曲更好地理解中国文化。”她说。', '穆卢盖塔密切关注中国在经济、科技、教', '展。”鲁夫塔说。', '化。他表示：“学习彼此的语言和文化，将帮', '“姐姐，你想去中国吗?”“非常想！我想', '育等领域的发展，“中国在科研等方面的实力', '厄立特里亚高等教育委员会主任助理萨', '助厄中两国人民更好地理解彼此，助力双方', '去看故宫、爬长城。”尤斯拉的学生中有一对', '与日俱增。在中国学习的经历让我看到更广', '马瑞表示：“每年我们都会组织学生到中国访', '交往，搭建友谊桥梁。”', '能歌善舞的姐妹，姐姐露娅今年15岁，妹妹', '阔的世界，从中受益匪浅。”', '问学习，自前有超过5000名厄立特里亚学生', '厄立特里亚国家博物馆馆长塔吉丁·努', '莉娅14岁，两人都已在厄特孔院学习多年，', '23岁的莉迪亚·埃斯蒂法诺斯已在厄特', '在中国留学。学习中国的教育经验，有助于', '重达姆·优素福曾多次访问中国，对中华文明', '中文说得格外流利。', '孔院学习3年，在中国书法、中国画等方面表', '提升厄立特里亚的教育水平。”', '的传承与创新、现代化博物馆的建设与发展', '露娅对记者说：“这些年来，怀着对中文', '现干分优秀，在2024年厄立特里亚赛区的', '印象深刻。“中国博物馆不仅有许多保存完好', '“共同向世界展示非', '和中国文化的热爱，我们姐妹俩始终相互鼓', '“汉语桥”比赛中获得一等奖。莉迪亚说：“学', '的文物，还充分运用先进科技手段进行展示，', '励，一起学习。我们的中文一天比一天好，还', '习中国书法让我的内心变得安宁和纯粹。我', '洲和亚洲的灿烂文明”', '帮助人们更好理解中华文明。”塔吉丁说，“危', '学会了中文歌和中国舞。我们一定要到中国', '也喜欢中国的服饰，希望未来能去中国学习，', '立特里亚与中国都拥有悠久的文明，始终相', '去。学好中文，我们的未来不是梦！”', '把中国不同民族元素融入服装设计中，创作', '从阿斯马拉出发，沿着蜿蜒曲折的盘山', '互理解、相互尊重。我希望未来与中国同行', '据厄特孔院中方院长黄鸣飞介绍，这所', '出更多精美作品，也把厄特文化分享给更多', '公路一路向东寻找丝路印迹。驱车两个小', '加强合作，共同向世界展示非洲和亚洲的灿', '孔院成立于2013年3月，由贵州财经大学和', '的中国朋友。”', '时，记者来到位于厄立特里亚港口城市马萨', '烂文明。”'], 'rec_scores': array([0.99113536, ..., 0.95110035]), 'rec_polys': array([[[ 129,   42],
            ...,
            [ 129,  140]],

        ...,

        [[1156, 1330],
            ...,
            [1156, 1351]]], dtype=int16), 'rec_boxes': array([[ 129, ...,  140],
        ...,
        [1156, ..., 1351]], dtype=int16)}}}
    ```<|MERGE_RESOLUTION|>--- conflicted
+++ resolved
@@ -10,49 +10,14 @@
 
 Installation for CPU:
 
-<<<<<<< HEAD
-=== "CPU installation"
-
-    ```bash linenums="1"
-    python -m pip install paddlepaddle==3.0.0rc1 -i https://www.paddlepaddle.org.cn/packages/stable/cpu/
-    ```
-
-=== "GPU installation"
-
-    Since the GPU needs to be installed and used according to the specific CUDA version, the following only takes the Linux platform, pip installation of NVIDIA GPU, CUDA11.8 as an example. For other platforms, please refer to the instructions in [PaddlePaddle official website installation document](https://www.paddlepaddle.org.cn/en).
-
-    ```bash linenums="1"
-    python -m pip install paddlepaddle-gpu==3.0.0rc1 -i https://www.paddlepaddle.org.cn/packages/stable/cu118/
-    ```
-
-NOTE: You can customize the storage location for OCR models by setting the environment variable `PADDLE_OCR_BASE_DIR`. If this variable is not set, the models will be downloaded to the following default locations:
-
-- On Linux/macOS: `${HOME}/.paddleocr`
-- On Windows: `C:\Users\{username}\.paddleocr`
-
-#### 2. Install PaddleOCR
-
-    ```bash linenums="1"
-    python -m pip install paddleocr
-    ```
-
-### Use by code
-=======
 ```bash
 python -m pip install paddlepaddle==3.0.0 -i https://www.paddlepaddle.org.cn/packages/stable/cpu/
-```
->>>>>>> 545f81ff
-
-Installation for GPU: Since GPU installation requires specific CUDA versions, the following example is for installing NVIDIA GPU on the Linux platform with CUDA 11.8. For other platforms, please refer to the instructions in the [PaddlePaddle official installation documentation](https://www.paddlepaddle.org.cn/install/quick).
-
-```bash
-python -m pip install paddlepaddle-gpu==3.0.0 -i https://www.paddlepaddle.org.cn/packages/stable/cu118/
 ```
 
 #### 2. Install `paddleocr`
 
-```bash
-pip install paddleocr
+```bash linenums="1"
+python -m pip install paddleocr
 ```
 
 ### Command Line Usage
