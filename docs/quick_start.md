---
comments: true
hide:
  - navigation
---

### 安装

#### 1. 安装PaddlePaddle

CPU端安装：

```bash
python -m pip install paddlepaddle==3.0.0 -i https://www.paddlepaddle.org.cn/packages/stable/cpu/
```

GPU端安装，由于GPU端需要根据具体CUDA版本来对应安装使用，以下仅以Linux平台，pip安装英伟达GPU， CUDA11.8为例，其他平台，请参考[飞桨官网安装文档](https://www.paddlepaddle.org.cn/install/quick)中的说明进行操作。

```bash
python -m pip install paddlepaddle-gpu==3.0.0 -i https://www.paddlepaddle.org.cn/packages/stable/cu118/
```

#### 2. 安装`paddleocr`

```bash
pip install paddleocr==3.0.0
```

### 命令行使用

=== "PP-OCRv5"

    ```bash linenums="1"
    paddleocr ocr -i ./general_ocr_002.png --use_doc_orientation_classify False --use_doc_unwarping False --use_textline_orientation False
    ```

=== "PP-OCRv5文本检测模块"

    ```bash linenums="1"
    paddleocr text_detection -i ./general_ocr_001.png 
    ```

=== "PP-OCRv5文本识别模块"

    ```bash linenums="1"
    paddleocr text_recognition -i ./general_ocr_rec_001.png
    ```

=== "PP-StructureV3"

    ```bash linenums="1"
    paddleocr pp_structurev3 -i ./pp_structure_v3_demo.png --use_doc_orientation_classify False --use_doc_unwarping False
    ```

### Python脚本使用

=== "PP-OCRv5"

    ```python linenums="1"
    from paddleocr import PaddleOCR

    ocr = PaddleOCR(
        use_doc_orientation_classify=False, 
        use_doc_unwarping=False, 
        use_textline_orientation=False) # 文本检测+文本识别
    # ocr = PaddleOCR(use_doc_orientation_classify=True, use_doc_unwarping=True) # 文本图像预处理+文本检测+方向分类+文本识别
    # ocr = PaddleOCR(use_doc_orientation_classify=False, use_doc_unwarping=False) # 文本检测+文本行方向分类+文本识别
<<<<<<< HEAD
=======
    # ocr = PaddleOCR(
    #     text_detection_model_name="PP-OCRv5_server_det",
    #     text_recognition_model_name="PP-OCRv5_server_rec",
    #     use_doc_orientation_classify=False,
    #     use_doc_unwarping=False,
    #     use_textline_orientation=False) # 更换 PP-OCRv5_server 模型
>>>>>>> 0d544490
    result = ocr.predict("./general_ocr_002.png")
    for res in result:
        res.print()
        res.save_to_img("output")
        res.save_to_json("output")     
    ```

    输出示例：

    ```bash
    {'res': {'input_path': '/root/.paddlex/predict_input/general_ocr_002.png', 'page_index': None, 'model_settings': {'use_doc_preprocessor': True, 'use_textline_orientation': False}, 'doc_preprocessor_res': {'input_path': None, 'page_index': None, 'model_settings': {'use_doc_orientation_classify': False, 'use_doc_unwarping': False}, 'angle': -1}, 'dt_polys': array([[[  3,  10],
            ...,
            [  4,  30]],

        ...,

        [[ 99, 456],
            ...,
            [ 99, 479]]], dtype=int16), 'text_det_params': {'limit_side_len': 736, 'limit_type': 'min', 'thresh': 0.3, 'max_side_limit': 4000, 'box_thresh': 0.6, 'unclip_ratio': 1.5}, 'text_type': 'general', 'textline_orientation_angles': array([-1, ..., -1]), 'text_rec_score_thresh': 0.0, 'rec_texts': ['www.997700', '', 'Cm', '登机牌', 'BOARDING', 'PASS', 'CLASS', '序号SERIAL NO.', '座位号', 'SEAT NO.', '航班FLIGHT', '日期DATE', '舱位', '', 'W', '035', '12F', 'MU2379', '03DEc', '始发地', 'FROM', '登机口', 'GATE', '登机时间BDT', '目的地TO', '福州', 'TAIYUAN', 'G11', 'FUZHOU', '身份识别IDNO.', '姓名NAME', 'ZHANGQIWEI', '票号TKT NO.', '张祺伟', '票价FARE', 'ETKT7813699238489/1', '登机口于起飞前10分钟关闭 GATESCL0SE10MINUTESBEFOREDEPARTURETIME'], 'rec_scores': array([0.67582953, ..., 0.97418666]), 'rec_polys': array([[[  3,  10],
            ...,
            [  4,  30]],

        ...,

        [[ 99, 456],
            ...,
            [ 99, 479]]], dtype=int16), 'rec_boxes': array([[  3, ...,  30],
        ...,
        [ 99, ..., 479]], dtype=int16)}}
    ```

=== "PP-OCRv5文本检测模块"

    ```python linenums="1"
    from paddleocr import TextDetection

    model = TextDetection()
    output = model.predict("general_ocr_001.png")
    for res in output:
        res.print()
        res.save_to_img(save_path="./output/")
        res.save_to_json(save_path="./output/res.json")
    ```

    ```bash
    {'res': {'input_path': 'general_ocr_001.png', 'page_index': None, 'dt_polys': array([[[ 77, 551],
        ...,
        [ 78, 587]],

       ...,

       [[ 34, 408],
        ...,
        [ 36, 456]]], dtype=int16), 'dt_scores': [0.8562385635646694, 0.8818259002228059, 0.8406072284043453, 0.8855339313157491]}}
    ```

=== "PP-OCRv5文本识别模块"

    ```python linenums="1"
    from paddleocr import TextRecognition

    model = TextRecognition()
    output = model.predict(input="general_ocr_rec_001.png")
    for res in output:
        res.print()
        res.save_to_img(save_path="./output/")
        res.save_to_json(save_path="./output/res.json")
    ```

    输出示例：
    
    ```bash
    {'res': {'input_path': 'general_ocr_rec_001.png', 'page_index': None, 'rec_text': '绿洲仕格维花园公寓', 'rec_score': 0.990813672542572}}
    ```

=== "PP-StructureV3"

    ```python linenums="1"
    from paddleocr import PPStructureV3

    pipeline = PPStructureV3(
        use_doc_orientation_classify=False,
        use_doc_unwarping=False)
    output = pipeline.predict(
        input="./pp_structure_v3_demo.png",          
    )
    for res in output:
        res.print()
        res.save_to_json(save_path="output")
        res.save_to_markdown(save_path="output")
    ```

    输出示例：

    ```bash
    {'res': {'input_path': './pp_structure_v3_demo.png', 'page_index': None, 'model_settings': {'use_doc_preprocessor': False, 'use_seal_recognition': True, 'use_table_recognition': True, 'use_formula_recognition': True, 'use_chart_recognition': False, 'use_region_detection': True}, 'layout_det_res': {'input_path': None, 'page_index': None, 'boxes': [{'cls_id': 1, 'label': 'image', 'score': 0.9864752888679504, 'coordinate': [774.821, 201.05177, 1502.1008, 685.7733]}, {'cls_id': 2, 'label': 'text', 'score': 0.9859225749969482, 'coordinate': [769.8655, 776.2446, 1121.5986, 1058.417]}, {'cls_id': 2, 'label': 'text', 'score': 0.9857110381126404, 'coordinate': [1151.98, 1112.5356, 1502.7852, 1346.3569]}, {'cls_id': 2, 'label': 'text', 'score': 0.9847239255905151, 'coordinate': [389.0322, 1136.3547, 740.2322, 1345.928]}, {'cls_id': 2, 'label': 'text', 'score': 0.9842492938041687, 'coordinate': [1152.1504, 800.1625, 1502.1265, 986.1522]}, {'cls_id': 2, 'label': 'text', 'score': 0.9840831160545349, 'coordinate': [9.158066, 848.8696, 358.5725, 1057.832]}, {'cls_id': 2, 'label': 'text', 'score': 0.9802583456039429, 'coordinate': [9.335953, 201.10046, 358.31543, 338.78876]}, {'cls_id': 2, 'label': 'text', 'score': 0.9801402688026428, 'coordinate': [389.1556, 297.4113, 740.07556, 435.41647]}, {'cls_id': 2, 'label': 'text', 'score': 0.9793564081192017, 'coordinate': [389.18976, 752.0959, 740.0832, 889.88043]}, {'cls_id': 2, 'label': 'text', 'score': 0.9793409109115601, 'coordinate': [389.02496, 896.34143, 740.7431, 1033.9465]}, {'cls_id': 2, 'label': 'text', 'score': 0.9776486754417419, 'coordinate': [8.950775, 1184.7842, 358.75067, 1297.8755]}, {'cls_id': 2, 'label': 'text', 'score': 0.9773538708686829, 'coordinate': [770.7178, 1064.5714, 1121.2249, 1177.9928]}, {'cls_id': 2, 'label': 'text', 'score': 0.9773064255714417, 'coordinate': [389.38086, 609.7071, 740.0553, 745.3206]}, {'cls_id': 2, 'label': 'text', 'score': 0.9765821099281311, 'coordinate': [1152.0112, 992.296, 1502.4927, 1106.1166]}, {'cls_id': 2, 'label': 'text', 'score': 0.9761461019515991, 'coordinate': [9.46727, 536.993, 358.2047, 651.32025]}, {'cls_id': 2, 'label': 'text', 'score': 0.975399911403656, 'coordinate': [9.353531, 1064.3059, 358.45312, 1177.8347]}, {'cls_id': 2, 'label': 'text', 'score': 0.9730532169342041, 'coordinate': [9.932312, 345.36237, 358.03476, 435.1646]}, {'cls_id': 2, 'label': 'text', 'score': 0.9722575545310974, 'coordinate': [388.91736, 200.93637, 740.00793, 290.80692]}, {'cls_id': 2, 'label': 'text', 'score': 0.9710633158683777, 'coordinate': [389.39496, 1040.3186, 740.0091, 1129.7168]}, {'cls_id': 2, 'label': 'text', 'score': 0.9696939587593079, 'coordinate': [9.6145935, 658.1123, 359.06088, 770.0288]}, {'cls_id': 2, 'label': 'text', 'score': 0.9664146900177002, 'coordinate': [770.235, 1280.4562, 1122.0927, 1346.4742]}, {'cls_id': 2, 'label': 'text', 'score': 0.9597565531730652, 'coordinate': [389.66678, 537.5609, 740.06274, 603.17725]}, {'cls_id': 2, 'label': 'text', 'score': 0.9594324827194214, 'coordinate': [10.162949, 776.86414, 359.08307, 842.1771]}, {'cls_id': 2, 'label': 'text', 'score': 0.9484634399414062, 'coordinate': [10.402863, 1304.7743, 358.9441, 1346.3749]}, {'cls_id': 0, 'label': 'paragraph_title', 'score': 0.9476125240325928, 'coordinate': [28.159409, 456.7627, 339.5631, 514.9665]}, {'cls_id': 0, 'label': 'paragraph_title', 'score': 0.9427680969238281, 'coordinate': [790.6992, 1200.3663, 1102.3799, 1259.1647]}, {'cls_id': 0, 'label': 'paragraph_title', 'score': 0.9424256682395935, 'coordinate': [409.02832, 456.6831, 718.8154, 515.5757]}, {'cls_id': 10, 'label': 'doc_title', 'score': 0.9376171827316284, 'coordinate': [133.77905, 36.8844, 1379.6667, 123.46869]}, {'cls_id': 2, 'label': 'text', 'score': 0.9020252823829651, 'coordinate': [584.9165, 159.1416, 927.22876, 179.01605]}, {'cls_id': 2, 'label': 'text', 'score': 0.895164430141449, 'coordinate': [1154.3364, 776.74646, 1331.8564, 794.2301]}, {'cls_id': 6, 'label': 'figure_title', 'score': 0.7892374396324158, 'coordinate': [808.9641, 704.2555, 1484.0623, 747.2296]}]}, 'overall_ocr_res': {'input_path': None, 'page_index': None, 'model_settings': {'use_doc_preprocessor': False, 'use_textline_orientation': False}, 'dt_polys': array([[[ 129,   42],
            ...,
            [ 129,  140]],

        ...,

        [[1156, 1330],
            ...,
            [1156, 1351]]], dtype=int16), 'text_det_params': {'limit_side_len': 736, 'limit_type': 'min', 'thresh': 0.3, 'max_side_limit': 4000, 'box_thresh': 0.6, 'unclip_ratio': 1.5}, 'text_type': 'general', 'textline_orientation_angles': array([-1, ..., -1]), 'text_rec_score_thresh': 0.0, 'rec_texts': ['助力双方交往', '搭建友谊桥梁', '本报记者沈小晓', '任', '彦', '黄培昭', '身着中国传统民族服装的厄立特里亚青', '厄立特里亚高等教育与研究院合作建立，开', '年依次登台表演中国民族舞、现代舞、扇子舞', '设了中国语言课程和中国文化课程，注册学', '等，曼妙的舞姿赢得现场观众阵阵掌声。这', '生2万余人次。10余年来，厄特孔院已成为', '是日前危立特里亚高等教育与研究院孔子学', '当地民众了解中国的一扇窗口。', '院(以下简称“厄特孔院")举办“喜迎新年"中国', '黄鸣飞表示，随着来学习中文的人日益', '歌舞比赛的场景。', '增多，阿斯马拉大学教学点已难以满足教学', '中国和厄立特里亚传统友谊深厚。近年', '需要。2024年4月，由中企蜀道集团所属四', '来，在高质量共建“一带一路”框架下，中厄两', '川路桥承建的孔院教学楼项目在阿斯马拉开', '国人文交流不断深化，互利合作的民意基础', '工建设，预计今年上半年竣工，建成后将为危', '日益深厚。', '特孔院提供全新的办学场地。', '“学好中文，我们的', '“在中国学习的经历', '未来不是梦”', '让我看到更广阔的世界”', '“鲜花曾告诉我你怎样走过，大地知道你', '多年来，厄立特里亚广大赴华留学生和', '心中的每一个角落……"厄立特里亚阿斯马拉', '培训人员积极投身国家建设，成为助力该国', '大学综合楼二层，一阵优美的歌声在走廊里回', '发展的人才和厄中友好的见证者和推动者。', '响。循着熟悉的旋律轻轻推开一间教室的门，', '在厄立特里亚全国妇女联盟工作的约翰', '学生们正跟着老师学唱中文歌曲《同一首歌》。', '娜·特韦尔德·凯莱塔就是其中一位。她曾在', '这是厄特孔院阿斯马拉大学教学点的一', '中华女子学院攻读硕士学位，研究方向是女', '节中文歌曲课。为了让学生们更好地理解歌', '性领导力与社会发展。其间，她实地走访中国', '词大意，老师尤斯拉·穆罕默德萨尔·侯赛因逐', '多个地区，获得了观察中国社会发展的第一', '在厄立特里亚不久前举办的第六届中国风筝文化节上，当地小学生体验风筝制作。', '字翻译和解释歌词。随着伴奏声响起，学生们', '手资料。', '中国驻厄立特里亚大使馆供图', '边唱边随着节拍摇动身体，现场气氛热烈。', '谈起在中国求学的经历，约翰娜记忆犹', '“这是中文歌曲初级班，共有32人。学', '新：“中国的发展在当今世界是独一无二的。', '“不管远近都是客人，请不用客气；相约', '瓦的北红海省博物馆。', '生大部分来自首都阿斯马拉的中小学，年龄', '沿着中国特色社会主义道路坚定前行，中国', '好了在一起，我们欢迎你……”在一场中厄青', '博物馆二层陈列着一个发掘自阿杜利', '最小的仅有6岁。”尤斯拉告诉记者。', '创造了发展奇迹，这一切都离不开中国共产党', '年联谊活动上，四川路桥中方员工同当地大', '斯古城的中国古代陶制酒器，罐身上写着', '尤斯拉今年23岁，是厄立特里亚一所公立', '的领导。中国的发展经验值得许多国家学习', '学生合唱《北京欢迎你》。厄立特里亚技术学', '“万”“和”“禅”“山”等汉字。“这件文物证', '学校的艺术老师。她12岁开始在厄特孔院学', '借鉴。”', '院计算机科学与工程专业学生鲁夫塔·谢拉', '明，很早以前我们就通过海上丝绸之路进行', '习中文，在2017年第十届“汉语桥"世界中学生', '正在西南大学学习的厄立特里亚博士生', '是其中一名演唱者，她很早便在孔院学习中', '贸易往来与文化交流。这也是厄立特里亚', '中文比赛中获得厄立特里亚赛区第一名，并和', '穆卢盖塔·泽穆伊对中国怀有深厚感情。8', '文，一直在为去中国留学作准备。“这句歌词', '与中国友好交往历史的有力证明。”北红海', '同伴代表厄立特里亚前往中国参加决赛，获得', '年前，在北京师范大学获得硕士学位后，穆卢', '是我们两国人民友谊的生动写照。无论是投', '省博物馆研究与文献部负责人伊萨亚斯·特', '团体优胜奖。2022年起，尤斯拉开始在厄特孔', '盖塔在社交媒体上写下这样一段话：“这是我', '身于厄立特里亚基础设施建设的中企员工，', '斯法兹吉说。', '院兼职教授中文歌曲，每周末两个课时。“中国', '人生的重要一步，自此我拥有了一双坚固的', '还是在中国留学的厄立特里亚学子，两国人', '厄立特里亚国家博物馆考古学和人类学', '文化博大精深，我希望我的学生们能够通过中', '鞋子，赋予我穿越荆棘的力量。”', '民携手努力，必将推动两国关系不断向前发', '研究员菲尔蒙·特韦尔德十分喜爱中国文', '文歌曲更好地理解中国文化。”她说。', '穆卢盖塔密切关注中国在经济、科技、教', '展。”鲁夫塔说。', '化。他表示：“学习彼此的语言和文化，将帮', '“姐姐，你想去中国吗?”“非常想！我想', '育等领域的发展，“中国在科研等方面的实力', '厄立特里亚高等教育委员会主任助理萨', '助厄中两国人民更好地理解彼此，助力双方', '去看故宫、爬长城。”尤斯拉的学生中有一对', '与日俱增。在中国学习的经历让我看到更广', '马瑞表示：“每年我们都会组织学生到中国访', '交往，搭建友谊桥梁。”', '能歌善舞的姐妹，姐姐露娅今年15岁，妹妹', '阔的世界，从中受益匪浅。”', '问学习，自前有超过5000名厄立特里亚学生', '厄立特里亚国家博物馆馆长塔吉丁·努', '莉娅14岁，两人都已在厄特孔院学习多年，', '23岁的莉迪亚·埃斯蒂法诺斯已在厄特', '在中国留学。学习中国的教育经验，有助于', '重达姆·优素福曾多次访问中国，对中华文明', '中文说得格外流利。', '孔院学习3年，在中国书法、中国画等方面表', '提升厄立特里亚的教育水平。”', '的传承与创新、现代化博物馆的建设与发展', '露娅对记者说：“这些年来，怀着对中文', '现干分优秀，在2024年厄立特里亚赛区的', '印象深刻。“中国博物馆不仅有许多保存完好', '“共同向世界展示非', '和中国文化的热爱，我们姐妹俩始终相互鼓', '“汉语桥”比赛中获得一等奖。莉迪亚说：“学', '的文物，还充分运用先进科技手段进行展示，', '励，一起学习。我们的中文一天比一天好，还', '习中国书法让我的内心变得安宁和纯粹。我', '洲和亚洲的灿烂文明”', '帮助人们更好理解中华文明。”塔吉丁说，“危', '学会了中文歌和中国舞。我们一定要到中国', '也喜欢中国的服饰，希望未来能去中国学习，', '立特里亚与中国都拥有悠久的文明，始终相', '去。学好中文，我们的未来不是梦！”', '把中国不同民族元素融入服装设计中，创作', '从阿斯马拉出发，沿着蜿蜒曲折的盘山', '互理解、相互尊重。我希望未来与中国同行', '据厄特孔院中方院长黄鸣飞介绍，这所', '出更多精美作品，也把厄特文化分享给更多', '公路一路向东寻找丝路印迹。驱车两个小', '加强合作，共同向世界展示非洲和亚洲的灿', '孔院成立于2013年3月，由贵州财经大学和', '的中国朋友。”', '时，记者来到位于厄立特里亚港口城市马萨', '烂文明。”'], 'rec_scores': array([0.99113536, ..., 0.95110035]), 'rec_polys': array([[[ 129,   42],
            ...,
            [ 129,  140]],

        ...,

        [[1156, 1330],
            ...,
            [1156, 1351]]], dtype=int16), 'rec_boxes': array([[ 129, ...,  140],
        ...,
        [1156, ..., 1351]], dtype=int16)}}}
    ```<|MERGE_RESOLUTION|>--- conflicted
+++ resolved
@@ -65,15 +65,12 @@
         use_textline_orientation=False) # 文本检测+文本识别
     # ocr = PaddleOCR(use_doc_orientation_classify=True, use_doc_unwarping=True) # 文本图像预处理+文本检测+方向分类+文本识别
     # ocr = PaddleOCR(use_doc_orientation_classify=False, use_doc_unwarping=False) # 文本检测+文本行方向分类+文本识别
-<<<<<<< HEAD
-=======
     # ocr = PaddleOCR(
     #     text_detection_model_name="PP-OCRv5_server_det",
     #     text_recognition_model_name="PP-OCRv5_server_rec",
     #     use_doc_orientation_classify=False,
     #     use_doc_unwarping=False,
     #     use_textline_orientation=False) # 更换 PP-OCRv5_server 模型
->>>>>>> 0d544490
     result = ocr.predict("./general_ocr_002.png")
     for res in result:
         res.print()
