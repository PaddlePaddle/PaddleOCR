---
comments: true
---

# PaddleOCR-VL XPU 环境配置教程

本教程是 PaddleOCR-VL 昆仑芯 XPU 的环境配置教程，目的是完成相关的环境配置，环境配置完毕后请参考 [PaddleOCR-VL 使用教程](./PaddleOCR-VL.md) 使用 PaddleOCR-VL。

## 1. 环境准备

此步骤主要介绍如何搭建 PaddleOCR-VL 的运行环境，有以下两种方式，任选一种即可：

- 方法一：使用官方 Docker 镜像。

- 方法二：手动安装 PaddlePaddle 和 PaddleOCR。

### 1.1 方法一：使用 Docker 镜像

我们推荐使用官方 Docker 镜像（要求 Docker 版本 >= 19.03）：

```shell
docker run \
    -it \
    --network host \
    --user root \
<<<<<<< HEAD
    --shm-size 64g \
=======
    --priviledged \
    --shm-size 64G \
>>>>>>> e7664701
    ccr-2vdh3abv-pub.cnc.bj.baidubce.com/paddlepaddle/paddleocr-vl:latest-xpu \
    /bin/bash
# 在容器中调用 PaddleOCR CLI 或 Python API
```

如果您希望在无法连接互联网的环境中启动服务，请将上述命令中的 `ccr-2vdh3abv-pub.cnc.bj.baidubce.com/paddlepaddle/paddleocr-vl:latest-xpu` 更换为离线版本镜像 `ccr-2vdh3abv-pub.cnc.bj.baidubce.com/paddlepaddle/paddleocr-vl:latest-xpu-offline`。

### 1.2 方法二：手动安装 PaddlePaddle 和 PaddleOCR

如果您无法使用 Docker，也可以手动安装 PaddlePaddle 和 PaddleOCR。要求 Python 版本为 3.8–3.12。

**我们强烈推荐您在虚拟环境中安装 PaddleOCR-VL，以避免发生依赖冲突。** 例如，使用 Python venv 标准库创建虚拟环境：

```shell
# 创建虚拟环境
python -m venv .venv_paddleocr
# 激活环境
source .venv_paddleocr/bin/activate
```

执行如下命令完成安装：

```shell
python -m pip install paddlepaddle-xpu==3.2.1 -i https://www.paddlepaddle.org.cn/packages/stable/xpu-p800/
python -m pip install -U "paddleocr[doc-parser]"
python -m pip install https://paddle-whl.bj.bcebos.com/nightly/cu126/safetensors/safetensors-0.6.2.dev0-cp38-abi3-linux_x86_64.whl
```

> **请注意安装 3.2.1 及以上版本的飞桨框架，同时安装特殊版本的 safetensors。**

## 2. 快速开始

<<<<<<< HEAD
请参考 [PaddleOCR-VL 使用教程](./PaddleOCR-VL.md) 相同章节。
=======
请参考[PaddleOCR-VL 使用教程](./PaddleOCR-VL.md)相同章节，注意需要指定 `deivce="xpu"`。
>>>>>>> e7664701

## 3. 使用推理加速框架提升 VLM 推理性能

默认配置下的推理性能未经过充分优化，可能无法满足实际生产需求。此步骤主要介绍如何使用 FastDeploy 推理加速框架来提升 PaddleOCR-VL 的推理性能。

### 3.1 启动 VLM 推理服务

PaddleOCR 提供了 Docker 镜像，用于快速启动 FastDeploy 推理服务。可使用以下命令启动服务（要求 Docker 版本 >= 19.03）：

```shell
docker run \
    -it \
    --network host \
<<<<<<< HEAD
    --shm-size 64g \
=======
    --user root \
    --privileged \
    --shm-size 64G \
>>>>>>> e7664701
    ccr-2vdh3abv-pub.cnc.bj.baidubce.com/paddlepaddle/paddleocr-genai-fastdeploy-server:latest-xpu \
    paddleocr genai_server --model_name PaddleOCR-VL-0.9B --host 0.0.0.0 --port 8118 --backend fastdeploy
```

如果您希望在无法连接互联网的环境中启动服务，请将上述命令中的 `ccr-2vdh3abv-pub.cnc.bj.baidubce.com/paddlepaddle/paddleocr-genai-fastdeploy-server:latest-xpu` 更换为离线版本镜像 `ccr-2vdh3abv-pub.cnc.bj.baidubce.com/paddlepaddle/paddleocr-genai-fastdeploy-server:latest-xpu-offline`。

启动 FastDeploy 推理服务时，我们提供了一套默认参数设置。如果您有调整显存占用等更多参数的需求，可以自行配置更多参数。请参考 [3.3.1 服务端参数调整](./PaddleOCR-VL.md#331-服务端参数调整) 创建配置文件，然后将该文件挂载到容器中，并在启动服务的命令中使用 `backend_config` 指定配置文件，例如：

```shell
docker run \
    -it \
    --rm \
    --network host \
    --user root \
    --privileged \
    --shm-size 64G \
    -v fastdeploy_config.yml:/tmp/fastdeploy_config.yml \  
    ccr-2vdh3abv-pub.cnc.bj.baidubce.com/paddlepaddle/paddleocr-genai-fastdeploy-server:latest-xpu \
    paddleocr genai_server --model_name PaddleOCR-VL-0.9B --host 0.0.0.0 --port 8118 --backend vllm --backend_config /tmp/fastdeploy_config.yml
```

### 3.2 客户端使用方法

请参考[PaddleOCR-VL 使用教程](./PaddleOCR-VL.md) 相同章节。

## 4. 服务化部署

>请注意，本节所介绍 PaddleOCR-VL 服务与上一节中的 VLM 推理服务有所区别：后者仅负责完整流程中的一个环节（即 VLM 推理），并作为前者的底层服务被调用。

此步骤主要介绍如何使用 Docker Compose 将 PaddleOCR-VL 部署为服务并调用，具体流程如下：


1. 分别从 [此处](https://github.com/PaddlePaddle/PaddleOCR/blob/main/deploy/paddleocr_vl_docker/accelerators/xpu/compose.yaml) 和 [此处](https://github.com/PaddlePaddle/PaddleOCR/blob/main/deploy/paddleocr_vl_docker/accelerators/xpu/.env) 获取 Compose 文件与环境变量配置文件并下载到本地。

2. 在 `compose.yaml` 和 `.env` 文件所在目录下执行以下命令启动服务器，默认监听 **8080** 端口：

    ```shell
    # 必须在 compose.yaml 和 .env 文件所在的目录中执行
    docker compose up
    ```

    启动后将看到类似如下输出：

    ```text
    paddleocr-vl-api             | INFO:     Started server process [1]
    paddleocr-vl-api             | INFO:     Waiting for application startup.
    paddleocr-vl-api             | INFO:     Application startup complete.
    paddleocr-vl-api             | INFO:     Uvicorn running on http://0.0.0.0:8080 (Press CTRL+C to quit)
    ```

此方式基于 FastDeploy 框架对 VLM 推理进行加速，更适合生产环境部署。

此外，使用此方式启动服务器后，除拉取镜像外，无需连接互联网。如需在离线环境中部署，可先在联网机器上拉取 Compose 文件中涉及的镜像，导出并传输至离线机器中导入，即可在离线环境下启动服务。

Docker Compose 通过读取 `.env` 和 `compose.yaml` 文件中配置，先后启动 2 个容器，分别运行底层 VLM 推理服务，以及 PaddleOCR-VL 服务（产线服务）。

`.env` 文件中包含的各环境变量含义如下：

- `API_IMAGE_TAG_SUFFIX`：启动产线服务使用的镜像的标签后缀。
- `VLM_BACKEND`：VLM 推理后端。
- `VLM_IMAGE_TAG_SUFFIX`：启动 VLM 推理服务使用的镜像的标签后缀。

您可以通过修改 `compose.yaml` 来满足自定义需求，例如：

<details>
<summary>1. 更改 PaddleOCR-VL 服务的端口</summary>

编辑 <code>compose.yaml</code> 文件中的 <code>paddleocr-vl-api.ports</code> 来更改端口。例如，如果您需要将服务端口更换为 8111，可以进行以下修改：

```diff
  paddleocr-vl-api:
    ...
    ports:
-     - 8080:8080
+     - 8111:8080
    ...
```

</details>

<details>
<summary>2. 指定 PaddleOCR-VL 服务所使用的 XPU</summary>

编辑 <code>compose.yaml</code> 文件中的 <code>environment</code> 来更改所使用的 XPU。例如，如果您需要使用卡 1 进行部署，可以进行以下修改：

```diff
  paddleocr-vl-api:
    ...
    environment:
+     - XPU_VISIBLE_DEVICES: 1
    ...
  paddleocr-vlm-server:
    ...
    environment:
+     - XPU_VISIBLE_DEVICES: 1
    ...
```

</details>

<details>
<summary>3. 调整 VLM 服务端配置</summary>

若您想调整 VLM 服务端的配置，可以参考 <a href="./PaddleOCR-VL.md#331-服务端参数调整">3.3.1 服务端参数调整</a> 生成配置文件。

生成配置文件后，将以下的 <code>paddleocr-vlm-server.volumes</code> 和 <code>paddleocr-vlm-server.command</code> 字段增加到您的 <code>compose.yaml</code> 中。请将 <code>/path/to/your_config.yaml</code> 替换为您的实际配置文件路径。

```yaml
  paddleocr-vlm-server:
    ...
    volumes: /path/to/your_config.yaml:/home/paddleocr/vlm_server_config.yaml
    command: paddleocr genai_server --model_name PaddleOCR-VL-0.9B --host 0.0.0.0 --port 8118 --backend fastdeploy --backend_config /home/paddleocr/vlm_server_config.yaml
    ...
```

</details>

<details>
<summary>4. 调整产线相关配置（如模型路径、批处理大小、部署设备等）</summary>

参考 <a href="./PaddleOCR-VL.md#44-产线配置调整说明">4.4 产线配置调整说明</a> 小节。

</details>

### 4.3 客户端调用方式

请参考[PaddleOCR-VL 使用教程](./PaddleOCR-VL.md) 相同章节。

### 4.4 产线配置调整说明

请参考[PaddleOCR-VL 使用教程](./PaddleOCR-VL.md) 相同章节。

## 5. 模型微调

请参考[PaddleOCR-VL 使用教程](./PaddleOCR-VL.md) 相同章节。<|MERGE_RESOLUTION|>--- conflicted
+++ resolved
@@ -23,12 +23,8 @@
     -it \
     --network host \
     --user root \
-<<<<<<< HEAD
+    --priviledged \
     --shm-size 64g \
-=======
-    --priviledged \
-    --shm-size 64G \
->>>>>>> e7664701
     ccr-2vdh3abv-pub.cnc.bj.baidubce.com/paddlepaddle/paddleocr-vl:latest-xpu \
     /bin/bash
 # 在容器中调用 PaddleOCR CLI 或 Python API
@@ -61,11 +57,7 @@
 
 ## 2. 快速开始
 
-<<<<<<< HEAD
-请参考 [PaddleOCR-VL 使用教程](./PaddleOCR-VL.md) 相同章节。
-=======
 请参考[PaddleOCR-VL 使用教程](./PaddleOCR-VL.md)相同章节，注意需要指定 `deivce="xpu"`。
->>>>>>> e7664701
 
 ## 3. 使用推理加速框架提升 VLM 推理性能
 
@@ -79,13 +71,9 @@
 docker run \
     -it \
     --network host \
-<<<<<<< HEAD
-    --shm-size 64g \
-=======
     --user root \
     --privileged \
-    --shm-size 64G \
->>>>>>> e7664701
+    --shm-size 64g \
     ccr-2vdh3abv-pub.cnc.bj.baidubce.com/paddlepaddle/paddleocr-genai-fastdeploy-server:latest-xpu \
     paddleocr genai_server --model_name PaddleOCR-VL-0.9B --host 0.0.0.0 --port 8118 --backend fastdeploy
 ```
