--- conflicted
+++ resolved
@@ -388,11 +388,7 @@
 
 ### 2.1 Command Line Experience
 
-<<<<<<< HEAD
-You can quickly experience the effect of the formula recognition pipeline with one command: 
-=======
 You can quickly experience the effect of the formula recognition pipeline with one command. Before running the code below, please download the [example image](https://paddle-model-ecology.bj.bcebos.com/paddlex/demo_image/pipelines/general_formula_recognition_001.png) locally：
->>>>>>> 2b87f7fd
 
 ```bash
 paddleocr formula_recognition_pipeline -i https://paddle-model-ecology.bj.bcebos.com/paddlex/demo_image/pipelines/general_formula_recognition_001.png
@@ -423,13 +419,8 @@
 <td>Data to be predicted,required.
 Local path of image or PDF file, e.g., <code>/root/data/img.jpg</code>; <b>URL link</b>, e.g., network URL of image or PDF file: <a href="https://paddle-model-ecology.bj.bcebos.com/paddlex/demo_image/pipelines/general_formula_recognition_001.png">Example</a>; <b>Local directory</b>, the directory should contain images to be predicted, e.g., local path: <code>/root/data/</code> (currently does not support prediction of PDF files in directories; PDF files must be specified with a specific file path).
 </td>
-<<<<<<< HEAD
-<td><code>str</code></td>
-<td></td>
-=======
-<td><code>Python Var|str|list</code></td>
-<td><code>None</code></td>
->>>>>>> 2b87f7fd
+<td><code>str</code></td>
+<td></td>
 </tr>
 <tr>
 <td><code>save_path</code></td>
@@ -913,16 +904,7 @@
 </ul>
 </td>
 <td><code>Python Var|str|list</code></td>
-<<<<<<< HEAD
-<td></td>
-=======
-<td><code>None</code></td>
-<tr>
-<td><code>device</code></td>
-<td>The parameters are the same as those used during instantiation.</td>
-<td><code>str</code></td>
-<td><code>None</code></td>
->>>>>>> 2b87f7fd
+<td></td>
 </tr>
 <tr>
 <td><code>use_layout_detection</code></td>
@@ -1100,13 +1082,8 @@
 🚀 High-Performance Inference: In real-world production environments, many applications have stringent standards for performance metrics of deployment strategies, particularly regarding response speed, to ensure efficient system operation and a smooth user experience. To address this, PaddleOCR offers high-performance inference capabilities designed to deeply optimize the performance of model inference and pre/post-processing, significantly accelerating the end-to-end process. For detailed information on the high-performance inference process, please refer to the [High-Performance Inference Guide](../deployment/high_performance_inference.en.md).
 
 
-<<<<<<< HEAD
 ☁️ Service-Based Deployment: 
-Service-Based Deployment is a common deployment form in real-world production environments. By encapsulating inference capabilities as a service, clients can access these services via network requests to obtain inference results. For detailed instructions on Service-Based Deployment in pipelines, please refer to the [Service-Based Deployment Guide](../deployment/serving.md).
-=======
-☁️ Service-Based Deployment：
-Service-Based Deployment is a common deployment form in real-world production environments. By encapsulating inference capabilities as a service, clients can access these services via network requests to obtain inference results. For detailed instructions on Service-Based Deployment in production lines, please refer to the [Service-Based Deployment Guide](../deployment/serving.en.md).
->>>>>>> 2b87f7fd
+Service-Based Deployment is a common deployment form in real-world production environments. By encapsulating inference capabilities as a service, clients can access these services via network requests to obtain inference results. For detailed instructions on Service-Based Deployment in pipelines, please refer to the [Service-Based Deployment Guide](../deployment/serving.en.md).
 
 Below are the API references for basic service-based deployment and multi-language service invocation examples:
 
