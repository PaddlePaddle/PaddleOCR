---
comments: true
---

# PaddleOCR-VL Usage Tutorial

PaddleOCR-VL is an advanced and efficient document parsing model designed specifically for element recognition in documents. Its core component is PaddleOCR-VL-0.9B, a compact yet powerful Vision-Language Model (VLM) composed of a NaViT-style dynamic resolution visual encoder and the ERNIE-4.5-0.3B language model, enabling precise element recognition. The model supports 109 languages and excels in recognizing complex elements (such as text, tables, formulas, and charts) while maintaining extremely low resource consumption. Comprehensive evaluations on widely used public benchmarks and internal benchmarks demonstrate that PaddleOCR-VL achieves SOTA performance in both page-level document parsing and element-level recognition. It significantly outperforms existing Pipeline-based solutions, document parsing multimodal schemes, and advanced general-purpose multimodal large models, while offering faster inference speeds. These advantages make it highly suitable for deployment in real-world scenarios.

<img src="https://raw.githubusercontent.com/cuicheng01/PaddleX_doc_images/refs/heads/main/images/paddleocr_vl/metrics/allmetric.png"/>

## PaddleOCR-VL Inference Device Support

Currently, PaddleOCR-VL offers three inference methods, each with varying levels of support for inference devices. Please verify that your inference device meets the requirements in the table below before proceeding with PaddleOCR-VL inference deployment:

<table border="1">
<thead>
  <tr>
    <th>Inference Method</th>
    <th>x64 CPU Support</th>
    <th>GPU Compute Capability Support</th>
    <th>CUDA Version Support</th>
  </tr>
</thead>
<tbody>
  <tr>
    <td>PaddlePaddle</td>
    <td>✅</td>
    <td>≥ 7</td>
    <td>≥ 11.8</td>
  </tr>
  <tr>
    <td>vLLM</td>
    <td>🚧</td>
    <td>≥ 8 (RTX 3060, RTX 5070, A10, A100, ...) <br />  
    7 ≤ GPU Compute Capability < 8 (T4, V100, ...) is supported but may encounter request timeouts, OOM errors, or other abnormalities. Not recommended.
    </td>
    <td>≥ 12.6</td>
  </tr>
  <tr>
    <td>SGLang</td>
     <td>🚧</td>
    <td>8 ≤ GPU Compute Capability < 12</td>
    <td>≥ 12.6</td>
  </tr>
</tbody>
</table>

> Currently, PaddleOCR-VL does not support ARM architecture CPUs. Additional hardware support will be added based on actual demand in the future. Stay tuned!  
> vLLM and SGLang cannot run natively on Windows or macOS. Please use our provided Docker image instead.

Since different hardware configurations require different dependencies, if your hardware meets the requirements in the table above, please refer to the following table for the corresponding environment configuration tutorial:

<table border="1">
  <thead>
    <tr>
      <th>Hardware Type</th>
      <th>Hardware Model</th>
      <th>Environment Configuration Tutorial</th>
    </tr>
  </thead>
  <tbody>
    <tr>
      <td rowspan="2">NVIDIA GPU</td>
      <td>RTX 30, 40 Series</td>
      <td>This usage tutorial</td>
    </tr>
    <tr>
      <td>RTX 50 Series</td>
      <td><a href="./PaddleOCR-VL-RTX50.en.md">PaddleOCR-VL RTX 50 Environment Configuration Tutorial</a></td>
    </tr>
    <tr>
      <td>x64 CPU</td>
      <td>-</td>
      <td>This usage tutorial</td>
    </tr>
    <tr>
      <td>XPU</td>
      <td>🚧</td>
      <td>🚧</td>
    </tr>
    <tr>
      <td>DCU</td>
      <td>🚧</td>
      <td>🚧</td>
    </tr>
  </tbody>
</table>

> For example, if you are using an RTX 50 Series GPU that meets the device requirements for PaddlePaddle and vLLM inference methods, please refer to the [PaddleOCR-VL RTX 50 Environment Configuration Tutorial](./PaddleOCR-VL-RTX50.en.md) to complete environment configuration before using PaddleOCR-VL.

## 1. Environment Preparation

This section explains how to set up the runtime environment for PaddleOCR-VL. Choose one of the following two methods:

- Method 1: Use the official Docker image.

- Method 2: Manually install PaddlePaddle and PaddleOCR.

### 1.1 Method 1: Using Docker Image

We recommend using the official Docker image (requires Docker version >= 19.03, GPU-equipped machine with NVIDIA drivers supporting CUDA 12.6 or later):

```shell
docker run \
    -it \
    --gpus all \
    --network host \
    --user root \
    ccr-2vdh3abv-pub.cnc.bj.baidubce.com/paddlepaddle/paddleocr-vl:latest \
    /bin/bash
# Invoke PaddleOCR CLI or Python API within the container
```

The image size is approximately 8 GB. If you need to use PaddleOCR-VL in an offline environment, replace `ccr-2vdh3abv-pub.cnc.bj.baidubce.com/paddlepaddle/paddleocr-vl:latest` in the above command with the offline version image `ccr-2vdh3abv-pub.cnc.bj.baidubce.com/paddlepaddle/paddleocr-vl:latest-offline` (offline image size is approximately 11 GB). You will need to pull the image on an internet-connected machine, import it into the offline machine, and then start the container using this image on the offline machine. For example:

```shell
# Execute on an internet-connected machine
docker pull ccr-2vdh3abv-pub.cnc.bj.baidubce.com/paddlepaddle/paddleocr-vl:latest-offline
# Save the image to a file
docker save ccr-2vdh3abv-pub.cnc.bj.baidubce.com/paddlepaddle/paddleocr-vl:latest-offline -o paddleocr-vl-latest-offline.tar

# Transfer the image file to the offline machine

# Execute on the offline machine
docker load -i paddleocr-vl-latest-offline.tar
# After that, you can use `docker run` to start the container on the offline machine
```

### 1.2 Method 2: Manually Install PaddlePaddle and PaddleOCR

If you cannot use Docker, you can manually install PaddlePaddle and PaddleOCR. The required Python version is 3.8–3.12.

**We strongly recommend installing PaddleOCR-VL in a virtual environment to avoid dependency conflicts.** For example, use the Python venv standard library to create a virtual environment:

```shell
# Create a virtual environment
python -m venv .venv_paddleocr
# Activate the environment
source .venv_paddleocr/bin/activate
```

Run the following commands to complete the installation:

```shell
# The following command installs the PaddlePaddle version for CUDA 12.6. For other CUDA versions and the CPU version, please refer to https://www.paddlepaddle.org.cn/install/quick?docurl=/documentation/docs/zh/develop/install/pip/linux-pip.html
python -m pip install paddlepaddle-gpu==3.2.1 -i https://www.paddlepaddle.org.cn/packages/stable/cu126/
python -m pip install -U "paddleocr[doc-parser]"
# For Linux systems, run:
python -m pip install https://paddle-whl.bj.bcebos.com/nightly/cu126/safetensors/safetensors-0.6.2.dev0-cp38-abi3-linux_x86_64.whl
# For Windows systems, run:
python -m pip install https://xly-devops.cdn.bcebos.com/safetensors-nightly/safetensors-0.6.2.dev0-cp38-abi3-win_amd64.whl
```

> **Please ensure that you install PaddlePaddle framework version 3.2.1 or above, along with the special version of safetensors.** For macOS users, please use Docker to set up the environment.

## 2. Quick Start

PaddleOCR-VL supports two usage methods: CLI command line and Python API. The CLI command line method is simpler and suitable for quickly verifying functionality, while the Python API method is more flexible and suitable for integration into existing projects.

> The methods introduced in this section are primarily for rapid validation. Their inference speed, memory usage, and stability may not meet the requirements of a production environment. **If deployment to a production environment is needed, we strongly recommend using a dedicated inference acceleration framework**. For specific methods, please refer to the next section.

### 2.1 Command Line Usage

Run a single command to quickly test the PaddleOCR-VL ：

```shell
paddleocr doc_parser -i https://paddle-model-ecology.bj.bcebos.com/paddlex/imgs/demo_image/paddleocr_vl_demo.png

# Use --use_doc_orientation_classify to enable document orientation classification
paddleocr doc_parser -i ./paddleocr_vl_demo.png --use_doc_orientation_classify True

# Use --use_doc_unwarping to enable document unwarping module
paddleocr doc_parser -i ./paddleocr_vl_demo.png --use_doc_unwarping True

# Use --use_layout_detection to enable layout detection
paddleocr doc_parser -i ./paddleocr_vl_demo.png --use_layout_detection False
```

<details><summary><b>Command line supports more parameters. Click to expand for detailed parameter descriptions</b></summary>
<table>
<thead>
<tr>
<th>Parameter</th>
<th>Description</th>
<th>Type</th>
</tr>
</thead>
<tbody>
<tr>
<td><code>input</code></td>
<td>Data to be predicted, required.
For example, the local path of an image file or PDF file: <code>/root/data/img.jpg</code>;<b>Such as a URL link</b>, for example, the network URL of an image file or PDF file:<a href="https://paddle-model-ecology.bj.bcebos.com/paddlex/imgs/demo_image/demo_paper.png">Example</a>;<b>Such as a local directory</b>, which should contain the images to be predicted, for example, the local path: <code>/root/data/</code>(Currently, prediction for directories containing PDF files is not supported. PDF files need to be specified with a specific file path).</td>
<td><code>str</code></td>
</tr>
<tr>
<td><code>save_path</code></td>
<td>Specify the path where the inference result file will be saved. If not set, the inference results will not be saved locally.</td>
<td><code>str</code></td>
</tr>
<tr>
<td><code>layout_detection_model_name</code></td>
<td>Name of the layout area detection and ranking model. If not set, the default model of the production line will be used.</td>
<td><code>str</code></td>
</tr>
<tr>
<td><code>layout_detection_model_dir</code></td>
<td>Directory path of the layout area detection and ranking model. If not set, the official model will be downloaded.</td>
<td><code>str</code></td>
</tr>
<tr>
<td><code>layout_threshold</code></td>
<td>Score threshold for the layout model. Any value between  <code>0-1</code>. If not set, the default value is used, which is  <code>0.5</code>.
</td>
</tr>
<tr>
<td><code>layout_nms</code></td>
<td>Whether to use post-processing NMS for layout detection. If not set, the initialized default value will be used.</td>
<td><code>bool</code></td>
</tr>
<tr>
<td><code>layout_unclip_ratio</code></td>
<td>Expansion coefficient for the detection boxes of the layout area detection model.Any floating-point number greater than <code>0</code>. If not set, the initialized default value will be used.</td>
<td><code>float</code></td>
</tr>
<tr>
<td><code>layout_merge_bboxes_mode</code></td>
<td>Merging mode for the detection boxes output by the model in layout detection.
<ul>
<li><b>large</b> when set to large, it means that among the detection boxes output by the model, for overlapping and contained boxes, only the outermost largest box is retained, and the overlapping inner boxes are deleted;</li>
<li><b>small</b>, when set to small, it means that among the detection boxes output by the model, for overlapping and contained boxes, only the innermost contained small box is retained, and the overlapping outer boxes are deleted;</li>
<li><b>union</b>,no filtering is performed on the boxes, and both inner and outer boxes are retained;</li></ul>
If not set, the initialized parameter value will be used.
</td>
<td><code>str</code></td>
<tr>
<td><code>vl_rec_model_name</code></td>
<td>Name of the multimodal recognition model. If not set, the default model will be used.</td>
<td><code>str</code></td>
</tr>
<tr>
<td><code>vl_rec_model_dir</code></td>
<td>Directory path of the multimodal recognition model. If not set, the official model will be downloaded.</td>
<td><code>str</code></td>
</tr>
<tr>
<td><code>vl_rec_backend</code></td>
<td>Inference backend used by the multimodal recognition model.</td>
<td><code>str</code></td>
</tr>
<tr>
<td><code>vl_rec_server_url</code></td>
<td>If the multimodal recognition model uses an inference service, this parameter is used to specify the server URL.</td>
<td><code>str</code></td>
</tr>
<tr>
<td><code>vl_rec_max_concurrency</code></td>
<td>If the multimodal recognition model uses an inference service, this parameter is used to specify the maximum number of concurrent requests.</td>
<td><code>str</code></td>
</tr>
<tr>
<td><code>doc_orientation_classify_model_name</code></td>
<td>Name of the document orientation classification model. If not set, the initialized default value will be used.</td>
<td><code>str</code></td>
</tr>
<tr>
<td><code>doc_orientation_classify_model_dir</code></td>
<td>Directory path of the document orientation classification model. If not set, the official model will be downloaded.</td>
<td><code>str</code></td>
</tr>
<tr>
<td><code>doc_unwarping_model_name</code></td>
<td>Name of the text image rectification model. If not set, the initialized default value will be used.</td>
<td><code>str</code></td>
</tr>
<tr>
<td><code>doc_unwarping_model_dir</code></td>
<td>Directory path of the text image rectification model. If not set, the official model will be downloaded.</td>
<td><code>str</code></td>
</tr>
<tr>
<td><code>use_doc_orientation_classify</code></td>
<td>Whether to load and use the document orientation classification module. If not set, the initialized default value will be used, which is initialized to<code>False</code>.</td>
<td><code>bool</code></td>
</tr>
<tr>
<td><code>use_doc_unwarping</code></td>
<td>Whether to load and use the text image rectification module. If not set, the initialized default value will be used, which is initialized to <code>False.</td>
<td><code>bool</code></td>
</tr>
<tr>
<td><code>use_layout_detection</code></td>
<td>Whether to load and use the layout area detection and ranking module. If not set, the initialized default value will be used, which is initialized to <code>True</code>.</td>
<td><code>bool</code></td>
</tr>
<tr>
<td><code>use_chart_recognition</code></td>
<td>Whether to use the chart parsing function. If not set, the initialized default value will be used, which is initialized to <code>False</code>.</td>
<td><code>bool</code></td>
</tr>
<tr>
<td><code>format_block_content</code></td>
<td>Controls whether to format the <code>block_content</code> content within as Markdown. If not set, the initialized default value will be used, which defaults to initialization as<code>False</code>.</td>
<td><code>bool</code></td>
<td></td>
</tr>
<tr>
<td><code>use_queues</code></td>
<td>Used to control whether to enable internal queues. When set to <code>True</code>, data loading (such as rendering PDF pages as images), layout detection model processing, and VLM inference will be executed asynchronously in separate threads, with data passed through queues, thereby improving efficiency. This approach is particularly efficient for PDF documents with a large number of pages or directories containing a large number of images or PDF files.</td>
<td><code>bool</code></td>
<td></td>
</tr>
<tr>
<td><code>prompt_label</code></td>
<td>The prompt type setting for the VL model, which takes effect if and only if <code>use_layout_detection=False</code>.</td>
<td><code>str</code></td>
<td></td>
</tr>
<tr>
<td><code>repetition_penalty</code></td>
<td>The repetition penalty parameter used in VL model sampling.</td>
<td><code>float</code></td>
<td></td>
</tr>
<tr>
<td><code>temperature</code></td>
<td>The temperature parameter used in VL model sampling.</td>
<td><code>float</code></td>
<td></td>
</tr>
<tr>
<td><code>top_p</code></td>
<td>The top-p parameter used in VL model sampling.</td>
<td><code>float</code></td>
<td></td>
</tr>
<tr>
<td><code>min_pixels</code></td>
<td>The minimum number of pixels allowed when the VL model preprocesses images.</td>
<td><code>int</code></td>
<td></td>
</tr>
<tr>
<td><code>max_pixels</code></td>
<td>The maximum number of pixels allowed when the VL model preprocesses images.</td>
<td><code>int</code></td>
<td></td>
</tr>
<tr>
<td><code>device</code></td>
<td>The device used for inference. Supports specifying specific card numbers:<ul>
<li><b>CPU</b>: For example,<code>cpu</code> indicates using the CPU for inference;</li>
<li><b>GPU</b>: For example,<code>gpu:0</code> indicates using the first GPU for inference;</li>
<li><b>NPU</b>: For example,<code>npu:0</code> indicates using the first NPU for inference;</li>
<li><b>XPU</b>: For example,<code>xpu:0</code> indicates using the first XPU for inference;</li>
<li><b>MLU</b>: For example,<code>mlu:0</code> indicates using the first MLU for inference;</li>
<li><b>DCU</b>: For example,<code>dcu:0</code> indicates using the first DCU for inference;</li>
</ul>If not set, the initialized default value will be used. During initialization, the local GPU device 0 will be used preferentially. If it is not available, the CPU device will be used.</td>
<td><code>str</code></td>
<td></td>
</tr>
<tr>
<td><code>enable_hpi</code></td>
<td>Whether to enable high-performance inference.</td>
<td><code>bool</code></td>
</tr>
<tr>
<td><code>use_tensorrt</code></td>
<td>Whether to enable the TensorRT subgraph engine of Paddle Inference. If the model does not support acceleration via TensorRT, acceleration will not be used even if this flag is set.<br/>For PaddlePaddle version with CUDA 11.8, the compatible TensorRT version is 8.x (x&amp;gt;=6). It is recommended to install TensorRT 8.6.1.6.<br/>
</td>
<td><code>bool</code></td>
</tr>
<tr>
<td><code>precision</code></td>
<td>Computational precision, such as fp32, fp16.</td>
<td><code>str</code></td>
</tr>
<tr>
<td><code>enable_mkldnn</code></td>
<td>Whether to enable MKL-DNN accelerated inference. If MKL-DNN is not available or the model does not support acceleration via MKL-DNN, acceleration will not be used even if this flag is set.</td>
<td><code>bool</code></td>
</tr>
<tr>
<td><code>mkldnn_cache_capacity</code></td>
<td>MKL-DNN cache capacity.</td>
<td><code>int</code></td>
</tr>
<tr>
<td><code>cpu_threads</code></td>
<td>The number of threads used for inference on the CPU.</td>
<td><code>int</code></td>
</tr>
<tr>
<td><code>paddlex_config</code></td>
<td>The file path for PaddleX production line configuration.</td>
<td><code>str</code></td>
<td></td>
</tr>
</tbody>
</table>
</details>
<br/>

The inference result will be printed in the terminal. The default output of the PP-StructureV3 pipeline is as follows:

<details><summary> 👉Click to expand</summary>
<pre>
 <code>
{'res': {'input_path': 'paddleocr_vl_demo.png', 'page_index': None, 'model_settings': {'use_doc_preprocessor': False, 'use_layout_detection': True, 'use_chart_recognition': False, 'format_block_content': False}, 'layout_det_res': {'input_path': None, 'page_index': None, 'boxes': [{'cls_id': 6, 'label': 'doc_title', 'score': 0.9636914134025574, 'coordinate': [np.float32(131.31366), np.float32(36.450516), np.float32(1384.522), np.float32(127.984665)]}, {'cls_id': 22, 'label': 'text', 'score': 0.9281806349754333, 'coordinate': [np.float32(585.39465), np.float32(158.438), np.float32(930.2184), np.float32(182.57469)]}, {'cls_id': 22, 'label': 'text', 'score': 0.9840355515480042, 'coordinate': [np.float32(9.023666), np.float32(200.86115), np.float32(361.41583), np.float32(343.8828)]}, {'cls_id': 14, 'label': 'image', 'score': 0.9871416091918945, 'coordinate': [np.float32(775.50574), np.float32(200.66502), np.float32(1503.3807), np.float32(684.9304)]}, {'cls_id': 22, 'label': 'text', 'score': 0.9801855087280273, 'coordinate': [np.float32(9.532196), np.float32(344.90594), np.float32(361.4413), np.float32(440.8244)]}, {'cls_id': 17, 'label': 'paragraph_title', 'score': 0.9708921313285828, 'coordinate': [np.float32(28.040405), np.float32(455.87976), np.float32(341.7215), np.float32(520.7117)]}, {'cls_id': 24, 'label': 'vision_footnote', 'score': 0.9002962708473206, 'coordinate': [np.float32(809.0692), np.float32(703.70044), np.float32(1488.3016), np.float32(750.5238)]}, {'cls_id': 22, 'label': 'text', 'score': 0.9825374484062195, 'coordinate': [np.float32(8.896561), np.float32(536.54895), np.float32(361.05237), np.float32(655.8058)]}, {'cls_id': 22, 'label': 'text', 'score': 0.9822263717651367, 'coordinate': [np.float32(8.971573), np.float32(657.4949), np.float32(362.01715), np.float32(774.625)]}, {'cls_id': 22, 'label': 'text', 'score': 0.9767460823059082, 'coordinate': [np.float32(9.407074), np.float32(776.5216), np.float32(361.31067), np.float32(846.82874)]}, {'cls_id': 22, 'label': 'text', 'score': 0.9868153929710388, 'coordinate': [np.float32(8.669495), np.float32(848.2543), np.float32(361.64703), np.float32(1062.8568)]}, {'cls_id': 22, 'label': 'text', 'score': 0.9826608300209045, 'coordinate': [np.float32(8.8025055), np.float32(1063.8615), np.float32(361.46588), np.float32(1182.8524)]}, {'cls_id': 22, 'label': 'text', 'score': 0.982555627822876, 'coordinate': [np.float32(8.820602), np.float32(1184.4663), np.float32(361.66394), np.float32(1302.4507)]}, {'cls_id': 22, 'label': 'text', 'score': 0.9584776759147644, 'coordinate': [np.float32(9.170288), np.float32(1304.2161), np.float32(361.48898), np.float32(1351.7483)]}, {'cls_id': 22, 'label': 'text', 'score': 0.9782056212425232, 'coordinate': [np.float32(389.1618), np.float32(200.38202), np.float32(742.7591), np.float32(295.65146)]}, {'cls_id': 22, 'label': 'text', 'score': 0.9844875931739807, 'coordinate': [np.float32(388.73303), np.float32(297.18463), np.float32(744.00024), np.float32(441.3034)]}, {'cls_id': 17, 'label': 'paragraph_title', 'score': 0.9680547714233398, 'coordinate': [np.float32(409.39468), np.float32(455.89386), np.float32(721.7174), np.float32(520.9387)]}, {'cls_id': 22, 'label': 'text', 'score': 0.9741666913032532, 'coordinate': [np.float32(389.71606), np.float32(536.8138), np.float32(742.7112), np.float32(608.00165)]}, {'cls_id': 22, 'label': 'text', 'score': 0.9840384721755981, 'coordinate': [np.float32(389.30988), np.float32(609.39636), np.float32(743.09247), np.float32(750.3231)]}, {'cls_id': 22, 'label': 'text', 'score': 0.9845995306968689, 'coordinate': [np.float32(389.13272), np.float32(751.7772), np.float32(743.058), np.float32(894.8815)]}, {'cls_id': 22, 'label': 'text', 'score': 0.984852135181427, 'coordinate': [np.float32(388.83267), np.float32(896.0371), np.float32(743.58215), np.float32(1038.7345)]}, {'cls_id': 22, 'label': 'text', 'score': 0.9804865717887878, 'coordinate': [np.float32(389.08478), np.float32(1039.9119), np.float32(742.7585), np.float32(1134.4897)]}, {'cls_id': 22, 'label': 'text', 'score': 0.986461341381073, 'coordinate': [np.float32(388.52643), np.float32(1135.8137), np.float32(743.451), np.float32(1352.0085)]}, {'cls_id': 22, 'label': 'text', 'score': 0.9869391918182373, 'coordinate': [np.float32(769.8341), np.float32(775.66235), np.float32(1124.9813), np.float32(1063.207)]}, {'cls_id': 22, 'label': 'text', 'score': 0.9822869896888733, 'coordinate': [np.float32(770.30383), np.float32(1063.938), np.float32(1124.8295), np.float32(1184.2192)]}, {'cls_id': 17, 'label': 'paragraph_title', 'score': 0.9689218997955322, 'coordinate': [np.float32(791.3042), np.float32(1199.3169), np.float32(1104.4521), np.float32(1264.6985)]}, {'cls_id': 22, 'label': 'text', 'score': 0.9713128209114075, 'coordinate': [np.float32(770.4253), np.float32(1279.6072), np.float32(1124.6917), np.float32(1351.8672)]}, {'cls_id': 22, 'label': 'text', 'score': 0.9236552119255066, 'coordinate': [np.float32(1153.9058), np.float32(775.5814), np.float32(1334.0654), np.float32(798.1581)]}, {'cls_id': 22, 'label': 'text', 'score': 0.9857938885688782, 'coordinate': [np.float32(1151.5197), np.float32(799.28015), np.float32(1506.3619), np.float32(991.1156)]}, {'cls_id': 22, 'label': 'text', 'score': 0.9820687174797058, 'coordinate': [np.float32(1151.5686), np.float32(991.91095), np.float32(1506.6023), np.float32(1110.8875)]}, {'cls_id': 22, 'label': 'text', 'score': 0.9866049885749817, 'coordinate': [np.float32(1151.6919), np.float32(1112.1301), np.float32(1507.1611), np.float32(1351.9504)]}]}}}
</code></pre></details>

For explanation of the result parameters, refer to [2.2 Python Script Integration](#222-python-script-integration).

<b>Note: </b> The default model for the production line is relatively large, which may result in slower inference speed. It is recommended to use [inference acceleration frameworks to enhance VLM inference performance](#31-starting-the-vlm-inference-service) for faster inference.

### 2.2 Python Script Integration

The command line method is for quick testing and visualization. In actual projects, you usually need to integrate the model via code. You can perform pipeline inference with just a few lines of code as shown below:

```python
from paddleocr import PaddleOCRVL

pipeline = PaddleOCRVL()
# pipeline = PaddleOCRVL(use_doc_orientation_classify=True) # Use use_doc_orientation_classify to enable/disable document orientation classification model
# pipeline = PaddleOCRVL(use_doc_unwarping=True) # Use use_doc_unwarping to enable/disable document unwarping module
# pipeline = PaddleOCRVL(use_layout_detection=False) # Use use_layout_detection to enable/disable layout detection module
output = pipeline.predict("./paddleocr_vl_demo.png")
for res in output:
    res.print() ## Print the structured prediction output
    res.save_to_json(save_path="output") ## Save the current image's structured result in JSON format
    res.save_to_markdown(save_path="output") ## Save the current image's result in Markdown format
```

For PDF files, each page will be processed individually and generate a separate Markdown file. If you want to convert the entire PDF to a single Markdown file, use the following method:

```python
from pathlib import Path
from paddleocr import PaddleOCRVL

input_file = "./your_pdf_file.pdf"
output_path = Path("./output")

pipeline = PaddleOCRVL()
output = pipeline.predict(input=input_file)

markdown_list = []
markdown_images = []

for res in output:
    md_info = res.markdown
    markdown_list.append(md_info)
    markdown_images.append(md_info.get("markdown_images", {}))

markdown_texts = pipeline.concatenate_markdown_pages(markdown_list)

mkd_file_path = output_path / f"{Path(input_file).stem}.md"
mkd_file_path.parent.mkdir(parents=True, exist_ok=True)

with open(mkd_file_path, "w", encoding="utf-8") as f:
    f.write(markdown_texts)

for item in markdown_images:
    if item:
        for path, image in item.items():
            file_path = output_path / path
            file_path.parent.mkdir(parents=True, exist_ok=True)
            image.save(file_path)
```

**Note:**

- In the example code, the parameters `use_doc_orientation_classify` and  `use_doc_unwarping` are all set to `False` by default. These indicate that document orientation classification and document image unwarping are disabled. You can manually set them to `True` if needed.

The above Python script performs the following steps:

<details><summary>(1) Instantiate the production line object. Specific parameter descriptions are as follows:</summary>
<table>
<thead>
<tr>
<th>Parameter</th>
<th>Parameter Description</th>
<th>Parameter Type</th>
<th>Default Value</th>
</tr>
</thead>
<tbody>
<tr>
<td><code>layout_detection_model_name</code></td>
<td>Name of the layout area detection and ranking model. If set to <code>None</code>, the default model of the production line will be used.</td>
<td><code>str|None</code></td>
<td><code>None</code></td>
</tr>
<tr>
<td><code>layout_detection_model_dir</code></td>
<td>Directory path of the layout area detection and ranking model. If set to <code>None</code>, the official model will be downloaded.</td>
<td><code>str|None</code></td>
<td><code>None</code></td>
</tr>
<tr>
<td><code>layout_threshold</code></td>
<td>Score threshold for the layout model.
<ul>
<li><b>float</b>: Any floating-point number between <code>0-1</code>;</li>
<li><b>dict</b>: <code>{0:0.1}</code> The key is the class ID, and the value is the threshold for that class;</li>
<li><b>None</b>: If set to <code>None</code>, the parameter value initialized by the production line will be used.</li>
</ul>
<td><code>float|dict|None</code></td>
<td><code>None</code></td>
</tr>
<tr>
<td><code>layout_nms</code></td>
<td>Whether to use post-processing NMS for layout detection. If set to <code>None</code>, the parameter value initialized by the production line will be used.</td>
<td><code>bool|None</code></td>
<td><code>None</code></td>
</tr>
<tr>
<td><code>layout_unclip_ratio</code></td>
<td>
Expansion coefficient for the detection box of the layout area detection model.
<ul>
<li><b>float</b>: Any floating-point number greater than <code>0</code></li>
<li><b>Tuple[float,float]</b>: The respective expansion coefficients in the horizontal and vertical directions;</li>
<li><b>dict</b>: where the key of the dict is of <b>int</b> type, representing <code>cls_id</code>, and the value is of</code>tuple <code>type, such as</code>{0: (1.1, 2.0)}, indicating that the center of the detection box for class 0 output by the model remains unchanged, with the width expanded by 1.1 times and the height expanded by 2.0 times;</li>
<li><b>None</b>: If set to <code>None</code>, the parameter value initialized by the production line will be used.</li>
</ul>
<td><code>float|Tuple[float,float]|dict|None</code></td>
<td><code>None</code></td>
</tr>
<tr>
<td><code>layout_merge_bboxes_mode</code><ul>
<td>Merging mode for the detection boxes output by the model in layout detection.
<ul>
<li><b>large</b> when set to large, it means that among the detection boxes output by the model, for overlapping and contained boxes, only the outermost largest box is retained, and the overlapping inner boxes are deleted;</li>
<li><b>small</b>, when set to small, it means that among the detection boxes output by the model, for overlapping and contained boxes, only the innermost contained small box is retained, and the overlapping outer boxes are deleted;</li>
<li><b>union</b>,no filtering is performed on the boxes, and both inner and outer boxes are retained;</li></ul>
If not set, the initialized parameter value will be used.
</td>
<td><code>str|dict|None</code></td>
<td><code>None</code></td>
</tr>
<tr>
<td><code>vl_rec_model_name</code></td>
<td>Name of the multimodal recognition model. If not set, the default model will be used.</td>
<td><code>str|None</code></td>
<td><code>None</code></td>
</tr>
<tr>
<td><code>vl_rec_model_dir</code></td>
<td>Directory path of the multimodal recognition model. If not set, the official model will be downloaded.</td>
<td><code>str|None</code></td>
<td><code>None</code></td>
</tr>
<tr>
<td><code>vl_rec_backend</code></td>
<td>Inference backend used by the multimodal recognition model.</td>
<td><code>str|None</code></td>
<td><code>None</code></td>
</tr>
<tr>
<td><code>vl_rec_server_url</code></td>
<td>If the multimodal recognition model uses an inference service, this parameter is used to specify the server URL.</td>
<td><code>str|None</code></td>
<td><code>None</code></td>
</tr>
<tr>
<td><code>vl_rec_max_concurrency</code></td>
<td>If the multimodal recognition model uses an inference service, this parameter is used to specify the maximum number of concurrent requests.</td>
<td><code>str|None</code></td>
<td><code>None</code></td>
</tr>
<tr>
<td><code>doc_orientation_classify_model_name</code></td>
<td>Name of the document orientation classification model. If not set, the initialized default value will be used.</td>
<td><code>str|None</code></td>
<td><code>None</code></td>
</tr>
<tr>
<td><code>doc_orientation_classify_model_dir</code></td>
<td>Directory path of the document orientation classification model. If not set, the official model will be downloaded.</td>
<td><code>str|None</code></td>
<td><code>None</code></td>
</tr>
<tr>
<td><code>doc_unwarping_model_name</code></td>
<td>Name of the text image rectification model. If not set, the initialized default value will be used.</td>
<td><code>str|None</code></td>
<td><code>None</code></td>
</tr>
<tr>
<td><code>doc_unwarping_model_dir</code></td>
<td>Directory path of the text image rectification model. If not set, the official model will be downloaded.</td>
<td><code>str|None</code></td>
<td><code>None</code></td>
</tr>
<tr>
<td><code>use_doc_orientation_classify</code></td>
<td>Whether to load and use the document orientation classification module. If not set, the initialized default value will be used, which is initialized to<code>False</code>.</td>
<td><code>bool|None</code></td>
<td><code>None</code></td>
</tr>
<tr>
<td><code>use_doc_unwarping</code></td>
<td>Whether to load and use the text image rectification module. If not set, the initialized default value will be used, which is initialized to <code>False.</td>
<td><code>bool|None</code></td>
<td><code>None</code></td>
</tr>
<tr>
<td><code>use_layout_detection</code></td>
<td>Whether to load and use the layout area detection and ranking module. If not set, the initialized default value will be used, which is initialized to <code>True</code>.</td>
<td><code>bool|None</code></td>
<td><code>None</code></td>
</tr>
<tr>
<td><code>use_chart_recognition</code></td>
<td>Whether to use the chart parsing function. If not set, the initialized default value will be used, which is initialized to <code>False</code>.</td>
<td><code>bool|None</code></td>
<td><code>None</code></td>
</tr>
<tr>
<td><code>format_block_content</code></td>
<td>Controls whether to format the <code>block_content</code> content within as Markdown. If not set, the initialized default value will be used, which defaults to initialization as<code>False</code>.</td>
<td><code>bool|None</code></td>
<td><code>None</code></td>
<td></td>
</tr>
<tr>
<td><code>device</code></td>
<td>The device used for inference. Supports specifying specific card numbers:<ul>
<li><b>CPU</b>: For example,<code>cpu</code> indicates using the CPU for inference;</li>
<li><b>GPU</b>: For example,<code>gpu:0</code> indicates using the first GPU for inference;</li>
<li><b>NPU</b>: For example,<code>npu:0</code> indicates using the first NPU for inference;</li>
<li><b>XPU</b>: For example,<code>xpu:0</code> indicates using the first XPU for inference;</li>
<li><b>MLU</b>: For example,<code>mlu:0</code> indicates using the first MLU for inference;</li>
<li><b>DCU</b>: For example,<code>dcu:0</code> indicates using the first DCU for inference;</li>
</ul>If not set, the initialized default value will be used. During initialization, the local GPU device 0 will be used preferentially. If it is not available, the CPU device will be used.</td>
<td><code>str|None</code></td>
<td><code>None</code></td>
</tr>
<tr>
<td><code>enable_hpi</code></td>
<td>Whether to enable high-performance inference.</td>
<td><code>bool</code></td>
<td><code>False</code></td>
</tr>
<tr>
<td><code>use_tensorrt</code></td>
<td>Whether to enable the TensorRT subgraph engine of Paddle Inference. If the model does not support acceleration via TensorRT, acceleration will not be used even if this flag is set.<br/>For PaddlePaddle version with CUDA 11.8, the compatible TensorRT version is 8.x (x&amp;gt;=6). It is recommended to install TensorRT 8.6.1.6.<br/>
</td>
<td><code>bool</code></td>
<td><code>False</code></td>
</tr>
<tr>
<td><code>precision</code></td>
<td>Computational precision, such as fp32, fp16.</td>
<td><code>str</code></td>
<td><code>"fp32"</code></td>
</tr>
<tr>
<td><code>enable_mkldnn</code></td>
<td>Whether to enable MKL-DNN accelerated inference. If MKL-DNN is not available or the model does not support acceleration via MKL-DNN, acceleration will not be used even if this flag is set.</td>
<td><code>bool</code></td>
<td><code>True</code></td>
</tr>
<tr>
<td><code>mkldnn_cache_capacity</code></td>
<td>MKL-DNN cache capacity.</td>
<td><code>int</code></td>
<td><code>10</code></td>
</tr>
<tr>
<td><code>cpu_threads</code></td>
<td>The number of threads used for inference on the CPU.</td>
<td><code>int</code></td>
<td><code>8</code></td>
</tr>
<tr>
<td><code>paddlex_config</code></td>
<td>The file path for PaddleX production line configuration.</td>
<td><code>str</code></td>
<td><code>None</code></td>
<td></td>
</tr>
</tbody>
</table>
</details>

<details><summary>(2) Call the <code>predict()</code>method of the PaddleOCR-VL production line object for inference prediction. This method will return a list of results. Additionally, the production line also provides the <code>predict_iter()</code>Method. The two are completely consistent in terms of parameter acceptance and result return. The difference lies in that <code>predict_iter()</code>returns a <code>generator</code>, which can process and obtain prediction results step by step. It is suitable for scenarios involving large datasets or where memory conservation is desired. You can choose either of these two methods based on actual needs. Below are the parameters of the <code>predict()</code>method and their descriptions:</summary>
<table>
<thead>
<tr>
<th>Parameter</th>
<th>Parameter Description</th>
<th>Parameter Type</th>
<th>Default Value</th>
</tr>
</thead>
<tr>
<tr>
<td><code>input</code></td>
<td>Data to be predicted, supporting multiple input types. Required.<ul>
<li><b>Python Var</b>: such as <code>numpy.ndarray</code> representing image data</li>
<li><b>str</b>: such as the local path of an image file or PDF file: <code>/root/data/img.jpg</code>;<b>such as a URL link</b>, such as the network URL of an image file or PDF file:<a href="https://paddle-model-ecology.bj.bcebos.com/paddlex/imgs/demo_image/demo_paper.png">Example</a>;<b>such as a local directory</b>, which should contain the images to be predicted, such as the local path: <code>/root/data/</code>(Currently, prediction for directories containing PDF files is not supported. PDF files need to be specified with a specific file path)</li>
<li><b>list</b>: List elements should be of the aforementioned data types, such as <code>[numpy.ndarray, numpy.ndarray]</code>, <code>["/root/data/img1.jpg", "/root/data/img2.jpg"]</code>, <code>["/root/data1", "/root/data2"].</code></li>
</ul>
</td>
<td><code>Python Var|str|list</code></td>
<td></td>
</tr>
<tr>
<td><code>use_doc_orientation_classify</code></td>
<td>Whether to use the document orientation classification module during inference. Setting it to <code>None</code> means using the instantiation parameter; otherwise, this parameter takes precedence.</td>
<td><code>bool|None</code></td>
<td><code>None</code></td>
</tr>
<tr>
<td><code>use_doc_unwarping</code></td>
<td>Whether to use the text image rectification module during inference. Setting it to <code>None</code> means using the instantiation parameter; otherwise, this parameter takes precedence.</td>
<td><code>bool|None</code></td>
<td><code>None</code></td>
</tr>
<tr>
<td><code>use_layout_detection</code></td>
<td>Whether to use the layout region detection and sorting module during inference. Setting it to <code>None</code> means using the instantiation parameter; otherwise, this parameter takes precedence.</td>
<td><code>bool|None</code></td>
<td><code>None</code></td>
</tr>
<tr>
<td><code>use_chart_recognition</code></td>
<td>Whether to use the chart parsing module during inference. Setting it to <code>None</code> means using the instantiation parameter; otherwise, this parameter takes precedence.</td>
<td><code>bool|None</code></td>
<td><code>None</code></td>
</tr>
<tr>
<td><code>layout_threshold</code></td>
<td>The parameter meaning is basically the same as the instantiation parameter. Setting it to <code>None</code> means using the instantiation parameter; otherwise, this parameter takes precedence.</td>
<td><code>float|dict|None</code></td>
<td><code>None</code></td>
</tr>
<tr>
<td><code>layout_nms</code></td>
<td>The parameter meaning is basically the same as the instantiation parameter. Setting it to <code>None</code> means using the instantiation parameter; otherwise, this parameter takes precedence.</td>
<td><code>bool|None</code></td>
<td><code>None</code></td>
</tr>
<tr>
<td><code>layout_unclip_ratio</code></td>
<td>The parameter meaning is basically the same as the instantiation parameter. Setting it to <code>None</code> means using the instantiation parameter; otherwise, this parameter takes precedence.</td>
<td><code>float|Tuple[float,float]|dict|None</code></td>
<td><code>None</code></td>
</tr>
<tr>
<td><code>layout_merge_bboxes_mode</code></td>
<td>The parameter meaning is basically the same as the instantiation parameter. Setting it to <code>None</code> means using the instantiation parameter; otherwise, this parameter takes precedence.</td>
<td><code>str|dict|None</code></td>
<td><code>None</code></td>
</tr>
<tr>
<td><code>use_queues</code></td>
<td>Used to control whether to enable internal queues. When set to <code>True</code>, data loading (such as rendering PDF pages as images), layout detection model processing, and VLM inference will be executed asynchronously in separate threads, with data passed through queues, thereby improving efficiency. This approach is particularly efficient for PDF documents with many pages or directories containing a large number of images or PDF files.</td>
<td><code>bool|None</code></td>
<td><code>None</code></td>
</tr>
<tr>
<td><code>prompt_label</code></td>
<td>The prompt type setting for the VL model, which takes effect only when <code>use_layout_detection=False</code>. The fillable parameters are <code>ocr</code>、<code>formula</code>、<code>table</code> and <code>chart</code>.</td>
<td><code>str|None</code></td>
<td><code>None</code></td>
</tr>
<tr>
<td><code>format_block_content</code></td>
<td>The parameter meaning is basically the same as the instantiation parameter. Setting it to <code>None</code> means using the instantiation parameter; otherwise, this parameter takes precedence.</td>
<td><code>bool|None</code></td>
<td><code>None</code></td>
</tr>
<tr>
<td><code>repetition_penalty</code></td>
<td>The repetition penalty parameter used for VL model sampling.</td>
<td><code>float|None</code></td>
<td><code>None</code></td>
</tr>
<tr>
<td><code>temperature</code></td>
<td>Temperature parameter used for VL model sampling.</td>
<td><code>float|None</code></td>
<td><code>None</code></td>
</tr>
<tr>
<td><code>top_p</code></td>
<td>Top-p parameter used for VL model sampling.</td>
<td><code>float|None</code></td>
<td><code>None</code></td>
</tr>
<tr>
<td><code>min_pixels</code></td>
<td>The minimum number of pixels allowed when the VL model preprocesses images.</td>
<td><code>int|None</code></td>
<td><code>None</code></td>
</tr>
<tr>
<td><code>max_pixels</code></td>
<td>The maximum number of pixels allowed when the VL model preprocesses images.</td>
<td><code>int|None</code></td>
<td><code>None</code></td>
</tr>
</table>
</details>
<details><summary>(3) Process the prediction results: The prediction result for each sample is a corresponding Result object, supporting operations such as printing, saving as an image, and saving as a <code>json</code> file:</summary>
<table>
<thead>
<tr>
<th>Method</th>
<th>Method Description</th>
<th>Parameter</th>
<th>Parameter Type</th>
<th>Parameter Description</th>
<th>Default Value</th>
</tr>
</thead>
<tr>
<td rowspan="3"> <code>print()</code></td>
<td rowspan="3">Print results to the terminal</td>
<td><code>format_json</code></td>
<td><code>bool</code></td>
<td>Whether to format the output content using <code>JSON</code> indentation.</td>
<td><code>True</code></td>
</tr>
<tr>
<td><code>indent</code></td>
<td><code>int</code></td>
<td>Specify the indentation level to beautify the output <code>JSON</code>  data, making it more readable. Only valid when <code>format_json</code> is <code>True</code>.</td>
<td><code>4</code></td>
</tr>
<tr>
<td><code>ensure_ascii</code></td>
<td><code>bool</code></td>
<td>Control whether non- <code>ASCII</code> characters are escaped as <code>Unicode</code>. When set to <code>True</code>, all non- <code>ASCII</code> characters will be escaped; <code>False</code> retains the original characters. Only valid when <code>format_json</code> is <code>True</code>.</td>
<td><code>False</code></td>
</tr>
<tr>
<td rowspan="3"> <code>save_to_json()</code></td>
<td rowspan="3">Save the results as a json format file</td>
<td><code>save_path</code></td>
<td><code>str</code></td>
<td>The file path for saving. When it is a directory, the saved file name will be consistent with the input file type naming.</td>
<td><code>None</code></td>
</tr>
<tr>
<td><code>indent</code></td>
<td><code>int</code></td>
<td>Specify the indentation level to beautify the output <code>JSON</code>data, making it more readable. Only valid when <code>format_json</code>is <code>True</code>.</td>
<td><code>4</code></td>
</tr>
<tr>
<td><code>ensure_ascii</code></td>
<td><code>bool</code></td>
<td>Control whether non- <code>ASCII</code> characters are escaped as <code>Unicode</code>. When set to <code>True</code>, all non- <code>ASCII</code> characters will be escaped; <code>False</code> retains the original characters. Only valid when <code>format_json</code> is <code>True</code>.</td>
<td><code>False</code></td>
</tr>
<tr>
<td><code>save_to_img()</code></td>
<td>Save the visualized images of each intermediate module in png format</td>
<td><code>save_path</code></td>
<td><code>str</code></td>
<td>The file path for saving, supporting directory or file paths.</td>
<td><code>None</code></td>
</tr>
<tr>
<td rowspan="3"> <code>save_to_markdown()</code></td>
<td rowspan="3">Save each page in an image or PDF file as a markdown format file separately</td>
<td><code>save_path</code></td>
<td><code>str</code></td>
<td>The file path for saving. When it is a directory, the saved file name will be consistent with the input file type naming</td>
<td><code>None</code></td>
</tr>
<tr>
<td><code>pretty</code></td>
<td><code>bool</code></td>
<td>Whether to beautify the <code>markdown</code> output results, centering charts, etc., to make the <code>markdown</code> rendering more aesthetically pleasing.</td>
<td><code>True</code></td>
</tr>
<tr>
<td><code>show_formula_number</code></td>
<td><code>bool</code></td>
<td>Control whether to retain formula numbers in <code>markdown</code>. When set to <code>True</code>, all formula numbers are retained; <code>False</code> retains only the formulas</td>
<td><code>False</code></td>
</tr>
<tr>
<tr>
<td><code>save_to_html()</code></td>
<td>Save the tables in the file as html format files</td>
<td><code>save_path</code></td>
<td><code>str</code></td>
<td>The file path for saving, supporting directory or file paths.</td>
<td><code>None</code></td>
</tr>
<tr>
<td><code>save_to_xlsx()</code></td>
<td>Save the tables in the file as xlsx format files</td>
<td><code>save_path</code></td>
<td><code>str</code></td>
<td>The file path for saving, supporting directory or file paths.</td>
<td><code>None</code></td>
</tr>
</tr>
</table>


- Calling the `print()` method will print the results to the terminal. The content printed to the terminal is explained as follows:
    - `input_path`: `(str)` The input path of the image or PDF to be predicted.

    - `page_index`: `(Union[int, None])` If the input is a PDF file, it indicates the current page number of the PDF; otherwise, it is `None`.

    - `model_settings`: `(Dict[str, bool])` Model parameters required for configuring PaddleOCR-VL.
        - `use_doc_preprocessor`: `(bool)` Controls whether to enable the document preprocessing sub-pipeline.
        - `use_layout_detection`: `(bool)` Controls whether to enable the layout detection module.
        - `use_chart_recognition`: `(bool)` Controls whether to enable the chart recognition function.
        - `format_block_content`: `(bool)` Controls whether to save the formatted markdown content in `JSON`.

    - `doc_preprocessor_res`: `(Dict[str, Union[List[float], str]])` A dictionary of document preprocessing results, which exists only when `use_doc_preprocessor=True`.
        - `input_path`: `(str)` The image path accepted by the document preprocessing sub-pipeline. When the input is a `numpy.ndarray`, it is saved as `None`; here, it is `None`.
        - `page_index`: `None`. Since the input here is a `numpy.ndarray`, the value is `None`.
        - `model_settings`: `(Dict[str, bool])` Model configuration parameters for the document preprocessing sub-pipeline.
          - `use_doc_orientation_classify`: `(bool)` Controls whether to enable the document image orientation classification sub-module.
          - `use_doc_unwarping`: `(bool)` Controls whether to enable the text image distortion correction sub-module.
        - `angle`: `(int)` The prediction result of the document image orientation classification sub-module. When enabled, it returns the actual angle value.

    - `parsing_res_list`: `(List[Dict])` A list of parsing results, where each element is a dictionary. The list order is the reading order after parsing.
        - `block_bbox`: `(np.ndarray)` The bounding box of the layout area.
        - `block_label`: `(str)` The label of the layout area, such as `text`, `table`, etc.
        - `block_content`: `(str)` The content within the layout area.
        - `block_id`: `(int)` The index of the layout area, used to display the layout sorting results.
        - `block_order` `(int)` The order of the layout area, used to display the layout reading order. For non-sorted parts, the default value is `None`.
- Calling the `save_to_json()` method will save the above content to the specified `save_path`. If a directory is specified, the saved path will be `save_path/{your_img_basename}_res.json`. If a file is specified, it will be saved directly to that file. Since json files do not support saving numpy arrays, the `numpy.array` types within will be converted to list form.
    - `input_path`: `(str)` The input path of the image or PDF to be predicted.

    - `page_index`: `(Union[int, None])` If the input is a PDF file, it indicates the current page number of the PDF; otherwise, it is `None`.

    - `model_settings`: `(Dict[str, bool])` Model parameters required for configuring PaddleOCR-VL.

        - `use_doc_preprocessor`: `(bool)` Controls whether to enable the document preprocessing sub-pipeline.
        - `use_layout_detection`: `(bool)` Controls whether to enable the layout detection module.
        - `use_chart_recognition`: `(bool)` Controls whether to enable the chart recognition function.
        - `format_block_content`: `(bool)` Controls whether to save the formatted markdown content in `JSON`.

    - `doc_preprocessor_res`: `(Dict[str, Union[List[float], str]])` A dictionary of document preprocessing results, which exists only when `use_doc_preprocessor=True`.
        - `input_path`: `(str)` The image path accepted by the document preprocessing sub-pipeline. When the input is a `numpy.ndarray`, it is saved as `None`; here, it is `None`.
        - `page_index`: `None`. Since the input here is a `numpy.ndarray`, the value is `None`.
        - `model_settings`: `(Dict[str, bool])` Model configuration parameters for the document preprocessing sub-pipeline.
          - `use_doc_orientation_classify`: `(bool)` Controls whether to enable the document image orientation classification sub-module.
          - `use_doc_unwarping`: `(bool)` Controls whether to enable the text image distortion correction sub-module.
        - `angle`: `(int)` The prediction result of the document image orientation classification sub-module. When enabled, it returns the actual angle value.

    - `parsing_res_list`: `(List[Dict])` A list of parsing results, where each element is a dictionary. The list order represents the reading order after parsing.
        - `block_bbox`: `(np.ndarray)` The bounding box of the layout region.
        - `block_label`: `(str)` The label of the layout region, such as `text`, `table`, etc.
        - `block_content`: `(str)` The content within the layout region.
        - `block_id`: `(int)` The index of the layout region, used to display the layout sorting results.
        - `block_order` `(int)` The order of the layout region, used to display the layout reading order. For non-sorted parts, the default value is `None`.


- Calling the `save_to_img()` method will save the visualization results to the specified `save_path`. If a directory is specified, visualized images for layout region detection, global OCR, layout reading order, etc., will be saved. If a file is specified, it will be saved directly to that file. (Production lines typically contain many result images, so it is not recommended to directly specify a specific file path, as multiple images will be overwritten, retaining only the last one.)
- Calling the `save_to_markdown()` method will save the converted Markdown file to the specified `save_path`. The saved file path will be `save_path/{your_img_basename}.md`. If the input is a PDF file, it is recommended to directly specify a directory; otherwise, multiple markdown files will be overwritten.

Additionally, it also supports obtaining visualized images and prediction results with results through attributes, as follows:<table>
<thead>
<tr>
<th>Attribute</th>
<th>Attribute Description</th>
</tr>
</thead>
<tbody>
<tr>
<td><code>json</code></td>
<td>Obtain the prediction <code>json</code>result in the format</td>
</tr>
<tr>
<td rowspan="2"> <code>img</code></td>
<td rowspan="2">obtain in the format of <code>dict</code>visualized image</td>
</tr>
<tr>
</tr>
<tr>
<td rowspan="3"> <code>markdown</code></td>
<td rowspan="3">obtain in the format of <code>dict</code>markdown result</td>
</tr>
<tr>
</tr>
<tr>
</tr>
</tbody>
</table>

- The prediction result obtained through the `json` attribute is data of dict type, with relevant content consistent with that saved by calling the `save_to_json()` method.
- The prediction result returned by the `img` attribute is data of dict type. The keys are `layout_det_res`, `overall_ocr_res`, `text_paragraphs_ocr_res`, `formula_res_region1`, `table_cell_img`, and `seal_res_region1`, with corresponding values being `Image.Image` objects: used to display visualized images of layout region detection, OCR, OCR text paragraphs, formulas, tables, and seal results, respectively. If optional modules are not used, the dict only contains `layout_det_res`.
- The prediction result returned by the `markdown` attribute is data of dict type. The keys are `markdown_texts`, `markdown_images`, and `page_continuation_flags`, with corresponding values being markdown text, images displayed in Markdown (`Image.Image` objects), and a bool tuple used to identify whether the first element on the current page is the start of a paragraph and whether the last element is the end of a paragraph, respectively.</details>

## 3. Enhancing VLM Inference Performance Using Inference Acceleration Frameworks

The inference performance under default configurations is not fully optimized and may not meet actual production requirements. This step primarily introduces how to use the vLLM and SGLang inference acceleration frameworks to enhance the inference performance of PaddleOCR-VL.

### 3.1 Launching the VLM Inference Service

There are two methods to launch the VLM inference service; choose either one:

- Method 1: Launch the service using the official Docker image.

- Method 2: Launch the service by manually installing dependencies via the PaddleOCR CLI.

#### 3.1.1 Method 1: Using Docker Image

PaddleOCR provides a Docker image (approximately 13 GB in size) for quickly launching the vLLM inference service. Use the following command to launch the service (requires Docker version >= 19.03, a machine equipped with a GPU, and NVIDIA drivers supporting CUDA 12.6 or higher):

```shell
docker run \
    -it \
    --rm \
    --gpus all \
    --network host \
    ccr-2vdh3abv-pub.cnc.bj.baidubce.com/paddlepaddle/paddleocr-genai-vllm-server:latest \
    paddleocr genai_server --model_name PaddleOCR-VL-0.9B --host 0.0.0.0 --port 8118 --backend vllm
```

<<<<<<< HEAD
If you are using an NVIDIA 50 series graphics card (Compute Capacity >= 12), you need to install a specific version of FlashAttention before launching the service.

```
docker run \
    -it \
    --rm \
    --gpus all \
    --network host \
    ccr-2vdh3abv-pub.cnc.bj.baidubce.com/paddlepaddle/paddlex-genai-vllm-server \
    /bin/bash
python -m pip install flash-attn==2.8.3
paddlex_genai_server --model_name PaddleOCR-VL-0.9B --backend vllm --port 8118
```

#### 3.1.2 Installation and Usage via PaddleOCR CLI
=======
More parameters can be passed when launching the vLLM inference service; refer to the next subsection for supported parameters.
>>>>>>> e3b42d5c

If you wish to launch the service in an environment without internet access, replace `ccr-2vdh3abv-pub.cnc.bj.baidubce.com/paddlepaddle/paddleocr-genai-vllm-server:latest` in the above command with the offline version image `ccr-2vdh3abv-pub.cnc.bj.baidubce.com/paddlepaddle/paddleocr-genai-vllm-server:latest-offline`. The offline image is approximately 15 GB in size.

#### 3.1.2 Method 2: Installation and Usage via PaddleOCR CLI

Since inference acceleration frameworks may have dependency conflicts with the PaddlePaddle framework, it is recommended to install them in a virtual environment. Taking vLLM as an example:

```shell
# If there is an active virtual environment currently, deactivate it first using `deactivate`
# Create a virtual environment
python -m venv .venv_vlm
# Activate the environment
source .venv_vlm/bin/activate
# Install PaddleOCR
python -m pip install "paddleocr[doc-parser]"
# Install dependencies for the inference acceleration service
paddleocr install_genai_server_deps vllm
```

Usage of the `paddleocr install_genai_server_deps` command:

```shell
paddleocr install_genai_server_deps <inference acceleration framework name>
```

Currently supported framework names are `vllm` and `sglang`, corresponding to vLLM and SGLang, respectively.

<<<<<<< HEAD
If you are using an NVIDIA 50 series graphics card (Compute Capacity >= 12), you need to install a specific version of FlashAttention before launching the service.

```
python -m pip install flash-attn==2.8.3
```

After installation, you can start the service using the `paddleocr genai_server` command:
=======
The vLLM and SGLang installed via `paddleocr install_genai_server_deps` are both **CUDA 12.6** versions; ensure that your local NVIDIA drivers are consistent with or higher than this version.
>>>>>>> e3b42d5c

> The `paddleocr install_genai_server_deps` command may require CUDA compilation tools such as nvcc during execution. If these tools are not available in your environment (e.g., when using the `paddleocr-vl` image), you can obtain a precompiled version of FlashAttention from [this repository](https://github.com/mjun0812/flash-attention-prebuild-wheels). Install the precompiled package before executing subsequent commands. For example, if you are in the `paddleocr-vl` image, execute `python -m pip install https://github.com/mjun0812/flash-attention-prebuild-wheels/releases/download/v0.3.14/flash_attn-2.8.2+cu128torch2.8-cp310-cp310-linux_x86_64.whl`.

After installation, you can launch the service using the `paddleocr genai_server` command:

```shell
paddleocr genai_server --model_name PaddleOCR-VL-0.9B --backend vllm --port 8118
```

The parameters supported by this command are as follows:

| Parameter          | Description                                                  |
|--------------------|--------------------------------------------------------------|
| `--model_name`     | Model name                                                    |
| `--model_dir`      | Model directory                                               |
| `--host`           | Server hostname                                               |
| `--port`           | Server port number                                             |
| `--backend`        | Backend name, i.e., the name of the inference acceleration framework used; options are `vllm` or `sglang` |
| `--backend_config` | Can specify a YAML file containing backend configurations      |

### 3.2 Client Usage Methods

After launching the VLM inference service, the client can call the service through PaddleOCR.

#### 3.2.1 CLI Invocation

Specify the backend type (`vllm-server` or `sglang-server`) using `--vl_rec_backend` and the service address using `--vl_rec_server_url`, for example:

```shell
paddleocr doc_parser --input paddleocr_vl_demo.png --vl_rec_backend vllm-server --vl_rec_server_url http://127.0.0.1:8118/v1
```

#### 3.2.2 Python API Invocation

Pass the `vl_rec_backend` and `vl_rec_server_url` parameters when creating a `PaddleOCRVL` object:

```python
pipeline = PaddleOCRVL(vl_rec_backend="vllm-server", vl_rec_server_url="http://127.0.0.1:8118/v1")
```

### 3.3 Performance Tuning

The default configurations are optimized for single NVIDIA A100 GPUs with exclusive client access and may not be suitable for other environments. If users encounter performance issues in actual use, the following optimization methods can be attempted.

#### 3.3.1 Server-Side Parameter Adjustment

Different inference acceleration frameworks support different parameters. Refer to their official documentation for available parameters and adjustment timing:

- [vLLM Official Parameter Tuning Guide](https://docs.vllm.ai/en/latest/configuration/optimization.html)
- [SGLang Hyperparameter Tuning Documentation](https://docs.sglang.ai/advanced_features/hyperparameter_tuning.html)

The PaddleOCR VLM inference service supports parameter tuning through configuration files. The following example shows how to adjust the `gpu-memory-utilization` and `max-num-seqs` parameters for the vLLM server:

1. Create a YAML file `vllm_config.yaml` with the following content:

   ```yaml
   gpu-memory-utilization: 0.3
   max-num-seqs: 128
   ```

2. Specify the configuration file path when starting the service, for example, using the `paddleocr genai_server` command:

   ```shell
   paddleocr genai_server --model_name PaddleOCR-VL-0.9B --backend vllm --backend_config vllm_config.yaml
   ```

If using a shell that supports process substitution (like Bash), you can also pass configuration items directly without creating a configuration file:

```bash
paddleocr genai_server --model_name PaddleOCR-VL-0.9B --backend vllm --backend_config <(echo -e 'gpu-memory-utilization: 0.3\nmax-num-seqs: 128')
```

#### 3.3.2 Client-Side Parameter Adjustment

PaddleOCR groups sub-images from single or multiple input images and sends concurrent requests to the server, so the number of concurrent requests significantly impacts performance.

- For CLI and Python API, adjust the maximum number of concurrent requests using the `vl_rec_max_concurrency` parameter;
- For service deployment, modify the `VLRecognition.genai_config.max_concurrency` field in the configuration file.

When there is a 1:1 client-to-VLM inference service ratio and sufficient server resources, increasing concurrency can improve performance. If the server needs to support multiple clients or has limited computing resources, reduce concurrency to avoid resource overload and service abnormalities.

#### 3.3.3 Common Hardware Performance Tuning Recommendations

The following configurations are for scenarios with a 1:1 client-to-VLM inference service ratio.

**NVIDIA RTX 3060**

- **Server-Side**
  - vLLM: `gpu-memory-utilization=0.8`

## 4. Service Deployment

This step mainly introduces how to deploy PaddleOCR-VL as a service and invoke it. There are two methods; choose either one:

- Method 1: Deploy using Docker Compose (recommended).

- Method 2: Manually install dependencies for deployment.

Note that the PaddleOCR-VL service described in this section differs from the VLM inference service in the previous section: the latter is responsible for only one part of the complete process (i.e., VLM inference) and is called as an underlying service by the former.

### 4.1 Method 1: Deploy Using Docker Compose (Recommended)

You can obtain the Compose file from [here](https://github.com/PaddlePaddle/PaddleOCR/blob/main/deploy/paddleocr_vl_docker/compose.yaml) and download it locally. Then, execute the following command in the directory where the Compose file is located to start the server, which listens on port **8080** by default:

```shell
# Must be executed in the directory where compose.yaml is located
docker compose up
```

After startup, you will see output similar to the following:

```text
paddleocr-vl-api             | INFO:     Started server process [1]
paddleocr-vl-api             | INFO:     Waiting for application startup.
paddleocr-vl-api             | INFO:     Application startup complete.
paddleocr-vl-api             | INFO:     Uvicorn running on http://0.0.0.0:8080 (Press CTRL+C to quit)
```

This method accelerates VLM inference using the vLLM framework and is more suitable for production environment deployment. It requires the machine to be equipped with a GPU and NVIDIA drivers supporting CUDA 12.6 or higher.

Additionally, after starting the server using this method, no internet connection is required except for pulling the image. For offline environment deployment, you can first pull the images involved in the Compose file on an online machine, export and transfer them to the offline machine for import, and then start the service in the offline environment.

If you need to adjust production-related configurations (such as model path, batch size, deployment device, etc.), refer to Section 4.4.

### 4.2 Method 2: Manually Install Dependencies for Deployment

Execute the following command to install the service deployment plugin via the PaddleX CLI:

```shell
paddlex --install serving
```

Then, start the server using the PaddleX CLI:

```shell
paddlex --serve --pipeline PaddleOCR-VL
```

After startup, you will see output similar to the following, with the server listening on port **8080** by default:

```text
INFO:     Started server process [63108]
INFO:     Waiting for application startup.
INFO:     Application startup complete.
INFO:     Uvicorn running on http://0.0.0.0:8080 (Press CTRL+C to quit)
```

The command-line options related to serving are as follows:

<table>
<thead>
<tr>
<th>Name</th>
<th>Description</th>
</tr>
</thead>
<tbody>
<tr>
<td><code>--pipeline</code></td>
<td>PaddleX pipeline registration name or pipeline configuration file path.</td>
</tr>
<tr>
<td><code>--device</code></td>
<td>Deployment device for the pipeline. By default, a GPU will be used if available; otherwise, a CPU will be used."</td>
</tr>
<tr>
<td><code>--host</code></td>
<td>Hostname or IP address to which the server is bound. Defaults to <code>0.0.0.0</code>.</td>
</tr>
<tr>
<td><code>--port</code></td>
<td>Port number on which the server listens. Defaults to <code>8080</code>.</td>
</tr>
<tr>
<td><code>--use_hpip</code></td>
<td>If specified, uses high-performance inference. Refer to the High-Performance Inference documentation for more information.</td>
</tr>
<tr>
<td><code>--hpi_config</code></td>
<td>High-performance inference configuration. Refer to the High-Performance Inference documentation for more information.</td>
</tr>
</tbody>
</table>

If you need to adjust pipeline configurations (such as model path, batch size, deployment device, etc.), you can specify the `--pipeline` parameter as a custom configuration file path. For the correspondence between PaddleOCR pipelines and PaddleX pipeline registration names, as well as how to obtain and modify PaddleX pipeline configuration files, please refer to [PaddleOCR and PaddleX](../paddleocr_and_paddlex.en.md). Furthermore, section 4.1.3 will introduce how to adjust the pipeline configuration based on common requirements.

### 4.3 Client-Side Invocation

Below are the API reference and examples of multi-language service invocation:

<details><summary>API Reference</summary>
<p>Main operations provided by the service:</p>
<ul>
<li>The HTTP request method is POST.</li>
<li>Both the request body and response body are JSON data (JSON objects).</li>
<li>When the request is processed successfully, the response status code is<code>200</code>, and the properties of the response body are as follows:</li>
</ul>
<table>
<thead>
<tr>
<th>Name</th>
<th>Type</th>
<th>Meaning</th>
</tr>
</thead>
<tbody>
<tr>
<td><code>logId</code></td>
<td><code>string</code></td>
<td>The UUID of the request.</td>
</tr>
<tr>
<td><code>errorCode</code></td>
<td><code>integer</code></td>
<td>Error code. Fixed as <code>0</code>.</td>
</tr>
<tr>
<td><code>errorMsg</code></td>
<td><code>string</code></td>
<td>Error description. Fixed as <code>"Success"</code>.</td>
</tr>
<tr>
<td><code>result</code></td>
<td><code>object</code></td>
<td>Operation result.</td>
</tr>
</tbody>
</table>
<ul>
<li>When the request is not processed successfully, the properties of the response body are as follows:</li>
</ul>
<table>
<thead>
<tr>
<th>Name</th>
<th>Type</th>
<th>Meaning</th>
</tr>
</thead>
<tbody>
<tr>
<td><code>logId</code></td>
<td><code>string</code></td>
<td>The UUID of the request.</td>
</tr>
<tr>
<td><code>errorCode</code></td>
<td><code>integer</code></td>
<td>Error code. Same as the response status code.</td>
</tr>
<tr>
<td><code>errorMsg</code></td>
<td><code>string</code></td>
<td>Error description.</td>
</tr>
</tbody>
</table>
<p>The main operations provided by the service are as follows:</p>
<ul>
<li><b><code>infer</code></b></li>
</ul>
<p>Perform layout parsing.</p>
<p><code>POST /layout-parsing</code></p>
<ul>
<li>The properties of the request body are as follows:</li>
</ul>
<table>
<thead>
<tr>
<th>Name</th>
<th>Type</th>
<th>Meaning</th>
<th>Required</th>
</tr>
</thead>
<tbody>
<tr>
<td><code>file</code></td>
<td><code>string</code></td>
<td>The URL of an image file or PDF file accessible to the server, or the Base64-encoded result of the content of the aforementioned file types. By default, for PDF files with more than 10 pages, only the first 10 pages will be processed.<br/>To remove the page limit, add the following configuration to the production line configuration file:<pre> <code>Serving:
  extra:
    max_num_input_imgs: null</code></pre>
</td>
<td>Yes</td>
</tr>
<tr>
<td><code>fileType</code></td>
<td><code>integer</code>|<code>null</code></td>
<td>File type.<code>0</code> represents a PDF file,<code>1</code> represents an image file. If this property is not present in the request body, the file type will be inferred from the URL.</td>
<td>No</td>
</tr>
<tr>
<td><code>useDocOrientationClassify</code></td>
<td><code>boolean</code> | <code>null</code></td>
<td>Please refer to the description of the <code>use_doc_orientation_classify</code> parameter in the <code>predict</code> method of the PaddleOCR-VL object.</td>
<td>No</td>
</tr>
<tr>
<td><code>useDocUnwarping</code></td>
<td><code>boolean</code>|<code>null</code></td>
<td>Please refer to the description of the <code>use_doc_unwarping</code> parameter in the <code>predict</code> method of the PaddleOCR-VL object.</td>
<td>No</td>
</tr>
<tr>
<td><code>useLayoutDetection</code></td>
<td><code>boolean</code>|<code>null</code></td>
<td>Please refer to the description of the <code>use_layout_detection</code> parameter in the <code>predict</code> method of the PaddleOCR-VL object.</td>
<td>No</td>
</tr>
<tr>
<td><code>useChartRecognition</code></td>
<td><code>boolean</code>|<code>null</code></td>
<td>Please refer to the description of the <code>use_chart_recognition</code> parameter in the <code>predict</code> method of the PaddleOCR-VL object.</td>
<td>No</td>
</tr>
<tr>
<td><code>layoutThreshold</code></td>
<td><code>number</code>|<code>object</code>|<code>null</code></td>
<td>Please refer to the description of the <code>layout_threshold</code> parameter in the <code>predict</code> method of the PaddleOCR-VL object.</td>
<td>No</td>
</tr>
<tr>
<td><code>layoutNms</code></td>
<td><code>boolean</code>|<code>null</code></td>
<td>Please refer to the description of the <code>layout_nms</code> parameter in the <code>predict</code> method of the PaddleOCR-VL object.</td>
<td>No</td>
</tr>
<tr>
<td><code>layoutUnclipRatio</code></td>
<td><code>number</code>|<code>array</code>|<code>object</code>|<code>null</code></td>
<td>Please refer to the description of the <code>layout_unclip_ratio</code> parameter in the <code>predict</code> method of the PaddleOCR-VL object.</td>
<td>No</td>
</tr>
<tr>
<td><code>layoutMergeBboxesMode</code></td>
<td><code>string</code>|<code>object</code>|<code>null</code></td>
<td>Please refer to the description of the <code>layout_merge_bboxes_mode</code> parameter in the <code>predict</code> method of the PaddleOCR-VL object.</td>
<td>No</td>
</tr>
<tr>
<td><code>promptLabel</code></td>
<td><code>string</code>|<code>null</code></td>
<td>Please refer to the description of the <code>prompt_label</code> parameter in the  <code>predict</code> method of the PaddleOCR-VL object.</td>
<td>No</td>
</tr>
<tr>
<td><code>formatBlockContent</code></td>
<td><code>boolean</code>|<code>null</code></td>
<td>Please refer to the description of the <code>format_block_content</code> parameter in the <code>predict</code> method of the PaddleOCR-VL object.</td>
<td>No</td>
</tr>
<tr>
<td><code>repetitionPenalty</code></td>
<td><code>number</code>|<code>null</code></td>
<td>Please refer to the description of the <code>repetition_penalty</code> parameter in the <code>predict</code> method of the PaddleOCR-VL object.</td>
<td>No</td>
</tr>
<tr>
<td><code>temperature</code></td>
<td><code>number</code>|<code>null</code></td>
<td>Please refer to the description of the <code>temperature</code> parameter in the <code>predict</code> method of the PaddleOCR-VL object.</td>
<td>No</td>
</tr>
<tr>
<td><code>topP</code></td>
<td><code>number</code>|<code>null</code></td>
<td>Please refer to the description of the <code>top_p</code> parameter in the <code>predict</code> method of the PaddleOCR-VL object.</td>
<td>No</td>
</tr>
<tr>
<td><code>minPixels</code></td>
<td><code>number</code>|<code>null</code></td>
<td>Please refer to the description of the <code>min_pixels</code> parameter in the <code>predict</code> method of the PaddleOCR-VL object.</td>
<td>No</td>
</tr>
<tr>
<td><code>maxPixels</code></td>
<td><code>number</code>|<code>null</code></td>
<td>Please refer to the description of the <code>max_pixels</code> parameter in the <code>predict</code> method of the PaddleOCR-VL object.</td>
<td>No</td>
</tr>
<tr>
<td><code>prettifyMarkdown</code></td>
<td><code>boolean</code></td>
<td>Whether to output beautified Markdown text. The default is <code>true</code>.</td>
<td>No</td>
</tr>
<tr>
<td><code>showFormulaNumber</code></td>
<td><code>boolean</code></td>
<td>Whether to include formula numbers in the output Markdown text. The default is <code>false</code>.</td>
<td>No</td>
</tr>
<tr>
<td><code>visualize</code></td>
<td><code>boolean</code>|<code>null</code></td>
<td>Whether to return visualization result images and intermediate images during the processing.<ul style="margin: 0 0 0 1em; padding-left: 0em;">
<li>Pass <code>true</code>: Return images.</li>
<li>Pass <code>false</code>: Do not return images.</li>
<li>If this parameter is not provided in the request body or <code>null</code> is passed: Follow the setting in the configuration file <code>Serving.visualize</code>.</li>
</ul>
<br/>For example, add the following field in the configuration file:<br/>
<pre><code>Serving:
  visualize: False</code></pre>Images will not be returned by default, and the default behavior can be overridden by the <code>visualize</code> parameter in the request body. If this parameter is not set in either the request body or the configuration file (or <code>null</code> is passed in the request body and the configuration file is not set), images will be returned by default.</td>
<td>No</td>
</tr>
</tbody>
</table>
<ul>
<li>When the request is processed successfully, the <code>result</code> in the response body has the following attributes:</li>
</ul>
<table>
<thead>
<tr>
<th>Name</th>
<th>Type</th>
<th>Meaning</th>
</tr>
</thead>
<tbody>
<tr>
<td><code>layoutParsingResults</code></td>
<td><code>array</code></td>
<td>Layout parsing results. The array length is 1 (for image input) or the actual number of document pages processed (for PDF input). For PDF input, each element in the array represents the result of each actual page processed in the PDF file.</td>
</tr>
<tr>
<td><code>dataInfo</code></td>
<td><code>object</code></td>
<td>Input data information.</td>
</tr>
</tbody>
</table>
<p>Each element in<code>layoutParsingResults</code> is an <code>object</code> with the following attributes:</p>
<table>
<thead>
<tr>
<th>Meaning</th>
<th>Name</th>
<th>Type</th>
</tr>
</thead>
<tbody>
<tr>
<td><code>prunedResult</code></td>
<td><code>object</code></td>
<td>A simplified version of the <code>res</code> field in the JSON representation of the results generated by the <code>predict</code> method of the object, with the <code>input_path</code> and <code>page_index</code> fields removed.</td>
</tr>
<tr>
<td><code>markdown</code></td>
<td><code>object</code></td>
<td>Markdown results.</td>
</tr>
<tr>
<td><code>outputImages</code></td>
<td><code>object</code>|<code>null</code></td>
<td>Refer to the <code>img</code> property description of the prediction results. The image is in JPEG format and encoded using Base64.</td>
</tr>
<tr>
<td><code>inputImage</code></td>
<td><code>string</code>|<code>null</code></td>
<td>Input image. The image is in JPEG format and encoded using Base64.</td>
</tr>
</tbody>
</table>
<p><code>markdown</code>is an <code>object</code>with the following properties:</p>
<table>
<thead>
<tr>
<th>Name</th>
<th>Type</th>
<th>Meaning</th>
</tr>
</thead>
<tbody>
<tr>
<td><code>text</code></td>
<td><code>string</code></td>
<td>Markdown text.</td>
</tr>
<tr>
<td><code>images</code></td>
<td><code>object</code></td>
<td>Key-value pairs of relative paths to Markdown images and Base64-encoded images.</td>
</tr>
<tr>
<td><code>isStart</code></td>
<td><code>boolean</code></td>
<td>Whether the first element on the current page is the start of a paragraph.</td>
</tr>
<tr>
<td><code>isEnd</code></td>
<td><code>boolean</code></td>
<td>Whether the last element on the current page is the end of a paragraph.</td>
</tr>
</tbody>
</table></details>
<details><summary>Multi-Language Service Invocation Examples</summary>
<details>
<summary>Python</summary>

<pre><code class="language-python">
import base64
import requests
import pathlib

API_URL = "http://localhost:8080/layout-parsing" # Service URL

image_path = "./demo.jpg"

# Encode the local image in Base64
with open(image_path, "rb") as file:
    image_bytes = file.read()
    image_data = base64.b64encode(image_bytes).decode("ascii")

payload = {
    "file": image_data, # Base64-encoded file content or file URL
    "fileType": 1, # File type, 1 indicates an image file
}

# Call the API
response = requests.post(API_URL, json=payload)

# Process the returned data from the interface
assert response.status_code == 200
result = response.json()["result"]
for i, res in enumerate(result["layoutParsingResults"]):
    print(res["prunedResult"])
    md_dir = pathlib.Path(f"markdown_{i}")
    md_dir.mkdir(exist_ok=True)
    (md_dir / "doc.md").write_text(res["markdown"]["text"])
    for img_path, img in res["markdown"]["images"].items():
        img_path = md_dir / img_path
        img_path.parent.mkdir(parents=True, exist_ok=True)
        img_path.write_bytes(base64.b64decode(img))
    print(f"Markdown document saved at {md_dir / 'doc.md'}")
    for img_name, img in res["outputImages"].items():
        img_path = f"{img_name}_{i}.jpg"
        pathlib.Path(img_path).parent.mkdir(exist_ok=True)
        with open(img_path, "wb") as f:
            f.write(base64.b64decode(img))
        print(f"Output image saved at {img_path}")
</code></pre></details>

<details><summary>C++</summary>

<pre><code class="language-cpp">#include &lt;iostream&gt;
#include &lt;filesystem&gt;
#include &lt;fstream&gt;
#include &lt;vector&gt;
#include &lt;string&gt;
#include "cpp-httplib/httplib.h" // https://github.com/Huiyicc/cpp-httplib
#include "nlohmann/json.hpp" // https://github.com/nlohmann/json
#include "base64.hpp" // https://github.com/tobiaslocker/base64

namespace fs = std::filesystem;

int main() {
    httplib::Client client("localhost", 8080);

    const std::string filePath = "./demo.jpg";

    std::ifstream file(filePath, std::ios::binary | std::ios::ate);
    if (!file) {
        std::cerr << "Error opening file: " << filePath << std::endl;
        return 1;
    }

    std::streamsize size = file.tellg();
    file.seekg(0, std::ios::beg);
    std::vector<char> buffer(size);
    if (!file.read(buffer.data(), size)) {
        std::cerr << "Error reading file." << std::endl;
        return 1;
    }

    std::string bufferStr(buffer.data(), static_cast<size_t>(size));
    std::string encodedFile = base64::to_base64(bufferStr);

    nlohmann::json jsonObj;
    jsonObj["file"] = encodedFile;
    jsonObj["fileType"] = 1;

    auto response = client.Post("/layout-parsing", jsonObj.dump(), "application/json");

    if (response && response->status == 200) {
        nlohmann::json jsonResponse = nlohmann::json::parse(response->body);
        auto result = jsonResponse["result"];

        if (!result.is_object() || !result.contains("layoutParsingResults")) {
            std::cerr << "Unexpected response format." << std::endl;
            return 1;
        }

        const auto& results = result["layoutParsingResults"];
        for (size_t i = 0; i < results.size(); ++i) {
            const auto& res = results[i];

            if (res.contains("prunedResult")) {
                std::cout << "Layout result [" << i << "]: " << res["prunedResult"].dump() << std::endl;
            }

            if (res.contains("outputImages") && res["outputImages"].is_object()) {
                for (auto& [imgName, imgBase64] : res["outputImages"].items()) {
                    std::string outputPath = imgName + "_" + std::to_string(i) + ".jpg";
                    fs::path pathObj(outputPath);
                    fs::path parentDir = pathObj.parent_path();
                    if (!parentDir.empty() && !fs::exists(parentDir)) {
                        fs::create_directories(parentDir);
                    }

                    std::string decodedImage = base64::from_base64(imgBase64.get<std::string>());

                    std::ofstream outFile(outputPath, std::ios::binary);
                    if (outFile.is_open()) {
                        outFile.write(decodedImage.c_str(), decodedImage.size());
                        outFile.close();
                        std::cout << "Saved image: " << outputPath << std::endl;
                    } else {
                        std::cerr << "Failed to save image: " << outputPath << std::endl;
                    }
                }
            }
        }
    } else {
        std::cerr << "Request failed." << std::endl;
        if (response) {
            std::cerr << "HTTP status: " << response->status << std::endl;
            std::cerr << "Response body: " << response->body << std::endl;
        }
        return 1;
    }

    return 0;
}
</code></pre></details>

<details><summary>Java</summary>

<pre><code class="language-java">import okhttp3.*;
import com.fasterxml.jackson.databind.ObjectMapper;
import com.fasterxml.jackson.databind.JsonNode;
import com.fasterxml.jackson.databind.node.ObjectNode;

import java.io.File;
import java.io.FileOutputStream;
import java.io.IOException;
import java.util.Base64;
import java.nio.file.Paths;
import java.nio.file.Files;

public class Main {
    public static void main(String[] args) throws IOException {
        String API_URL = "http://localhost:8080/layout-parsing";
        String imagePath = "./demo.jpg";

        File file = new File(imagePath);
        byte[] fileContent = java.nio.file.Files.readAllBytes(file.toPath());
        String base64Image = Base64.getEncoder().encodeToString(fileContent);

        ObjectMapper objectMapper = new ObjectMapper();
        ObjectNode payload = objectMapper.createObjectNode();
        payload.put("file", base64Image);
        payload.put("fileType", 1);

        OkHttpClient client = new OkHttpClient();
        MediaType JSON = MediaType.get("application/json; charset=utf-8");

        RequestBody body = RequestBody.create(JSON, payload.toString());

        Request request = new Request.Builder()
                .url(API_URL)
                .post(body)
                .build();

        try (Response response = client.newCall(request).execute()) {
            if (response.isSuccessful()) {
                String responseBody = response.body().string();
                JsonNode root = objectMapper.readTree(responseBody);
                JsonNode result = root.get("result");

                JsonNode layoutParsingResults = result.get("layoutParsingResults");
                for (int i = 0; i < layoutParsingResults.size(); i++) {
                    JsonNode item = layoutParsingResults.get(i);
                    int finalI = i;
                    JsonNode prunedResult = item.get("prunedResult");
                    System.out.println("Pruned Result [" + i + "]: " + prunedResult.toString());

                    JsonNode outputImages = item.get("outputImages");
                    outputImages.fieldNames().forEachRemaining(imgName -> {
                        try {
                            String imgBase64 = outputImages.get(imgName).asText();
                            byte[] imgBytes = Base64.getDecoder().decode(imgBase64);
                            String imgPath = imgName + "_" + finalI + ".jpg";
                            
                            File outputFile = new File(imgPath);
                            File parentDir = outputFile.getParentFile();
                            if (parentDir != null && !parentDir.exists()) {
                                parentDir.mkdirs();
                                System.out.println("Created directory: " + parentDir.getAbsolutePath());
                            }
                            
                            try (FileOutputStream fos = new FileOutputStream(outputFile)) {
                                fos.write(imgBytes);
                                System.out.println("Saved image: " + imgPath);
                            }
                        } catch (IOException e) {
                            System.err.println("Failed to save image: " + e.getMessage());
                        }
                    });
                }
            } else {
                System.err.println("Request failed with HTTP code: " + response.code());
            }
        }
    }
}
</code></pre></details>

<details><summary>Go</summary>

<pre><code class="language-go">package main

import (
    "bytes"
    "encoding/base64"
    "encoding/json"
    "fmt"
    "io/ioutil"
    "net/http"
    "os"
    "path/filepath"
)

func main() {
    API_URL := "http://localhost:8080/layout-parsing"
    filePath := "./demo.jpg"

    fileBytes, err := ioutil.ReadFile(filePath)
    if err != nil {
        fmt.Printf("Error reading file: %v\n", err)
        return
    }
    fileData := base64.StdEncoding.EncodeToString(fileBytes)

    payload := map[string]interface{}{
        "file":     fileData,
        "fileType": 1,
    }
    payloadBytes, err := json.Marshal(payload)
    if err != nil {
        fmt.Printf("Error marshaling payload: %v\n", err)
        return
    }

    client := &http.Client{}
    req, err := http.NewRequest("POST", API_URL, bytes.NewBuffer(payloadBytes))
    if err != nil {
        fmt.Printf("Error creating request: %v\n", err)
        return
    }
    req.Header.Set("Content-Type", "application/json")

    res, err := client.Do(req)
    if err != nil {
        fmt.Printf("Error sending request: %v\n", err)
        return
    }
    defer res.Body.Close()

    if res.StatusCode != http.StatusOK {
        fmt.Printf("Unexpected status code: %d\n", res.StatusCode)
        return
    }

    body, err := ioutil.ReadAll(res.Body)
    if err != nil {
        fmt.Printf("Error reading response: %v\n", err)
        return
    }

    type Markdown struct {
        Text   string            `json:"text"`
        Images map[string]string `json:"images"`
    }

    type LayoutResult struct {
        PrunedResult map[string]interface{} `json:"prunedResult"`
        Markdown     Markdown               `json:"markdown"`
        OutputImages map[string]string      `json:"outputImages"`
        InputImage   *string                `json:"inputImage"`
    }

    type Response struct {
        Result struct {
            LayoutParsingResults []LayoutResult `json:"layoutParsingResults"`
            DataInfo             interface{}    `json:"dataInfo"`
        } `json:"result"`
    }

    var respData Response
    if err := json.Unmarshal(body, &respData); err != nil {
        fmt.Printf("Error parsing response: %v\n", err)
        return
    }

    for i, res := range respData.Result.LayoutParsingResults {
        fmt.Printf("Result %d - prunedResult: %+v\n", i, res.PrunedResult)

        mdDir := fmt.Sprintf("markdown_%d", i)
        os.MkdirAll(mdDir, 0755)
        mdFile := filepath.Join(mdDir, "doc.md")
        if err := os.WriteFile(mdFile, []byte(res.Markdown.Text), 0644); err != nil {
            fmt.Printf("Error writing markdown file: %v\n", err)
        } else {
            fmt.Printf("Markdown document saved at %s\n", mdFile)
        }

        for path, imgBase64 := range res.Markdown.Images {
            fullPath := filepath.Join(mdDir, path)
            if err := os.MkdirAll(filepath.Dir(fullPath), 0755); err != nil {
                fmt.Printf("Error creating directory for markdown image: %v\n", err)
                continue
            }
            imgBytes, err := base64.StdEncoding.DecodeString(imgBase64)
            if err != nil {
                fmt.Printf("Error decoding markdown image: %v\n", err)
                continue
            }
            if err := os.WriteFile(fullPath, imgBytes, 0644); err != nil {
                fmt.Printf("Error saving markdown image: %v\n", err)
            }
        }

        for name, imgBase64 := range res.OutputImages {
            imgBytes, err := base64.StdEncoding.DecodeString(imgBase64)
            if err != nil {
                fmt.Printf("Error decoding output image %s: %v\n", name, err)
                continue
            }
            filename := fmt.Sprintf("%s_%d.jpg", name, i)
            
            if err := os.MkdirAll(filepath.Dir(filename), 0755); err != nil {
                fmt.Printf("Error creating directory for output image: %v\n", err)
                continue
            }
            
            if err := os.WriteFile(filename, imgBytes, 0644); err != nil {
                fmt.Printf("Error saving output image %s: %v\n", filename, err)
            } else {
                fmt.Printf("Output image saved at %s\n", filename)
            }
        }
    }
}
</code></pre></details>

<details><summary>C#</summary>

<pre><code class="language-csharp">using System;
using System.IO;
using System.Net.Http;
using System.Text;
using System.Threading.Tasks;
using Newtonsoft.Json.Linq;

class Program
{
    static readonly string API_URL = "http://localhost:8080/layout-parsing";
    static readonly string inputFilePath = "./demo.jpg";

    static async Task Main(string[] args)
    {
        var httpClient = new HttpClient();

        byte[] fileBytes = File.ReadAllBytes(inputFilePath);
        string fileData = Convert.ToBase64String(fileBytes);

        var payload = new JObject
        {
            { "file", fileData },
            { "fileType", 1 }
        };
        var content = new StringContent(payload.ToString(), Encoding.UTF8, "application/json");

        HttpResponseMessage response = await httpClient.PostAsync(API_URL, content);
        response.EnsureSuccessStatusCode();

        string responseBody = await response.Content.ReadAsStringAsync();
        JObject jsonResponse = JObject.Parse(responseBody);

        JArray layoutParsingResults = (JArray)jsonResponse["result"]["layoutParsingResults"];
        for (int i = 0; i < layoutParsingResults.Count; i++)
        {
            var res = layoutParsingResults[i];
            Console.WriteLine($"[{i}] prunedResult:\n{res["prunedResult"]}");

            JObject outputImages = res["outputImages"] as JObject;
            if (outputImages != null)
            {
                foreach (var img in outputImages)
                {
                    string imgName = img.Key;
                    string base64Img = img.Value?.ToString();
                    if (!string.IsNullOrEmpty(base64Img))
                    {
                        string imgPath = $"{imgName}_{i}.jpg";
                        byte[] imageBytes = Convert.FromBase64String(base64Img);
                        
                        string directory = Path.GetDirectoryName(imgPath);
                        if (!string.IsNullOrEmpty(directory) && !Directory.Exists(directory))
                        {
                            Directory.CreateDirectory(directory);
                            Console.WriteLine($"Created directory: {directory}");
                        }
                        
                        File.WriteAllBytes(imgPath, imageBytes);
                        Console.WriteLine($"Output image saved at {imgPath}");
                    }
                }
            }
        }
    }
}
</code></pre></details>

<details><summary>Node.js</summary>

<pre><code class="language-js">const axios = require('axios');
const fs = require('fs');
const path = require('path');

const API_URL = 'http://localhost:8080/layout-parsing';
const imagePath = './demo.jpg';
const fileType = 1;

function encodeImageToBase64(filePath) {
  const bitmap = fs.readFileSync(filePath);
  return Buffer.from(bitmap).toString('base64');
}

const payload = {
  file: encodeImageToBase64(imagePath),
  fileType: fileType
};

axios.post(API_URL, payload)
  .then(response => {
    const results = response.data.result.layoutParsingResults;
    results.forEach((res, index) => {
      console.log(`\n[${index}] prunedResult:`);
      console.log(res.prunedResult);

      const outputImages = res.outputImages;
      if (outputImages) {
        Object.entries(outputImages).forEach(([imgName, base64Img]) => {
          const imgPath = `${imgName}_${index}.jpg`;
          
          const directory = path.dirname(imgPath);
          if (!fs.existsSync(directory)) {
            fs.mkdirSync(directory, { recursive: true });
            console.log(`Created directory: ${directory}`);
          }
          
          fs.writeFileSync(imgPath, Buffer.from(base64Img, 'base64'));
          console.log(`Output image saved at ${imgPath}`);
        });
      } else {
        console.log(`[${index}] No outputImages.`);
      }
    });
  })
  .catch(error => {
    console.error('Error during API request:', error.message || error);
  });
</code></pre></details>

<details><summary>PHP</summary>

<pre><code class="language-php">&lt;?php

$API_URL = "http://localhost:8080/layout-parsing";
$image_path = "./demo.jpg";

$image_data = base64_encode(file_get_contents($image_path));
$payload = array("file" => $image_data, "fileType" => 1);

$ch = curl_init($API_URL);
curl_setopt($ch, CURLOPT_POST, true);
curl_setopt($ch, CURLOPT_POSTFIELDS, json_encode($payload));
curl_setopt($ch, CURLOPT_HTTPHEADER, array('Content-Type: application/json'));
curl_setopt($ch, CURLOPT_RETURNTRANSFER, true);
$response = curl_exec($ch);
curl_close($ch);

$result = json_decode($response, true)["result"]["layoutParsingResults"];

foreach ($result as $i => $item) {
    echo "[$i] prunedResult:\n";
    print_r($item["prunedResult"]);

    if (!empty($item["outputImages"])) {
        foreach ($item["outputImages"] as $img_name => $img_base64) {
            $output_image_path = "{$img_name}_{$i}.jpg";
            
            $directory = dirname($output_image_path);
            if (!is_dir($directory)) {
                mkdir($directory, 0777, true);
                echo "Created directory: $directory\n";
            }
            
            file_put_contents($output_image_path, base64_decode($img_base64));
            echo "Output image saved at $output_image_path\n";
        }
    } else {
        echo "No outputImages found for item $i\n";
    }
}
?&gt;
</code></pre></details>
</details>

### 4.4 Production Configuration Adjustment Instructions

> If you do not need to adjust production configurations, you can ignore this section.

Adjusting the PaddleOCR-VL configuration for service deployment involves only three steps:

1. Generate the configuration file
2. Modify the configuration file
3. Apply the configuration file

#### 4.4.1 Generate the Configuration File

```shell
paddlex --get_pipeline_config PaddleOCR-VL
```

#### 4.4.2 Modify the Configuration File

**Enhance VLM Inference Performance Using Acceleration Frameworks**

To improve VLM inference performance using acceleration frameworks such as vLLM (refer to Section 2 for detailed instructions on starting the VLM inference service), modify the `VLRecognition.genai_config.backend` and `VLRecognition.genai_config.server_url` fields in the production configuration file, as shown below:

```yaml
VLRecognition:
  ...
  genai_config:
    backend: vllm-server
    server_url: http://127.0.0.1:8118/v1
```

**Enable Document Image Preprocessing Functionality**

The service started with default configurations does not support document preprocessing. If a client attempts to invoke this functionality, an error message will be returned. To enable document preprocessing, set `use_doc_preprocessor` to `True` in the production configuration file and start the service using the modified configuration file.

**Disable Result Visualization Functionality**

The service returns visualized results by default, which introduces additional overhead. To disable this functionality, add the following configuration to the production configuration file:

```yaml
Serving:
  visualize: False
```

Additionally, you can set the `visualize` field to `false` in the request body to disable visualization for a single request.

**Configure Return of Image URLs**

For visualized result images and images included in Markdown, the service returns them in Base64 encoding by default. To return images as URLs instead, add the following configuration to the production configuration file:

```yaml
Serving:
  extra:
    file_storage:
      type: bos
      endpoint: https://bj.bcebos.com
      bucket_name: some-bucket
      ak: xxx
      sk: xxx
      key_prefix: deploy
    return_img_urls: True
```

Currently, storing generated images in Baidu Intelligent Cloud Object Storage (BOS) and returning URLs is supported. The parameters are described as follows:

- `endpoint`: Access domain name (required).
- `ak`: Baidu Intelligent Cloud Access Key (required).
- `sk`: Baidu Intelligent Cloud Secret Key (required).
- `bucket_name`: Storage bucket name (required).
- `key_prefix`: Unified prefix for object keys.
- `connection_timeout_in_mills`: Request timeout in milliseconds.

For more information on obtaining AK/SK and other details, refer to the [Baidu Intelligent Cloud Official Documentation](https://cloud.baidu.com/doc/BOS/index.html).

**Modify PDF Parsing Page Limit**

For performance considerations, the service processes only the first 10 pages of received PDF files by default. To adjust the page limit, add the following configuration to the production configuration file:

```yaml
Serving:
  extra:
    max_num_input_imgs: <new page limit, e.g., 100>
```

Set `max_num_input_imgs` to `null` to remove the page limit.

#### 4.4.3 Apply the Configuration File

**If you deployed using Docker Compose**:

Overwrite the custom production configuration file to `/home/paddleocr/pipeline_config.yaml` in the `ccr-2vdh3abv-pub.cnc.bj.baidubce.com/paddlepaddle/paddleocr-vl` container (or the corresponding container).

**If you deployed by manually installing dependencies**:

Specify the `--pipeline` parameter as the path to the custom configuration file.

## 5. Model Fine-Tuning

If you find that PaddleOCR-VL does not meet accuracy expectations in specific business scenarios, we recommend using the [ERNIEKit suite](https://github.com/PaddlePaddle/ERNIE/tree/release/v1.4) to perform supervised fine-tuning (SFT) on the PaddleOCR-VL-0.9B model. For detailed instructions, refer to the [ERNIEKit Official Documentation](https://github.com/PaddlePaddle/ERNIE/blob/release/v1.4/docs/paddleocr_vl_sft.md).

> Currently, fine-tuning of layout detection and ranking models is not supported.<|MERGE_RESOLUTION|>--- conflicted
+++ resolved
@@ -1019,25 +1019,7 @@
     paddleocr genai_server --model_name PaddleOCR-VL-0.9B --host 0.0.0.0 --port 8118 --backend vllm
 ```
 
-<<<<<<< HEAD
-If you are using an NVIDIA 50 series graphics card (Compute Capacity >= 12), you need to install a specific version of FlashAttention before launching the service.
-
-```
-docker run \
-    -it \
-    --rm \
-    --gpus all \
-    --network host \
-    ccr-2vdh3abv-pub.cnc.bj.baidubce.com/paddlepaddle/paddlex-genai-vllm-server \
-    /bin/bash
-python -m pip install flash-attn==2.8.3
-paddlex_genai_server --model_name PaddleOCR-VL-0.9B --backend vllm --port 8118
-```
-
-#### 3.1.2 Installation and Usage via PaddleOCR CLI
-=======
 More parameters can be passed when launching the vLLM inference service; refer to the next subsection for supported parameters.
->>>>>>> e3b42d5c
 
 If you wish to launch the service in an environment without internet access, replace `ccr-2vdh3abv-pub.cnc.bj.baidubce.com/paddlepaddle/paddleocr-genai-vllm-server:latest` in the above command with the offline version image `ccr-2vdh3abv-pub.cnc.bj.baidubce.com/paddlepaddle/paddleocr-genai-vllm-server:latest-offline`. The offline image is approximately 15 GB in size.
 
@@ -1065,17 +1047,7 @@
 
 Currently supported framework names are `vllm` and `sglang`, corresponding to vLLM and SGLang, respectively.
 
-<<<<<<< HEAD
-If you are using an NVIDIA 50 series graphics card (Compute Capacity >= 12), you need to install a specific version of FlashAttention before launching the service.
-
-```
-python -m pip install flash-attn==2.8.3
-```
-
-After installation, you can start the service using the `paddleocr genai_server` command:
-=======
 The vLLM and SGLang installed via `paddleocr install_genai_server_deps` are both **CUDA 12.6** versions; ensure that your local NVIDIA drivers are consistent with or higher than this version.
->>>>>>> e3b42d5c
 
 > The `paddleocr install_genai_server_deps` command may require CUDA compilation tools such as nvcc during execution. If these tools are not available in your environment (e.g., when using the `paddleocr-vl` image), you can obtain a precompiled version of FlashAttention from [this repository](https://github.com/mjun0812/flash-attention-prebuild-wheels). Install the precompiled package before executing subsequent commands. For example, if you are in the `paddleocr-vl` image, execute `python -m pip install https://github.com/mjun0812/flash-attention-prebuild-wheels/releases/download/v0.3.14/flash_attn-2.8.2+cu128torch2.8-cp310-cp310-linux_x86_64.whl`.
 
