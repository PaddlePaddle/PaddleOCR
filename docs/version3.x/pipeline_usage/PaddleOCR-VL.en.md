--- conflicted
+++ resolved
@@ -1029,17 +1029,7 @@
 
 The currently supported frameworks are named `vllm` and `sglang`, corresponding to vLLM and SGLang, respectively.
 
-<<<<<<< HEAD
-If you are using an NVIDIA 50 series graphics card (Compute Capacity >= 12), you need to install a specific version of FlashAttention before launching the service.
-
-```
-python -m pip install flash-attn==2.8.3
-```
-
-After installation, you can start the service using the `paddleocr genai_server` command:
-=======
 If you are using an NVIDIA 50 series graphics card (Compute Capability >= 12), you need to install a specific version of FlashAttention before launching the service.
->>>>>>> 416ea0cc
 
 ```shell
 python -m pip install flash-attn==2.8.3
