--- conflicted
+++ resolved
@@ -228,13 +228,9 @@
 </tr>
 <tr>
 <td><code>layout_detection_model_name</code></td>
-<<<<<<< HEAD
-<td><b>Meaning:</b>Name of the layout area detection and ranking model. <br/>
-<b>Description:</b> 
-If not set, the default model of the production line will be used.</td>
-=======
-<td>Name of the layout area detection and ranking model. If not set, the default model of the pipeline will be used.</td>
->>>>>>> 7ec94e7b
+<td><b>Meaning:</b>Name of the layout area detection and ranking model.<br/>
+<b>Description:</b>
+ If not set, the default model of the production line will be used.</td>
 <td><code>str</code></td>
 </tr>
 <tr>
@@ -302,12 +298,7 @@
 </tr>
 <tr>
 <td><code>vl_rec_max_concurrency</code></td>
-<td><b>Description:</b>If the multimodal recognition model uses an inference service, this parameter is used to specify the maximum number of concurrent requests.</td>
-<td><code>str</code></td>
-</tr>
-<tr>
-<td><code>vl_rec_api_key</code></td>
-<td>If the multimodal recognition model uses an inference service, this parameter is used to specify the API key of the service.</td>
+<td><b>Meaning:</b>If the multimodal recognition model uses an inference service, this parameter is used to specify the maximum number of concurrent requests.</td>
 <td><code>str</code></td>
 </tr>
 <tr>
@@ -469,11 +460,7 @@
 </tr>
 <tr>
 <td><code>paddlex_config</code></td>
-<<<<<<< HEAD
 <td><b>Meaning:</b>The file path for PaddleX production line configuration.</td>
-=======
-<td>The file path for PaddleX pipeline configuration.</td>
->>>>>>> 7ec94e7b
 <td><code>str</code></td>
 <td></td>
 </tr>
@@ -567,13 +554,9 @@
 <tbody>
 <tr>
 <td><code>layout_detection_model_name</code></td>
-<<<<<<< HEAD
 <td><b>Meaning:</b>Name of the layout area detection and ranking model. <br/>
 <b>Description:</b>
 If set to <code>None</code>, the default model of the production line will be used.</td>
-=======
-<td>Name of the layout area detection and ranking model. If set to <code>None</code>, the default model of the pipeline will be used.</td>
->>>>>>> 7ec94e7b
 <td><code>str|None</code></td>
 <td><code>None</code></td>
 </tr>
@@ -599,13 +582,9 @@
 </tr>
 <tr>
 <td><code>layout_nms</code></td>
-<<<<<<< HEAD
 <td><b>Meaning:</b>Whether to use post-processing NMS for layout detection. <br/>
 <b>Description:</b>
 If set to <code>None</code>, the parameter value initialized by the production line will be used.</td>
-=======
-<td>Whether to use post-processing NMS for layout detection. If set to <code>None</code>, the parameter value initialized by the pipeline will be used.</td>
->>>>>>> 7ec94e7b
 <td><code>bool|None</code></td>
 <td><code>None</code></td>
 </tr>
@@ -667,12 +646,6 @@
 <tr>
 <td><code>vl_rec_max_concurrency</code></td>
 <td><b>Meaning:</b>If the multimodal recognition model uses an inference service, this parameter is used to specify the maximum number of concurrent requests.</td>
-<td><code>str|None</code></td>
-<td><code>None</code></td>
-</tr>
-<tr>
-<td><code>vl_rec_api_key</code></td>
-<td>If the multimodal recognition model uses an inference service, this parameter is used to specify the API key of the service.</td>
 <td><code>str|None</code></td>
 <td><code>None</code></td>
 </tr>
@@ -807,11 +780,7 @@
 </tr>
 <tr>
 <td><code>paddlex_config</code></td>
-<<<<<<< HEAD
 <td><b>Meaning:</b>The file path for PaddleX production line configuration.</td>
-=======
-<td>The file path for PaddleX pipeline configuration.</td>
->>>>>>> 7ec94e7b
 <td><code>str</code></td>
 <td><code>None</code></td>
 <td></td>
@@ -918,11 +887,7 @@
 </tr>
 <tr>
 <td><code>prompt_label</code></td>
-<<<<<<< HEAD
 <td><b>Meaning:</b>The prompt type setting for the VL model, which takes effect only when <code>use_layout_detection=False</code>.</td>
-=======
-<td>The prompt type setting for the VL model, which takes effect only when <code>use_layout_detection=False</code>. The fillable parameters are <code>ocr</code>、<code>formula</code>、<code>table</code> and <code>chart</code>.</td>
->>>>>>> 7ec94e7b
 <td><code>str|None</code></td>
 <td><code>None</code></td>
 </tr>
@@ -1067,38 +1032,38 @@
 </table>
 
 <ul>
-  <li>调用<code>print()</code> 方法会将结果打印到终端，打印到终端的内容解释如下：
+  <li>Calling the<code>print()</code> method will print the results to the terminal. The content printed to the terminal is explained as follows:
     <ol start="1" type="1">
-      <li><code>input_path</code>: <code>(str)</code> 待预测图像的输入路径</li>
-      <li><code>page_index</code>: <code>(Union[int, None])</code> 如果输入是PDF文件，则表示当前是PDF的第几页，否则为 <code>None</code></li>
-      <li><code>model_settings</code>: <code>(Dict[str, bool])</code> 配置产线所需的模型参数
+      <li><code>input_path</code>: <code>(str)</code> The input path of the image or PDF to be predicted.</li>
+      <li><code>page_index</code>: <code>(Union[int, None])</code> If the input is a PDF file, it indicates the current page number of the PDF; otherwise, it is  <code>None</code>.</li>
+      <li><code>model_settings</code>: <code>(Dict[str, bool])</code> Model parameters required for configuring PaddleOCR-VL.
         <ol >
-          <li><code>use_doc_preprocessor</code>: <code>(bool)</code> 控制是否启用文档预处理子产线</li>
-          <li><code>use_layout_detection</code>: <code>(bool)</code> 控制是否启用版面检测模块</li>
-          <li><code>use_chart_recognition</code>: <code>(bool)</code> 控制是否开启图表识别功能</li>
-          <li><code>format_block_content</code>: <code>(bool)</code> 控制是否在<code>JSON</code>中保存格式化后的markdown内容</li>
+          <li><code>use_doc_preprocessor</code>: <code>(bool)</code> Controls whether to enable the document preprocessing sub-pipeline.</li>  
+          <li><code>use_layout_detection</code>: <code>(bool)</code> Control whether to enable the layout detection module.</li>
+          <li><code>use_chart_recognition</code>: <code>(bool)</code> Controls whether to enable the chart recognition function.</li>
+          <li><code>format_block_content</code>: <code>(bool)</code> Control whether to save formatted markdown content in <code>JSON</code>.</li>
         </ol>
       </li>
-      <li><code>doc_preprocessor_res</code>: <code>(Dict[str, Union[str, Dict[str, bool], int]])</code> 文档预处理子产线的输出结果。仅当<code>use_doc_preprocessor=True</code>时存在
+      <li><code>doc_preprocessor_res</code>: <code>(Dict[str, Union[str, Dict[str, bool], int]])</code>  A dictionary of document preprocessing results, which exists only when <code>use_doc_preprocessor=True</code>.
         <ol>
-          <li><code>input_path</code>: <code>(str)</code> 文档预处理子接受的图像路径，当输入为<code>numpy.ndarray</code>时，保存为<code>None</code>,此处为<code>None</code></li>
-          <li><code>page_index</code>: <code> None</code> 此处的输入为<code>numpy.ndarray</code>时，所以值为<code>None</code></li>
-          <li><code>model_settings</code>: <code>(Dict[str, bool])</code> 文档预处理子的模型配置参数
+          <li><code>input_path</code>: <code>(str)</code> The image path accepted by the document preprocessing sub-pipeline. When the input is a <code>numpy.ndarray</code>, it is saved as <code>None</code>; here, it is <code>None</code>.</li>
+          <li><code>page_index</code>: <code> None</code> Since the input here is a <code>numpy.ndarray</code>, the value is<code>None</code></li>
+          <li><code>model_settings</code>: <code>(Dict[str, bool])</code> Model configuration parameters for the document preprocessing sub-pipeline.
             <ul>
-              <li><code>use_doc_orientation_classify</code>: <code>(bool)</code> 控制是否启用文档方向分类</li>
-              <li><code>use_doc_unwarping</code>: <code>(bool)</code> 控制是否启用文本图像扭曲矫正子模块</li>
+              <li><code>use_doc_orientation_classify</code>: <code>(bool)</code> Controls whether to enable the document image orientation classification sub-module.</li>
+              <li><code>use_doc_unwarping</code>: <code>(bool)</code> Controls whether to enable the text image distortion correction sub-module.</li>
             </ul>
           </li>
-          <li><code>angle</code>: <code>(int)</code> 文档图像方向分类子模块的预测结果，启用时返回实际角度值</li>
+          <li><code>angle</code>: <code>(int)</code> The prediction result of the document image orientation classification sub-module. When enabled, it returns the actual angle value.</li>
         </ol>
       </li>
-      <li><code>parsing_res_list</code>: <code>(List[Dict])</code> 解析结果的列表，每个元素为一个字典，列表顺序为解析后的阅读顺序。</li>
+      <li><code>parsing_res_list</code>: <code>(List[Dict])</code> A list of parsing results, where each element is a dictionary. The list order is the reading order after parsing.</li>
         <ol>
-          <li><code>block_bbox</code>: <code>(np.ndarray)</code> 版面区域的边界框。</li>
-          <li><code>block_label</code>: <code>(str)</code> 版面区域的标签，例如<code>text</code>, <code>table</code>等</li>
-          <li><code>block_content</code>: <code>(str)</code> 内容为版面区域内的内容。</li>
-          <li><code>block_id</code>: <code>(int)</code> 版面区域的索引，用于显示版面排序结果。</li>
-          <li><code>block_order</code>: <code>(int)</code> 版面区域的顺序，用于显示版面阅读顺序,对于非排序部分，默认值为 <code>None</code>。</li>
+          <li><code>block_bbox</code>: <code>(np.ndarray)</code> The bounding box of the layout area.</li>
+          <li><code>block_label</code>: <code>(str)</code> The label of the layout area, such as <code>text</code>, <code>table</code>, etc.</li>
+          <li><code>block_content</code>: <code>(str)</code> The content within the layout area.</li>
+          <li><code>block_id</code>: <code>(int)</code> The index of the layout area, used to display the layout sorting results.</li>
+          <li><code>block_order</code>: <code>(int)</code> The order of the layout area, used to display the layout reading order. For non-sorted parts, the default value is  <code>None</code>.</li>
         </ol>
       </li>
     </ol>
@@ -1144,65 +1109,6 @@
 <li>Calling the <code>save_to_markdown()</code> method will save the converted Markdown file to the specified <code>save_path</code>. The saved file path will be <code>save_path/{your_img_basename}.md</code>. If the input is a PDF file, it is recommended to directly specify a directory; otherwise, multiple markdown files will be overwritten.</li>
 </ul>
 
-<<<<<<< HEAD
-=======
-- Calling the `print()` method will print the results to the terminal. The content printed to the terminal is explained as follows:
-    - `input_path`: `(str)` The input path of the image or PDF to be predicted.
-
-    - `page_index`: `(Union[int, None])` If the input is a PDF file, it indicates the current page number of the PDF; otherwise, it is `None`.
-
-    - `model_settings`: `(Dict[str, bool])` Model parameters required for configuring PaddleOCR-VL.
-        - `use_doc_preprocessor`: `(bool)` Controls whether to enable the document preprocessing sub-pipeline.
-        - `use_layout_detection`: `(bool)` Controls whether to enable the layout detection module.
-        - `use_chart_recognition`: `(bool)` Controls whether to enable the chart recognition function.
-        - `format_block_content`: `(bool)` Controls whether to save the formatted markdown content in `JSON`.
-
-    - `doc_preprocessor_res`: `(Dict[str, Union[List[float], str]])` A dictionary of document preprocessing results, which exists only when `use_doc_preprocessor=True`.
-        - `input_path`: `(str)` The image path accepted by the document preprocessing sub-pipeline. When the input is a `numpy.ndarray`, it is saved as `None`; here, it is `None`.
-        - `page_index`: `None`. Since the input here is a `numpy.ndarray`, the value is `None`.
-        - `model_settings`: `(Dict[str, bool])` Model configuration parameters for the document preprocessing sub-pipeline.
-          - `use_doc_orientation_classify`: `(bool)` Controls whether to enable the document image orientation classification sub-module.
-          - `use_doc_unwarping`: `(bool)` Controls whether to enable the text image distortion correction sub-module.
-        - `angle`: `(int)` The prediction result of the document image orientation classification sub-module. When enabled, it returns the actual angle value.
-
-    - `parsing_res_list`: `(List[Dict])` A list of parsing results, where each element is a dictionary. The list order is the reading order after parsing.
-        - `block_bbox`: `(np.ndarray)` The bounding box of the layout area.
-        - `block_label`: `(str)` The label of the layout area, such as `text`, `table`, etc.
-        - `block_content`: `(str)` The content within the layout area.
-        - `block_id`: `(int)` The index of the layout area, used to display the layout sorting results.
-        - `block_order` `(int)` The order of the layout area, used to display the layout reading order. For non-sorted parts, the default value is `None`.
-- Calling the `save_to_json()` method will save the above content to the specified `save_path`. If a directory is specified, the saved path will be `save_path/{your_img_basename}_res.json`. If a file is specified, it will be saved directly to that file. Since json files do not support saving numpy arrays, the `numpy.array` types within will be converted to list form.
-    - `input_path`: `(str)` The input path of the image or PDF to be predicted.
-
-    - `page_index`: `(Union[int, None])` If the input is a PDF file, it indicates the current page number of the PDF; otherwise, it is `None`.
-
-    - `model_settings`: `(Dict[str, bool])` Model parameters required for configuring PaddleOCR-VL.
-
-        - `use_doc_preprocessor`: `(bool)` Controls whether to enable the document preprocessing sub-pipeline.
-        - `use_layout_detection`: `(bool)` Controls whether to enable the layout detection module.
-        - `use_chart_recognition`: `(bool)` Controls whether to enable the chart recognition function.
-        - `format_block_content`: `(bool)` Controls whether to save the formatted markdown content in `JSON`.
-
-    - `doc_preprocessor_res`: `(Dict[str, Union[List[float], str]])` A dictionary of document preprocessing results, which exists only when `use_doc_preprocessor=True`.
-        - `input_path`: `(str)` The image path accepted by the document preprocessing sub-pipeline. When the input is a `numpy.ndarray`, it is saved as `None`; here, it is `None`.
-        - `page_index`: `None`. Since the input here is a `numpy.ndarray`, the value is `None`.
-        - `model_settings`: `(Dict[str, bool])` Model configuration parameters for the document preprocessing sub-pipeline.
-          - `use_doc_orientation_classify`: `(bool)` Controls whether to enable the document image orientation classification sub-module.
-          - `use_doc_unwarping`: `(bool)` Controls whether to enable the text image distortion correction sub-module.
-        - `angle`: `(int)` The prediction result of the document image orientation classification sub-module. When enabled, it returns the actual angle value.
-
-    - `parsing_res_list`: `(List[Dict])` A list of parsing results, where each element is a dictionary. The list order represents the reading order after parsing.
-        - `block_bbox`: `(np.ndarray)` The bounding box of the layout region.
-        - `block_label`: `(str)` The label of the layout region, such as `text`, `table`, etc.
-        - `block_content`: `(str)` The content within the layout region.
-        - `block_id`: `(int)` The index of the layout region, used to display the layout sorting results.
-        - `block_order` `(int)` The order of the layout region, used to display the layout reading order. For non-sorted parts, the default value is `None`.
-
-
-- Calling the `save_to_img()` method will save the visualization results to the specified `save_path`. If a directory is specified, visualized images for layout region detection, global OCR, layout reading order, etc., will be saved. If a file is specified, it will be saved directly to that file. (Pipelines typically contain many result images, so it is not recommended to directly specify a specific file path, as multiple images will be overwritten, retaining only the last one.)
-- Calling the `save_to_markdown()` method will save the converted Markdown file to the specified `save_path`. The saved file path will be `save_path/{your_img_basename}.md`. If the input is a PDF file, it is recommended to directly specify a directory; otherwise, multiple markdown files will be overwritten.
->>>>>>> 7ec94e7b
-
 Additionally, it also supports obtaining visualized images and prediction results with results through attributes, as follows:<table>
 <thead>
 <tr>
