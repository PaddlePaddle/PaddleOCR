---
comments: true
---

# General OCR Pipeline Usage Guide

## 1. OCR Pipeline Introduction

OCR is a technology that converts text from images into editable text. It is widely used in fields such as document digitization, information extraction, and data processing. OCR can recognize printed text, handwritten text, and even certain types of fonts and symbols.

The general OCR pipeline is used to solve text recognition tasks by extracting text information from images and outputting it in text form. This pipeline supports the use of PP-OCRv3, PP-OCRv4, and PP-OCRv5 models, with the default model being the PP-OCRv5_mobile model released by PaddleOCR 3.0, which improves by 13 percentage points over PP-OCRv4_mobile in various scenarios.

<img src="https://raw.githubusercontent.com/cuicheng01/PaddleX_doc_images/main/images/pipelines/ocr/01.png"/>

<b>The General OCR Pipeline consists of the following 5 modules. Each module can be independently trained and inferred, and includes multiple models. For detailed information, click the corresponding module to view its documentation.</b>

- [Document Image Orientation Classification Module](../module_usage/doc_img_orientation_classification.md) (Optional)
- [Text Image Unwarping Module](../module_usage/text_image_unwarping.md) (Optional)
- [Text Line Orientation Classification Module](../module_usage/text_line_orientation_classification.md) (Optional)
- [Text Detection Module](../module_usage/text_detection.md)
- [Text Recognition Module](../module_usage/text_recognition.md)

In this pipeline, you can select models based on the benchmark test data provided below.

<details>
<summary><b>Document Image Orientation Classification Module (Optional):</b></summary>
<table>
<thead>
<tr>
<th>Model</th><th>Model Download Link</th>
<th>Top-1 Acc (%)</th>
<th>GPU Inference Time (ms)<br/>[Standard Mode / High-Performance Mode]</th>
<th>CPU Inference Time (ms)<br/>[Standard Mode / High-Performance Mode]</th>
<th>Model Size (MB)</th>
<th>Description</th>
</tr>
</thead>
<tbody>
<tr>
<td>PP-LCNet_x1_0_doc_ori</td><td><a href="https://paddle-model-ecology.bj.bcebos.com/paddlex/official_inference_model/paddle3.0.0/PP-LCNet_x1_0_doc_ori_infer.tar">Inference Model</a>/<a href="https://paddle-model-ecology.bj.bcebos.com/paddlex/official_pretrained_model/PP-LCNet_x1_0_doc_ori_pretrained.pdparams">Training Model</a></td>
<td>99.06</td>
<td>2.31 / 0.43</td>
<td>3.37 / 1.27</td>
<td>7</td>
<td>Document image classification model based on PP-LCNet_x1_0, with four categories: 0°, 90°, 180°, and 270°.</td>
</tr>
</tbody>
</table>
</details>

<details>
<summary><b>Text Image Unwarp Module (Optional):</b></summary>
<table>
<thead>
<tr>
<th>Model</th><th>Model Download Link</th>
<th>CER</th>
<th>Model Size (MB)</th>
<th>Description</th>
</tr>
</thead>
<tbody>
<tr>
<td>UVDoc</td><td><a href="https://paddle-model-ecology.bj.bcebos.com/paddlex/official_inference_model/paddle3.0.0/UVDoc_infer.tar">Inference Model</a>/<a href="https://paddle-model-ecology.bj.bcebos.com/paddlex/official_pretrained_model/UVDoc_pretrained.pdparams">Training Model</a></td>
<td>0.179</td>
<td>30.3</td>
<td>High-precision Text Image Unwarping model.</td>
</tr>
</tbody>
</table>
</details>

<details>
<summary><b>Text Detection Module:</b></summary>
<table>
<thead>
<tr>
<th>Model</th><th>Model Download Link</th>
<th>Detection Hmean (%)</th>
<th>GPU Inference Time (ms)<br/>[Standard Mode / High-Performance Mode]</th>
<th>CPU Inference Time (ms)<br/>[Standard Mode / High-Performance Mode]</th>
<th>Model Size (MB)</th>
<th>Description</th>
</tr>
</thead>
<tbody>
<tr>
<td>PP-OCRv5_server_det</td><td><a href="https://paddle-model-ecology.bj.bcebos.com/paddlex/official_inference_model/paddle3.0.0/PP-OCRv5_server_det_infer.tar">Inference Model</a>/<a href="https://paddle-model-ecology.bj.bcebos.com/paddlex/official_pretrained_model/PP-OCRv5_server_det_pretrained.pdparams">Training Model</a></td>
<td>83.8</td>
<td>89.55 / 70.19</td>
<td>371.65 / 371.65</td>
<td>84.3</td>
<td>PP-OCRv5 server-side text detection model with higher accuracy, suitable for deployment on high-performance servers</td>
</tr>
<tr>
<td>PP-OCRv5_mobile_det</td><td><a href="https://paddle-model-ecology.bj.bcebos.com/paddlex/official_inference_model/paddle3.0.0/PP-OCRv5_mobile_det_infer.tar">Inference Model</a>/<a href="https://paddle-model-ecology.bj.bcebos.com/paddlex/official_pretrained_model/PP-OCRv5_mobile_det_pretrained.pdparams">Training Model</a></td>
<td>79.0</td>
<td>8.79 / 3.13</td>
<td>51.00 / 28.58</td>
<td>4.7</td>
<td>PP-OCRv5 mobile-side text detection model with higher efficiency, suitable for deployment on edge devices</td>
</tr>
<tr>
<td>PP-OCRv4_server_det</td><td><a href="https://paddle-model-ecology.bj.bcebos.com/paddlex/official_inference_model/paddle3.0.0/PP-OCRv4_server_det_infer.tar">Inference Model</a>/<a href="https://paddle-model-ecology.bj.bcebos.com/paddlex/official_pretrained_model/PP-OCRv4_server_det_pretrained.pdparams">Training Model</a></td>
<td>69.2</td>
<td>83.34 / 80.91</td>
<td>442.58 / 442.58</td>
<td>109</td>
<td>PP-OCRv4 server-side text detection model with higher accuracy, suitable for deployment on high-performance servers</td>
</tr>
<tr>
<td>PP-OCRv4_mobile_det</td><td><a href="https://paddle-model-ecology.bj.bcebos.com/paddlex/official_inference_model/paddle3.0.0/PP-OCRv4_mobile_det_infer.tar">Inference Model</a>/<a href="https://paddle-model-ecology.bj.bcebos.com/paddlex/official_pretrained_model/PP-OCRv4_mobile_det_pretrained.pdparams">Training Model</a></td>
<td>63.8</td>
<td>8.79 / 3.13</td>
<td>51.00 / 28.58</td>
<td>4.7</td>
<td>PP-OCRv4 mobile-side text detection model with higher efficiency, suitable for deployment on edge devices</td>
</tr>
</tbody>
</table>
</details>

<details>
<summary><b>Text Recognition Module:</b></summary>
<table>
<tr>
<th>Model</th><th>Model Download Links</th>
<th>Recognition Avg Accuracy(%)</th>
<th>GPU Inference Time (ms)<br/>[Normal Mode / High-Performance Mode]</th>
<th>CPU Inference Time (ms)<br/>[Normal Mode / High-Performance Mode]</th>
<th>Model Storage Size (M)</th>
<th>Introduction</th>
</tr>
<tr>
<td>PP-OCRv5_server_rec</td><td><a href="https://paddle-model-ecology.bj.bcebos.com/paddlex/official_inference_model/paddle3.0.0/\
PP-OCRv5_server_rec_infer.tar">Inference Model</a>/<a href="https://paddle-model-ecology.bj.bcebos.com/paddlex/official_pretrained_model/PP-OCRv5_server_rec_pretrained.pdparams">Pretrained Model</a></td>
<td>86.38</td>
<td> 8.45/2.36 </td>
<td> 122.69/122.69 </td>
<td>81 M</td>
<td rowspan="2">PP-OCRv5_rec is a next-generation text recognition model. It aims to efficiently and accurately support the recognition of four major languages—Simplified Chinese, Traditional Chinese, English, and Japanese—as well as complex text scenarios such as handwriting, vertical text, pinyin, and rare characters using a single model. While maintaining recognition performance, it balances inference speed and model robustness, providing efficient and accurate technical support for document understanding in various scenarios.</td>
</tr>
<tr>
<td>PP-OCRv5_mobile_rec</td><td><a href="https://paddle-model-ecology.bj.bcebos.com/paddlex/official_inference_model/paddle3.0.0/\
PP-OCRv5_mobile_rec_infer.tar">Inference Model</a>/<a href="https://paddle-model-ecology.bj.bcebos.com/paddlex/official_pretrained_model/PP-OCRv5_mobile_rec_pretrained.pdparams">Pretrained Model</a></td>
<td>81.29</td>
<td> 1.46/5.43 </td>
<td> 5.32/91.79 </td>
<td>16 M</td>
</tr>
<tr>
<td>PP-OCRv4_server_rec_doc</td><td><a href="https://paddle-model-ecology.bj.bcebos.com/paddlex/official_inference_model/paddle3.0.0/\
PP-OCRv4_server_rec_doc_infer.tar">Inference Model</a>/<a href="https://paddle-model-ecology.bj.bcebos.com/paddlex/official_pretrained_model/PP-OCRv4_server_rec_doc_pretrained.pdparams">Pretrained Model</a></td>
<td>86.58</td>
<td>6.65 / 2.38</td>
<td>32.92 / 32.92</td>
<td>91 M</td>
<td>PP-OCRv4_server_rec_doc is trained on a mixed dataset of more Chinese document data and PP-OCR training data, building upon PP-OCRv4_server_rec. It enhances the recognition capabilities for some Traditional Chinese characters, Japanese characters, and special symbols, supporting over 15,000 characters. In addition to improving document-related text recognition, it also enhances general text recognition capabilities.</td>
</tr>
<tr>
<td>PP-OCRv4_mobile_rec</td><td><a href="https://paddle-model-ecology.bj.bcebos.com/paddlex/official_inference_model/paddle3.0.0/PP-OCRv4_mobile_rec_infer.tar">Inference Model</a>/<a href="https://paddle-model-ecology.bj.bcebos.com/paddlex/official_pretrained_model/PP-OCRv4_mobile_rec_pretrained.pdparams">Pretrained Model</a></td>
<td>83.28</td>
<td>4.82 / 1.20</td>
<td>16.74 / 4.64</td>
<td>11 M</td>
<td>A lightweight recognition model of PP-OCRv4 with high inference efficiency, suitable for deployment on various hardware devices, including edge devices.</td>
</tr>
<tr>
<td>PP-OCRv4_server_rec </td><td><a href="https://paddle-model-ecology.bj.bcebos.com/paddlex/official_inference_model/paddle3.0.0/PP-OCRv4_server_rec_infer.tar">Inference Model</a>/<a href="https://paddle-model-ecology.bj.bcebos.com/paddlex/official_pretrained_model/PP-OCRv4_server_rec_pretrained.pdparams">Pretrained Model</a></td>
<td>85.19 </td>
<td>6.58 / 2.43</td>
<td>33.17 / 33.17</td>
<td>87 M</td>
<td>The server-side model of PP-OCRv4, offering high inference accuracy and deployable on various servers.</td>
</tr>
<tr>
<td>en_PP-OCRv4_mobile_rec</td><td><a href="https://paddle-model-ecology.bj.bcebos.com/paddlex/official_inference_model/paddle3.0.0/\
en_PP-OCRv4_mobile_rec_infer.tar">Inference Model</a>/<a href="https://paddle-model-ecology.bj.bcebos.com/paddlex/official_pretrained_model/en_PP-OCRv4_mobile_rec_pretrained.pdparams">Pretrained Model</a></td>
<td>70.39</td>
<td>4.81 / 0.75</td>
<td>16.10 / 5.31</td>
<td>7.3 M</td>
<td>An ultra-lightweight English recognition model trained based on the PP-OCRv4 recognition model, supporting English and numeric character recognition.</td>
</tr>
</table>

> ❗ The above section lists the **6 core models** that are primarily supported by the text recognition module. In total, the module supports **20 comprehensive models**, including multiple multilingual text recognition models. Below is the complete list of models:

<details><summary> 👉Details of the Model List</summary>

* <b>PP-OCRv5 Multi-Scenario Models</b>

<table>
<tr>
<th>Model</th><th>Model Download Links</th>
<th>Avg Accuracy for Chinese Recognition (%)</th>
<th>Avg Accuracy for English Recognition (%)</th>
<th>Avg Accuracy for Traditional Chinese Recognition (%)</th>
<th>Avg Accuracy for Japanese Recognition (%)</th>
<th>GPU Inference Time (ms)<br/>[Normal Mode / High-Performance Mode]</th>
<th>CPU Inference Time (ms)<br/>[Normal Mode / High-Performance Mode]</th>
<th>Model Storage Size (M)</th>
<th>Introduction</th>
</tr>
<tr>
<td>PP-OCRv5_server_rec</td><td><a href="https://paddle-model-ecology.bj.bcebos.com/paddlex/official_inference_model/paddle3.0.0/\
PP-OCRv5_server_rec_infer.tar">Inference Model</a>/<a href="https://paddle-model-ecology.bj.bcebos.com/paddlex/official_pretrained_model/PP-OCRv5_server_rec_pretrained.pdparams">Pretrained Model</a></td>
<td>86.38</td>
<td>64.70</td>
<td>93.29</td>
<td>60.35</td>
<td> 8.45/2.36 </td>
<td> 122.69/122.69 </td>
<td>81 M</td>
<td rowspan="2">PP-OCRv5_rec is a next-generation text recognition model. It aims to efficiently and accurately support the recognition of four major languages—Simplified Chinese, Traditional Chinese, English, and Japanese—as well as complex text scenarios such as handwriting, vertical text, pinyin, and rare characters using a single model. While maintaining recognition performance, it balances inference speed and model robustness, providing efficient and accurate technical support for document understanding in various scenarios.</td>
</tr>
<tr>
<td>PP-OCRv5_mobile_rec</td><td><a href="https://paddle-model-ecology.bj.bcebos.com/paddlex/official_inference_model/paddle3.0.0/\
PP-OCRv5_mobile_rec_infer.tar">Inference Model</a>/<a href="https://paddle-model-ecology.bj.bcebos.com/paddlex/official_pretrained_model/PP-OCRv5_mobile_rec_pretrained.pdparams">Pretrained Model</a></td>
<td>81.29</td>
<td>66.00</td>
<td>83.55</td>
<td>54.65</td>
<td> 1.46/5.43 </td>
<td> 5.32/91.79 </td>
<td>16 M</td>
</tr>
</table>

* <b> Chinese Recognition Models</b>
<table>
<tr>
<th>Model</th><th>Download Link</th>
<th>Recognition Avg Accuracy(%)</th>
<th>GPU Inference Time (ms)<br/>[Standard Mode / High Performance Mode]</th>
<th>CPU Inference Time (ms)<br/>[Standard Mode / High Performance Mode]</th>
<th>Model Size (M)</th>
<th>Description</th>
</tr>
<tr>
<td>PP-OCRv4_server_rec_doc</td><td><a href="https://paddle-model-ecology.bj.bcebos.com/paddlex/official_inference_model/paddle3.0.0/\
PP-OCRv4_server_rec_doc_infer.tar">Inference Model</a>/<a href="https://paddle-model-ecology.bj.bcebos.com/paddlex/official_pretrained_model/PP-OCRv4_server_rec_doc_pretrained.pdparams">Training Model</a></td>
<td>86.58</td>
<td>6.65 / 2.38</td>
<td>32.92 / 32.92</td>
<td>91 M</td>
<td>PP-OCRv4_server_rec_doc is built upon PP-OCRv4_server_rec and trained on mixed data including more Chinese document data and PP-OCR training data. It enhances recognition of traditional Chinese characters, Japanese, and special symbols, supporting 15,000+ characters. It improves both document-specific and general text recognition capabilities.</td>
</tr>
<tr>
<td>PP-OCRv4_mobile_rec</td><td><a href="https://paddle-model-ecology.bj.bcebos.com/paddlex/official_inference_model/paddle3.0.0/PP-OCRv4_mobile_rec_infer.tar">Inference Model</a>/<a href="https://paddle-model-ecology.bj.bcebos.com/paddlex/official_pretrained_model/PP-OCRv4_mobile_rec_pretrained.pdparams">Training Model</a></td>
<td>83.28</td>
<td>4.82 / 1.20</td>
<td>16.74 / 4.64</td>
<td>11 M</td>
<td>Lightweight recognition model of PP-OCRv4 with high inference efficiency, deployable on various hardware devices including edge devices</td>
</tr>
<tr>
<td>PP-OCRv4_server_rec </td><td><a href="https://paddle-model-ecology.bj.bcebos.com/paddlex/official_inference_model/paddle3.0.0/PP-OCRv4_server_rec_infer.tar">Inference Model</a>/<a href="https://paddle-model-ecology.bj.bcebos.com/paddlex/official_pretrained_model/PP-OCRv4_server_rec_pretrained.pdparams">Training Model</a></td>
<td>85.19 </td>
<td>6.58 / 2.43</td>
<td>33.17 / 33.17</td>
<td>87 M</td>
<td>Server-side model of PP-OCRv4 with high inference accuracy, deployable on various server platforms</td>
</tr>
<tr>
<td>PP-OCRv3_mobile_rec</td><td><a href="https://paddle-model-ecology.bj.bcebos.com/paddlex/official_inference_model/paddle3.0.0/\
PP-OCRv3_mobile_rec_infer.tar">Inference Model</a>/<a href="https://paddle-model-ecology.bj.bcebos.com/paddlex/official_pretrained_model/PP-OCRv3_mobile_rec_pretrained.pdparams">Training Model</a></td>
<td>75.43</td>
<td>5.87 / 1.19</td>
<td>9.07 / 4.28</td>
<td>11 M</td>
<td>Lightweight recognition model of PP-OCRv3 with high inference efficiency, deployable on various hardware devices including edge devices</td>
</tr>
</table>

<table>
<tr>
<th>Model</th><th>Download Link</th>
<th>Recognition Avg Accuracy(%)</th>
<th>GPU Inference Time (ms)<br/>[Standard Mode / High Performance Mode]</th>
<th>CPU Inference Time (ms)<br/>[Standard Mode / High Performance Mode]</th>
<th>Model Size (M)</th>
<th>Description</th>
</tr>
<tr>
<td>ch_SVTRv2_rec</td><td><a href="https://paddle-model-ecology.bj.bcebos.com/paddlex/official_inference_model/paddle3.0.0/ch_SVTRv2_rec_infer.tar">Inference Model</a>/<a href="https://paddle-model-ecology.bj.bcebos.com/paddlex/official_pretrained_model/ch_SVTRv2_rec_pretrained.pdparams">Training Model</a></td>
<td>68.81</td>
<td>8.08 / 2.74</td>
<td>50.17 / 42.50</td>
<td>73.9 M</td>
<td rowspan="1">
SVTRv2 is a server-side text recognition model developed by the OpenOCR team from Fudan University Vision and Learning Lab (FVL). It won first prize in the PaddleOCR Algorithm Model Challenge - Task 1: OCR End-to-End Recognition, improving end-to-end recognition accuracy by 6% compared to PP-OCRv4 on List A.
</td>
</tr>
</table>

<table>
<tr>
<th>Model</th><th>Download Link</th>
<th>Recognition Avg Accuracy(%)</th>
<th>GPU Inference Time (ms)<br/>[Standard Mode / High Performance Mode]</th>
<th>CPU Inference Time (ms)<br/>[Standard Mode / High Performance Mode]</th>
<th>Model Size (M)</th>
<th>Description</th>
</tr>
<tr>
<td>ch_RepSVTR_rec</td><td><a href="https://paddle-model-ecology.bj.bcebos.com/paddlex/official_inference_model/paddle3.0.0/ch_RepSVTR_rec_infer.tar">Inference Model</a>/<a href="https://paddle-model-ecology.bj.bcebos.com/paddlex/official_pretrained_model/ch_RepSVTR_rec_pretrained.pdparams">Training Model</a></td>
<td>65.07</td>
<td>5.93 / 1.62</td>
<td>20.73 / 7.32</td>
<td>22.1 M</td>
<td rowspan="1">RepSVTR is a mobile text recognition model based on SVTRv2. It won first prize in the PaddleOCR Algorithm Model Challenge - Task 1: OCR End-to-End Recognition, improving end-to-end recognition accuracy by 2.5% compared to PP-OCRv4 on List B while maintaining comparable inference speed.</td>
</tr>
</table>

* <b> English Recognition Models</b>
<table>
<tr>
<th>Model</th><th>Download Link</th>
<th>Recognition Avg Accuracy(%)</th>
<th>GPU Inference Time (ms)<br/>[Standard Mode / High Performance Mode]</th>
<th>CPU Inference Time (ms)<br/>[Standard Mode / High Performance Mode]</th>
<th>Model Size (M)</th>
<th>Description</th>
</tr>
<tr>
<td>en_PP-OCRv4_mobile_rec</td><td><a href="https://paddle-model-ecology.bj.bcebos.com/paddlex/official_inference_model/paddle3.0.0/\
en_PP-OCRv4_mobile_rec_infer.tar">Inference Model</a>/<a href="https://paddle-model-ecology.bj.bcebos.com/paddlex/official_pretrained_model/en_PP-OCRv4_mobile_rec_pretrained.pdparams">Training Model</a></td>
<td> 70.39</td>
<td>4.81 / 0.75</td>
<td>16.10 / 5.31</td>
<td>6.8 M</td>
<td>Ultra-lightweight English recognition model based on PP-OCRv4, supporting English and digit recognition</td>
</tr>
<tr>
<td>en_PP-OCRv3_mobile_rec</td><td><a href="https://paddle-model-ecology.bj.bcebos.com/paddlex/official_inference_model/paddle3.0.0/\
en_PP-OCRv3_mobile_rec_infer.tar">Inference Model</a>/<a href="https://paddle-model-ecology.bj.bcebos.com/paddlex/official_pretrained_model/en_PP-OCRv3_mobile_rec_pretrained.pdparams">Training Model</a></td>
<td>70.69</td>
<td>5.44 / 0.75</td>
<td>8.65 / 5.57</td>
<td>7.8 M </td>
<td>Ultra-lightweight English recognition model based on PP-OCRv3, supporting English and digit recognition</td>
</tr>
</table>


* <b>Multilingual Recognition Models</b>
<table>
<tr>
<th>Model</th><th>Model Download Link</th>
<th>Recognition Avg Accuracy(%)</th>
<th>GPU Inference Time (ms)<br/>[Standard Mode / High Performance Mode]</th>
<th>CPU Inference Time (ms)<br/>[Standard Mode / High Performance Mode]</th>
<th>Model Size (M)</th>
<th>Description</th>
</tr>
<tr>
<td>korean_PP-OCRv3_mobile_rec</td><td><a href="https://paddle-model-ecology.bj.bcebos.com/paddlex/official_inference_model/paddle3.0.0/\
korean_PP-OCRv3_mobile_rec_infer.tar">Inference Model</a>/<a href="https://paddle-model-ecology.bj.bcebos.com/paddlex/official_pretrained_model/korean_PP-OCRv3_mobile_rec_pretrained.pdparams">Training Model</a></td>
<td>60.21</td>
<td>5.40 / 0.97</td>
<td>9.11 / 4.05</td>
<td>8.6 M</td>
<td>Ultra-lightweight Korean recognition model based on PP-OCRv3, supporting Korean and numeric recognition</td>
</tr>
<tr>
<td>japan_PP-OCRv3_mobile_rec</td><td><a href="https://paddle-model-ecology.bj.bcebos.com/paddlex/official_inference_model/paddle3.0.0/\
japan_PP-OCRv3_mobile_rec_infer.tar">Inference Model</a>/<a href="https://paddle-model-ecology.bj.bcebos.com/paddlex/official_pretrained_model/japan_PP-OCRv3_mobile_rec_pretrained.pdparams">Training Model</a></td>
<td>45.69</td>
<td>5.70 / 1.02</td>
<td>8.48 / 4.07</td>
<td>8.8 M </td>
<td>Ultra-lightweight Japanese recognition model based on PP-OCRv3, supporting Japanese and numeric recognition</td>
</tr>
<tr>
<td>chinese_cht_PP-OCRv3_mobile_rec</td><td><a href="https://paddle-model-ecology.bj.bcebos.com/paddlex/official_inference_model/paddle3.0.0/\
chinese_cht_PP-OCRv3_mobile_rec_infer.tar">Inference Model</a>/<a href="https://paddle-model-ecology.bj.bcebos.com/paddlex/official_pretrained_model/chinese_cht_PP-OCRv3_mobile_rec_pretrained.pdparams">Training Model</a></td>
<td>82.06</td>
<td>5.90 / 1.28</td>
<td>9.28 / 4.34</td>
<td>9.7 M </td>
<td>Ultra-lightweight Traditional Chinese recognition model based on PP-OCRv3, supporting Traditional Chinese and numeric recognition</td>
</tr>
<tr>
<td>te_PP-OCRv3_mobile_rec</td><td><a href="https://paddle-model-ecology.bj.bcebos.com/paddlex/official_inference_model/paddle3.0.0/\
te_PP-OCRv3_mobile_rec_infer.tar">Inference Model</a>/<a href="https://paddle-model-ecology.bj.bcebos.com/paddlex/official_pretrained_model/te_PP-OCRv3_mobile_rec_pretrained.pdparams">Training Model</a></td>
<td>95.88</td>
<td>5.42 / 0.82</td>
<td>8.10 / 6.91</td>
<td>7.8 M </td>
<td>Ultra-lightweight Telugu recognition model based on PP-OCRv3, supporting Telugu and numeric recognition</td>
</tr>
<tr>
<td>ka_PP-OCRv3_mobile_rec</td><td><a href="https://paddle-model-ecology.bj.bcebos.com/paddlex/official_inference_model/paddle3.0.0/\
ka_PP-OCRv3_mobile_rec_infer.tar">Inference Model</a>/<a href="https://paddle-model-ecology.bj.bcebos.com/paddlex/official_pretrained_model/ka_PP-OCRv3_mobile_rec_pretrained.pdparams">Training Model</a></td>
<td>96.96</td>
<td>5.25 / 0.79</td>
<td>9.09 / 3.86</td>
<td>8.0 M </td>
<td>Ultra-lightweight Kannada recognition model based on PP-OCRv3, supporting Kannada and numeric recognition</td>
</tr>
<tr>
<td>ta_PP-OCRv3_mobile_rec</td><td><a href="https://paddle-model-ecology.bj.bcebos.com/paddlex/official_inference_model/paddle3.0.0/\
ta_PP-OCRv3_mobile_rec_infer.tar">Inference Model</a>/<a href="https://paddle-model-ecology.bj.bcebos.com/paddlex/official_pretrained_model/ta_PP-OCRv3_mobile_rec_pretrained.pdparams">Training Model</a></td>
<td>76.83</td>
<td>5.23 / 0.75</td>
<td>10.13 / 4.30</td>
<td>8.0 M </td>
<td>Ultra-lightweight Tamil recognition model based on PP-OCRv3, supporting Tamil and numeric recognition</td>
</tr>
<tr>
<td>latin_PP-OCRv3_mobile_rec</td><td><a href="https://paddle-model-ecology.bj.bcebos.com/paddlex/official_inference_model/paddle3.0.0/\
latin_PP-OCRv3_mobile_rec_infer.tar">Inference Model</a>/<a href="https://paddle-model-ecology.bj.bcebos.com/paddlex/official_pretrained_model/latin_PP-OCRv3_mobile_rec_pretrained.pdparams">Training Model</a></td>
<td>76.93</td>
<td>5.20 / 0.79</td>
<td>8.83 / 7.15</td>
<td>7.8 M</td>
<td>Ultra-lightweight Latin recognition model based on PP-OCRv3, supporting Latin and numeric recognition</td>
</tr>
<tr>
<td>arabic_PP-OCRv3_mobile_rec</td><td><a href="https://paddle-model-ecology.bj.bcebos.com/paddlex/official_inference_model/paddle3.0.0/\
arabic_PP-OCRv3_mobile_rec_infer.tar">Inference Model</a>/<a href="https://paddle-model-ecology.bj.bcebos.com/paddlex/official_pretrained_model/arabic_PP-OCRv3_mobile_rec_pretrained.pdparams">Training Model</a></td>
<td>73.55</td>
<td>5.35 / 0.79</td>
<td>8.80 / 4.56</td>
<td>7.8 M</td>
<td>Ultra-lightweight Arabic recognition model based on PP-OCRv3, supporting Arabic and numeric recognition</td>
</tr>
<tr>
<td>cyrillic_PP-OCRv3_mobile_rec</td><td><a href="https://paddle-model-ecology.bj.bcebos.com/paddlex/official_inference_model/paddle3.0.0/\
cyrillic_PP-OCRv3_mobile_rec_infer.tar">Inference Model</a>/<a href="https://paddle-model-ecology.bj.bcebos.com/paddlex/official_pretrained_model/cyrillic_PP-OCRv3_mobile_rec_pretrained.pdparams">Training Model</a></td>
<td>94.28</td>
<td>5.23 / 0.76</td>
<td>8.89 / 3.88</td>
<td>7.9 M  </td>
<td>Ultra-lightweight Cyrillic recognition model based on PP-OCRv3, supporting Cyrillic and numeric recognition</td>
</tr>
<tr>
<td>devanagari_PP-OCRv3_mobile_rec</td><td><a href="https://paddle-model-ecology.bj.bcebos.com/paddlex/official_inference_model/paddle3.0.0/\
devanagari_PP-OCRv3_mobile_rec_infer.tar">Inference Model</a>/<a href="https://paddle-model-ecology.bj.bcebos.com/paddlex/official_pretrained_model/devanagari_PP-OCRv3_mobile_rec_pretrained.pdparams">Training Model</a></td>
<td>96.44</td>
<td>5.22 / 0.79</td>
<td>8.56 / 4.06</td>
<td>7.9 M</td>
<td>Ultra-lightweight Devanagari recognition model based on PP-OCRv3, supporting Devanagari and numeric recognition</td>
</tr>
</table>
</details>
</details>

<details>
<summary><strong>Test Environment Details:</strong></summary>

  <ul>
      <li><b>Performance Test Environment</b>
          <ul>
            <li><strong>Test Datasets:
             </strong>
                <ul>
                  <li>Document Image Orientation Classification Model: PaddleX in-house dataset covering ID cards and documents, with 1,000 images.</li>
                  <li>Text Image Correction Model: <a href="https://www3.cs.stonybrook.edu/~cvl/docunet.html">DocUNet</a>.</li>
                  <li>Text Detection Model: PaddleOCR in-house Chinese dataset covering street views, web images, documents, and handwriting, with 500 images for detection.</li>
                  <li>Chinese Recognition Model: PaddleOCR in-house Chinese dataset covering street views, web images, documents, and handwriting, with 11,000 images for recognition.</li>
                  <li>ch_SVTRv2_rec: <a href="https://aistudio.baidu.com/competition/detail/1131/0/introduction">PaddleOCR Algorithm Challenge - Task 1: OCR End-to-End Recognition</a> A-set evaluation data.</li>
                  <li>ch_RepSVTR_rec: <a href="https://aistudio.baidu.com/competition/detail/1131/0/introduction">PaddleOCR Algorithm Challenge - Task 1: OCR End-to-End Recognition</a> B-set evaluation data.</li>
                  <li>English Recognition Model: PaddleX in-house English dataset.</li>
                  <li>Multilingual Recognition Model: PaddleX in-house multilingual dataset.</li>
                  <li>Text Line Orientation Classification Model: PaddleX in-house dataset covering ID cards and documents, with 1,000 images.</li>
                </ul>
             </li>
              <li><strong>Hardware Configuration:</strong>
                  <ul>
                      <li>GPU: NVIDIA Tesla T4</li>
                      <li>CPU: Intel Xeon Gold 6271C @ 2.60GHz</li>
                      <li>Other Environment: Ubuntu 20.04 / cuDNN 8.6 / TensorRT 8.5.2.2</li>
                  </ul>
              </li>
          </ul>
      </li>
      <li><b>Inference Mode Description</b></li>
  </ul>

<table border="1">
    <thead>
        <tr>
            <th>Mode</th>
            <th>GPU Configuration</th>
            <th>CPU Configuration</th>
            <th>Acceleration Techniques</th>
        </tr>
    </thead>
    <tbody>
        <tr>
            <td>Standard Mode</td>
            <td>FP32 Precision / No TRT Acceleration</td>
            <td>FP32 Precision / 8 Threads</td>
            <td>PaddleInference</td>
        </tr>
        <tr>
            <td>High-Performance Mode</td>
            <td>Optimal combination of precision types and acceleration strategies</td>
            <td>FP32 Precision / 8 Threads</td>
            <td>Optimal backend selection (Paddle/OpenVINO/TRT, etc.)</td>
        </tr>
    </tbody>
</table>

</details>

<br />
<b>If you prioritize model accuracy, choose models with higher accuracy; if inference speed is critical, select faster models; if model size matters, opt for smaller models.</b>

## 2. Quick Start  

Before using the general OCR pipeline locally, ensure you have installed the wheel package by following the [Installation Guide](../installation.en.md). Once installed, you can experience OCR via the command line or Python integration.  

### 2.1 Command Line  

Run a single command to quickly test the OCR pipeline:  

```bash  
# Default: Uses PP-OCRv5 model  
paddleocr ocr -i https://paddle-model-ecology.bj.bcebos.com/paddlex/imgs/demo_image/general_ocr_002.png \
    --use_doc_orientation_classify False \
    --use_doc_unwarping False \
    --use_textline_orientation False \
    --save_path ./output \
    --device gpu:0 

# Use PP-OCRv4 model by --ocr_version PP-OCRv4
paddleocr ocr -i ./general_ocr_002.png --ocr_version PP-OCRv4
```  

<details><summary><b>Command line supports more parameter settings. Click to expand for detailed instructions on command line parameters.</b></summary>
<table>
<thead>
<tr>
<th>Parameter</th>
<th>Parameter Description</th>
<th>Parameter Type</th>
<th>Default Value</th>
</tr>
</thead>
<tbody>
<tr>
<td><code>input</code></td>
<td>Data to be predicted, supporting multiple input types (required).
<ul>
<li><b>Python Var</b>: Image data represented by <code>numpy.ndarray</code></li>
<li><b>str</b>: Local path of an image file or PDF file: <code>/root/data/img.jpg</code>; <b>URL link</b>, such as the network URL of an image file or PDF file: <a href="https://paddle-model-ecology.bj.bcebos.com/paddlex/imgs/demo_image/general_doc_preprocessor_002.png">Example</a>; <b>Local directory</b>, which must contain images to be predicted, such as the local path: <code>/root/data/</code> (currently, predicting PDFs in a directory is not supported; PDFs need to specify the exact file path)</li>
<li><b>List</b>: List elements must be of the above types, such as <code>[numpy.ndarray, numpy.ndarray]</code>, <code>["/root/data/img1.jpg", "/root/data/img2.jpg"]</code>, <code>["/root/data1", "/root/data2"]</code></li>
</ul>
</td>
<td><code>Python Var|str|list</code></td>
<td></td>
</tr>
<tr>
<td><code>save_path</code></td>
<td>Path to save inference result files. If set to <code>None</code>, inference results will not be saved locally.</td>
<td><code>str</code></td>
<td><code>None</code></td>
</tr>
<tr>
<td><code>doc_orientation_classify_model_name</code></td>
<td>Name of the document orientation classification model. If set to <code>None</code>, the production line default model will be used.</td>
<td><code>str</code></td>
<td><code>None</code></td>
</tr>
<tr>
<td><code>doc_orientation_classify_model_dir</code></td>
<td>Directory path of the document orientation classification model. If set to <code>None</code>, the official model will be downloaded.</td>
<td><code>str</code></td>
<td><code>None</code></td>
</tr>
<tr>
<td><code>doc_unwarping_model_name</code></td>
<td>Name of the text image unwarping model. If set to <code>None</code>, the production line default model will be used.</td>
<td><code>str</code></td>
<td><code>None</code></td>
</tr>
<tr>
<td><code>doc_unwarping_model_dir</code></td>
<td>Directory path of the text image unwarping model. If set to <code>None</code>, the official model will be downloaded.</td>
<td><code>str</code></td>
<td><code>None</code></td>
</tr>
<tr>
<td><code>text_detection_model_name</code></td>
<td>Name of the text detection model. If set to <code>None</code>, the production line default model will be used.</td>
<td><code>str</code></td>
<td><code>None</code></td>
</tr>
<tr>
<td><code>text_detection_model_dir</code></td>
<td>Directory path of the text detection model. If set to <code>None</code>, the official model will be downloaded.</td>
<td><code>str</code></td>
<td><code>None</code></td>
</tr>
<tr>
<td><code>text_line_orientation_model_name</code></td>
<td>Name of the text line orientation model. If set to <code>None</code>, the production line default model will be used.</td>
<td><code>str</code></td>
<td><code>None</code></td>
</tr>
<tr>
<td><code>text_line_orientation_model_dir</code></td>
<td>Directory path of the text line orientation model. If set to <code>None</code>, the official model will be downloaded.</td>
<td><code>str</code></td>
<td><code>None</code></td>
</tr>
<tr>
<td><code>text_line_orientation_batch_size</code></td>
<td>Batch size for the text line orientation model. If set to <code>None</code>, the default batch size will be <code>1</code>.</td>
<td><code>int</code></td>
<td><code>None</code></td>
</tr>
<tr>
<td><code>text_recognition_model_name</code></td>
<td>Name of the text recognition model. If set to <code>None</code>, the production line default model will be used.</td>
<td><code>str</code></td>
<td><code>None</code></td>
</tr>
<tr>
<td><code>text_recognition_model_dir</code></td>
<td>Directory path of the text recognition model. If set to <code>None</code>, the official model will be downloaded.</td>
<td><code>str</code></td>
<td><code>None</code></td>
</tr>
<tr>
<td><code>text_recognition_batch_size</code></td>
<td>Batch size for the text recognition model. If set to <code>None</code>, the default batch size will be <code>1</code>.</td>
<td><code>int</code></td>
<td><code>None</code></td>
</tr>
<tr>
<td><code>use_doc_orientation_classify</code></td>
<td>Whether to use the document orientation classification function. If set to <code>None</code>, the production line's initialized value for this parameter (initialized to <code>True</code>) will be used.</td>
<td><code>bool</code></td>
<td><code>None</code></td>
</tr>
<tr>
<td><code>use_doc_unwarping</code></td>
<td>Whether to use the text image unwarping function. If set to <code>None</code>, the production line's initialized value for this parameter (initialized to <code>True</code>) will be used.</td>
<td><code>bool</code></td>
<td><code>None</code></td>
</tr>
<tr>
<td><code>use_textline_orientation</code></td>
<td>Whether to use the text line orientation function. If set to <code>None</code>, the production line's initialized value for this parameter (initialized to <code>True</code>) will be used.</td>
<td><code>bool</code></td>
<td><code>None</code></td>
</tr>
<tr>
<td><code>text_det_limit_side_len</code></td>
<td>Maximum side length limit for text detection.
<ul>
<li><b>int</b>: Any integer greater than <code>0</code>; </li>
<li><b>None</b>: If set to <code>None</code>, the production line's initialized value for this parameter (initialized to <code>960</code>) will be used; </li>
</ul>
</td>
<td><code>int</code></td>
<td><code>None</code></td>
</tr>
<tr>
<td><code>text_det_limit_type</code></td>
<td>Type of side length limit for text detection.
<ul>
<li><b>str</b>: Supports <code>min</code> and <code>max</code>. <code>min</code> means ensuring the shortest side of the image is not smaller than <code>det_limit_side_len</code>, and <code>max</code> means ensuring the longest side of the image is not larger than <code>limit_side_len</code></li>
<li><b>None</b>: If set to <code>None</code>, the production line's initialized value for this parameter (initialized to <code>max</code>) will be used; </li>
</ul>
</td>
<td><code>str</code></td>
<td><code>None</code></td>
</tr>
<tr>
<td><code>text_det_thresh</code></td>
<td>Pixel threshold for text detection. In the output probability map, pixels with scores higher than this threshold will be considered text pixels.
<ul>
<li><b>float</b>: Any floating-point number greater than <code>0</code>
<li><b>None</b>: If set to <code>None</code>, the production line's initialized value for this parameter (<code>0.3</code>) will be used</li></li></ul>
</td>
<td><code>float</code></td>
<td><code>None</code></td>
</tr>
<tr>
<td><code>text_det_box_thresh</code></td>
<td>Text detection box threshold. If the average score of all pixels within the detected result boundary is higher than this threshold, the result will be considered a text region.
<ul>
<li><b>float</b>: Any floating-point number greater than <code>0</code>
<li><b>None</b>: If set to <code>None</code>, the production line's initialized value for this parameter (<code>0.6</code>) will be used</li></li></ul>
</td>
<td><code>float</code></td>
<td><code>None</code></td>
</tr>
<tr>
<td><code>text_det_unclip_ratio</code></td>
<td>Text detection expansion coefficient. This method is used to expand the text region—the larger the value, the larger the expanded area.
<ul>
<li><b>float</b>: Any floating-point number greater than <code>0</code>
<li><b>None</b>: If set to <code>None</code>, the production line's initialized value for this parameter (<code>2.0</code>) will be used</li></li></ul>
</td>
<td><code>float</code></td>
<td><code>None</code></td>
</tr>
<tr>
<td><code>text_det_input_shape</code></td>
<td>Input shape for text detection.</td>
<td><code>tuple</code></td>
<td><code>None</code></td>
</tr>
<tr>
<td><code>text_rec_score_thresh</code></td>
<td>Text recognition threshold. Text results with scores higher than this threshold will be retained.
<ul>
<li><b>float</b>: Any floating-point number greater than <code>0</code>
<li><b>None</b>: If set to <code>None</code>, the production line's initialized value for this parameter (<code>0.0</code>, i.e., no threshold) will be used</li></li></ul>
</td>
<td><code>float</code></td>
<td><code>None</code></td>
</tr>
<tr>
<td><code>text_rec_input_shape</code></td>
<td>Input shape for text recognition.</td>
<td><code>tuple</code></td>
<td><code>None</code></td>
</tr>
<tr>
<td><code>lang</code></td>
<td>OCR model for a specified language.
<ul>
<li><b>ch</b>: Chinese;
<li><b>en</b>: English;
<li><b>korean</b>: Korean;
<li><b>japan</b>: Japanese;
<li><b>chinese_cht</b>: Traditional Chinese;
<li><b>te</b>: Telugu;
<li><b>ka</b>: Kannada;
<li><b>ta</b>: Tamil;
<li><b>None</b>: If set to <code>None</code>, <code>ch</code> will be used by default; </li>
</ul>
</td>
<td><code>str</code></td>
<td><code>None</code></td>
</tr>
<tr>
<td><code>ocr_version</code></td>
<td>OCR version.
<ul>
<li><b>PP-OCRv5</b>: Use <code>PP-OCRv5</code> series models;
<li><b>PP-OCRv4</b>: Use <code>PP-OCRv4</code> series models;
<li><b>PP-OCRv3</b>: Use <code>PP-OCRv3</code> series models;
<li><b>None</b>: If set to <code>None</code>, <code>PP-OCRv5</code> series models will be used by default; </li>
</ul>
</td>
<td><code>str</code></td>
<td><code>None</code></td>
</tr>
<tr>
<td><code>det_model_dir</code></td>
<td>Deprecated. Please use <code>text_detection_model_dir</code> instead. Directory path of the text detection model. If set to None, the official model will be downloaded.</td>
<td><code>str</code></td>
<td><code>None</code></td>
</tr>
<tr>
<td><code>det_limit_side_len</code></td>
<td>Deprecated. Please use <code>text_det_limit_side_len</code> instead. Maximum side length limit for text detection.</td>
<td><code>int</code></td>
<td><code>None</code></td>
</tr>
<tr>
<td><code>det_limit_type</code></td>
<td>Deprecated. Please use <code>text_det_limit_type</code> instead. Type of side length limit for text detection.
<ul>
<li><b>str</b>: Supports <code>min</code> and <code>max</code>. <code>min</code> means ensuring the shortest side of the image is not smaller than <code>det_limit_side_len</code>, and <code>max</code> means ensuring the longest side of the image is not larger than <code>limit_side_len</code></li>
<li><b>None</b>: If set to <code>None</code>, the production line's initialized value for this parameter (initialized to <code>max</code>) will be used; </li>
</ul>
</td>
<td><code>str</code></td>
<td><code>None</code></td>
</tr>
<tr>
<td><code>det_db_thresh</code></td>
<td>Deprecated. Please use <code>text_det_thresh</code> instead. Pixel threshold for text detection. In the output probability map, pixels with scores higher than this threshold will be considered text pixels.
<ul>
<li><b>float</b>: Any floating-point number greater than <code>0</code>
<li><b>None</b>: If set to <code>None</code>, the production line's initialized value for this parameter (<code>0.3</code>) will be used</li></li></ul>
</td>
<td><code>float</code></td>
<td><code>None</code></td>
</tr>
<tr>
<td><code>det_db_box_thresh</code></td>
<td>Deprecated. Please use <code>text_det_box_thresh</code> instead. Text detection box threshold. If the average score of all pixels within the detected result boundary is higher than this threshold, the result will be considered a text region.
<ul>
<li><b>float</b>: Any floating-point number greater than <code>0</code>
<li><b>None</b>: If set to <code>None</code>, the production line's initialized value for this parameter (<code>0.6</code>) will be used</li></li></ul>
</td>
<td><code>float</code></td>
<td><code>None</code></td>
</tr>
<tr>
<td><code>det_db_unclip_ratio</code></td>
<td>Deprecated. Please use <code>text_det_unclip_ratio</code> instead. Text detection expansion coefficient. This method is used to expand the text region—the larger the value, the larger the expanded area.
<ul>
<li><b>float</b>: Any floating-point number greater than <code>0</code>
<li><b>None</b>: If set to <code>None</code>, the production line's initialized value for this parameter (<code>2.0</code>) will be used</li></li></ul>
</td>
<td><code>float</code></td>
<td><code>None</code></td>
</tr>
<tr>
<td><code>rec_model_dir</code></td>
<td>Deprecated. Please use <code>text_recognition_model_dir</code> instead. Directory path of the text recognition model. If set to <code>None</code>, the official model will be downloaded.</td>
<td><code>str</code></td>
<td><code>None</code></td>
</tr>
<tr>
<td><code>rec_batch_num</code></td>
<td>Deprecated. Please use <code>text_recognition_batch_size</code> instead. Batch size for the text recognition model. If set to <code>None</code>, the default batch size will be <code>1</code>.</td>
<td><code>int</code></td>
<td><code>None</code></td>
</tr>
<tr>
<td><code>use_angle_cls</code></td>
<td>Deprecated. Please use <code>use_textline_orientation</code> instead. Whether to use the text line orientation function. If set to <code>None</code>, the production line's initialized value for this parameter (initialized to <code>True</code>) will be used.</td>
<td><code>bool</code></td>
<td><code>None</code></td>
</tr>
<tr>
<td><code>cls_model_dir</code></td>
<td>Deprecated. Please use <code>text_line_orientation_model_dir</code> instead. Directory path of the text line orientation model. If set to <code>None</code>, the official model will be downloaded.</td>
<td><code>str</code></td>
<td><code>None</code></td>
</tr>
<tr>
<td><code>cls_batch_num</code></td>
<td>Deprecated. Please use <code>text_line_orientation_batch_size</code> instead. Batch size for the text line orientation model. If set to <code>None</code>, the default batch size will be <code>1</code>.</td>
<td><code>int</code></td>
<td><code>None</code></td>
</tr>
<tr>
<td><code>device</code></td>
<td>Device for inference. Supports specifying a specific card number.
<ul>
<li><b>CPU</b>: <code>cpu</code> indicates using CPU for inference;</li>
<li><b>GPU</b>: <code>gpu:0</code> indicates using the 1st GPU for inference;</li>
<li><b>NPU</b>: <code>npu:0</code> indicates using the 1st NPU for inference;</li>
<li><b>XPU</b>: <code>xpu:0</code> indicates using the 1st XPU for inference;</li>
<li><b>MLU</b>: <code>mlu:0</code> indicates using the 1st MLU for inference;</li>
<li><b>DCU</b>: <code>dcu:0</code> indicates using the 1st DCU for inference;</li>
<li><b>None</b>: If set to <code>None</code>, the production line's initialized value for this parameter will be used. During initialization, the local GPU device 0 will be preferred; if unavailable, the CPU device will be used;</li>
</ul>
</td>
<td><code>str</code></td>
<td><code>None</code></td>
</tr>
<tr>
<td><code>enable_hpi</code></td>
<td>Whether to enable high-performance inference.</td>
<td><code>bool</code></td>
<td><code>False</code></td>
</tr>
<tr>
<td><code>use_tensorrt</code></td>
<td>Whether to use TensorRT for inference acceleration.</td>
<td><code>bool</code></td>
<td><code>False</code></td>
</tr>
<tr>
<td><code>min_subgraph_size</code></td>
<td>Minimum subgraph size for optimizing model subgraph computation.</td>
<td><code>int</code></td>
<td><code>3</code></td>
</tr>
<tr>
<td><code>precision</code></td>
<td>Computational precision, such as fp32, fp16.</td>
<td><code>str</code></td>
<td><code>fp32</code></td>
</tr>
<tr>
<td><code>enable_mkldnn</code></td>
<td>Whether to enable the MKL-DNN acceleration library. If set to <code>None</code>, it will be enabled by default.
</td>
<td><code>bool</code></td>
<td><code>None</code></td>
</tr>
<tr>
<td><code>cpu_threads</code></td>
<td>Number of threads used for inference on CPU.</td>
<td><code>int</code></td>
<td><code>8</code></td>
</tr>
<tr>
<td><code>paddlex_config</code></td>
<td>Path to the PaddleX production line configuration file.</td>
<td><code>str</code></td>
<td><code>None</code></td>
</tr>
</tbody>
</table>
</details>
<br />

Results are printed to the terminal:  

```bash
{'res': {'input_path': './general_ocr_002.png', 'page_index': None, 'model_settings': {'use_doc_preprocessor': True, 'use_textline_orientation': False}, 'doc_preprocessor_res': {'input_path': None, 'page_index': None, 'model_settings': {'use_doc_orientation_classify': False, 'use_doc_unwarping': False}, 'angle': -1}, 'dt_polys': array([[[  3,  10],
        ...,
        [  4,  30]],

       ...,

       [[ 99, 456],
        ...,
        [ 99, 479]]], dtype=int16), 'text_det_params': {'limit_side_len': 736, 'limit_type': 'min', 'thresh': 0.3, 'max_side_limit': 4000, 'box_thresh': 0.6, 'unclip_ratio': 1.5}, 'text_type': 'general', 'textline_orientation_angles': array([-1, ..., -1]), 'text_rec_score_thresh': 0.0, 'rec_texts': ['www.997700', '', 'Cm', '登机牌', 'BOARDING', 'PASS', 'CLASS', '序号SERIAL NO.', '座位号', 'SEAT NO.', '航班FLIGHT', '日期DATE', '舱位', '', 'W', '035', '12F', 'MU2379', '03DEc', '始发地', 'FROM', '登机口', 'GATE', '登机时间BDT', '目的地TO', '福州', 'TAIYUAN', 'G11', 'FUZHOU', '身份识别IDNO.', '姓名NAME', 'ZHANGQIWEI', '票号TKT NO.', '张祺伟', '票价FARE', 'ETKT7813699238489/1', '登机口于起飞前10分钟关闭 GATESCL0SE10MINUTESBEFOREDEPARTURETIME'], 'rec_scores': array([0.67634439, ..., 0.97416091]), 'rec_polys': array([[[  3,  10],
        ...,
        [  4,  30]],

       ...,

       [[ 99, 456],
        ...,
        [ 99, 479]]], dtype=int16), 'rec_boxes': array([[  3, ...,  30],
       ...,
       [ 99, ..., 479]], dtype=int16)}}
```

If `save_path` is specified, the visualization results will be saved under `save_path`. The visualization output is shown below:

<img src="https://raw.githubusercontent.com/cuicheng01/PaddleX_doc_images/main/images/pipelines/ocr/03.png"/>

### 2.2 Python Script Integration  

The command-line method is for quick testing. For project integration, you can achieve OCR inference with just a few lines of code:  

```python  
from paddleocr import PaddleOCR  

ocr = PaddleOCR(
    use_doc_orientation_classify=False, # Disables document orientation classification model via this parameter
    use_doc_unwarping=False, # Disables text image rectification model via this parameter
    use_textline_orientation=False, # Disables text line orientation classification model via this parameter
)
# ocr = PaddleOCR(lang="en") # Uses English model by specifying language parameter
# ocr = PaddleOCR(ocr_version="PP-OCRv4") # Uses other PP-OCR versions via version parameter
# ocr = PaddleOCR(device="gpu") # Enables GPU acceleration for model inference via device parameter
result = ocr.predict("./general_ocr_002.png")  
for res in result:  
    res.print()  
    res.save_to_img("output")  
    res.save_to_json("output")  
```  

In the above Python script, the following steps are performed:

<details><summary>(1) Instantiate the OCR production line object via <code>PaddleOCR()</code>, with specific parameter descriptions as follows:</summary>

<table>
  <thead>
    <tr>
      <th>Parameter</th>
      <th>Parameter Description</th>
      <th>Parameter Type</th>
      <th>Default Value</th>
    </tr>
  </thead>
  <tbody>
<tr>
<td><code>doc_orientation_classify_model_name</code></td>
<td>Name of the document orientation classification model. If set to <code>None</code>, the production line's default model will be used.</td>
<td><code>str</code></td>
<td><code>None</code></td>
</tr>
<tr>
<td><code>doc_orientation_classify_model_dir</code></td>
<td>Directory path of the document orientation classification model. If set to <code>None</code>, the official model will be downloaded.</td>
<td><code>str</code></td>
<td><code>None</code></td>
</tr>
<tr>
<td><code>doc_unwarping_model_name</code></td>
<td>Name of the text image unwarping model. If set to <code>None</code>, the production line's default model will be used.</td>
<td><code>str</code></td>
<td><code>None</code></td>
</tr>
<tr>
<td><code>doc_unwarping_model_dir</code></td>
<td>Directory path of the text image unwarping model. If set to <code>None</code>, the official model will be downloaded.</td>
<td><code>str</code></td>
<td><code>None</code></td>
</tr>
<tr>
<td><code>text_detection_model_name</code></td>
<td>Name of the text detection model. If set to <code>None</code>, the production line's default model will be used.</td>
<td><code>str</code></td>
<td><code>None</code></td>
</tr>
<tr>
<td><code>text_detection_model_dir</code></td>
<td>Directory path of the text detection model. If set to <code>None</code>, the official model will be downloaded.</td>
<td><code>str</code></td>
<td><code>None</code></td>
</tr>
<tr>
<td><code>text_line_orientation_model_name</code></td>
<td>Name of the text line orientation model. If set to <code>None</code>, the production line's default model will be used.</td>
<td><code>str</code></td>
<td><code>None</code></td>
</tr>
<tr>
<td><code>text_line_orientation_model_dir</code></td>
<td>Directory path of the text line orientation model. If set to <code>None</code>, the official model will be downloaded.</td>
<td><code>str</code></td>
<td><code>None</code></td>
</tr>
<tr>
<td><code>text_line_orientation_batch_size</code></td>
<td>Batch size for the text line orientation model. If set to <code>None</code>, the default batch size will be <code>1</code>.</td>
<td><code>int</code></td>
<td><code>None</code></td>
</tr>
<tr>
<td><code>text_recognition_model_name</code></td>
<td>Name of the text recognition model. If set to <code>None</code>, the production line's default model will be used.</td>
<td><code>str</code></td>
<td><code>None</code></td>
</tr>
<tr>
<td><code>text_recognition_model_dir</code></td>
<td>Directory path of the text recognition model. If set to <code>None</code>, the official model will be downloaded.</td>
<td><code>str</code></td>
<td><code>None</code></td>
</tr>
<tr>
<td><code>text_recognition_batch_size</code></td>
<td>Batch size for the text recognition model. If set to <code>None</code>, the default batch size will be <code>1</code>.</td>
<td><code>int</code></td>
<td><code>None</code></td>
</tr>
<tr>
<td><code>use_doc_orientation_classify</code></td>
<td>Whether to use the document orientation classification function. If set to <code>None</code>, the production line's initialized value for this parameter (initialized to <code>True</code>) will be used.</td>
<td><code>bool</code></td>
<td><code>None</code></td>
</tr>
<tr>
<td><code>use_doc_unwarping</code></td>
<td>Whether to use the text image unwarping function. If set to <code>None</code>, the production line's initialized value for this parameter (initialized to <code>True</code>) will be used.</td>
<td><code>bool</code></td>
<td><code>None</code></td>
</tr>
<tr>
<td><code>use_textline_orientation</code></td>
<td>Whether to use the text line orientation function. If set to <code>None</code>, the production line's initialized value for this parameter (initialized to <code>True</code>) will be used.</td>
<td><code>bool</code></td>
<td><code>None</code></td>
</tr>
<tr>
<td><code>text_det_limit_side_len</code></td>
<td>Maximum side length limit for text detection.
<ul>
<li><b>int</b>: Any integer greater than <code>0</code>;</li>
<li><b>None</b>: If set to <code>None</code>, the production line's initialized value for this parameter (initialized to <code>960</code>) will be used;</li>
</ul>
</td>
<td><code>int</code></td>
<td><code>None</code></td>
</tr>
<tr>
<td><code>text_det_limit_type</code></td>
<td>Type of side length limit for text detection.
<ul>
<li><b>str</b>: Supports <code>min</code> and <code>max</code>, where <code>min</code> means ensuring the shortest side of the image is not smaller than <code>det_limit_side_len</code>, and <code>max</code> means ensuring the longest side of the image is not larger than <code>limit_side_len</code></li>
<li><b>None</b>: If set to <code>None</code>, the production line's initialized value for this parameter (initialized to <code>max</code>) will be used;</li>
</ul>
</td>
<td><code>str</code></td>
<td><code>None</code></td>
</tr>
<tr>
<td><code>text_det_thresh</code></td>
<td>Pixel threshold for text detection. Pixels with scores higher than this threshold in the output probability map will be considered text pixels.
<ul>
<li><b>float</b>: Any floating-point number greater than <code>0</code>
    <li><b>None</b>: If set to <code>None</code>, the production line's initialized value for this parameter (<code>0.3</code>) will be used;</li></li></ul>
</td>
<td><code>float</code></td>
<td><code>None</code></td>
</tr>
<tr>
<td><code>text_det_box_thresh</code></td>
<td>Box threshold for text detection. A detection result will be considered a text region if the average score of all pixels within the bounding box is higher than this threshold.
<ul>
<li><b>float</b>: Any floating-point number greater than <code>0</code>
<li><b>None</b>: If set to <code>None</code>, the production line's initialized value for this parameter (<code>0.6</code>) will be used;</li></li></ul>
</td>
<td><code>float</code></td>
<td><code>None</code></td>
</tr>
<tr>
<td><code>text_det_unclip_ratio</code></td>
<td>Dilation coefficient for text detection. This method is used to dilate the text region, and the larger this value, the larger the dilated area.
<ul>
<li><b>float</b>: Any floating-point number greater than <code>0</code>
    <li><b>None</b>: If set to <code>None</code>, the production line's initialized value for this parameter (<code>2.0</code>) will be used;</li></li></ul>
</td>
<td><code>float</code></td>
<td><code>None</code></td>
</tr>
<tr>
<td><code>text_det_input_shape</code></td>
<td>Input shape for text detection.</td>
<td><code>tuple</code></td>
<td><code>None</code></td>
</tr>
<tr>
<td><code>text_rec_score_thresh</code></td>
<td>Recognition score threshold for text. Text results with scores higher than this threshold will be retained.
<ul>
<li><b>float</b>: Any floating-point number greater than <code>0</code>
    <li><b>None</b>: If set to <code>None</code>, the production line's initialized value for this parameter (<code>0.0</code>, i.e., no threshold) will be used;</li></li></ul>
</td>
<td><code>float</code></td>
<td><code>None</code></td>
</tr>
<tr>
<td><code>text_rec_input_shape</code></td>
<td>Input shape for text recognition.</td>
<td><code>tuple</code></td>
<td><code>None</code></td>
</tr>
<tr>
<td><code>lang</code></td>
<td>OCR model language to use.
<ul>
<li><b>ch</b>: Chinese;</li>
<li><b>en</b>: English;</li>
<li><b>korean</b>: Korean;</li>
<li><b>japan</b>: Japanese;</li>
<li><b>chinese_cht</b>: Traditional Chinese;</li>
<li><b>te</b>: Telugu;</li>
<li><b>ka</b>: Kannada;</li>
<li><b>ta</b>: Tamil;</li>
<li><b>None</b>: If set to <code>None</code>, <code>ch</code> will be used by default;</li>
</ul>
</td>
<td><code>str</code></td>
<td><code>None</code></td>
</tr>
<tr>
<td><code>ocr_version</code></td>
<td>OCR version.
<ul>
<li><b>PP-OCRv5</b>: Use <code>PP-OCRv5</code> series models;</li>
<li><b>PP-OCRv4</b>: Use <code>PP-OCRv4</code> series models;</li>
<li><b>PP-OCRv3</b>: Use <code>PP-OCRv3</code> series models;</li>
<li><b>None</b>: If set to <code>None</code>, <code>PP-OCRv5</code> series models will be used by default;</li>
</ul>
</td>
<td><code>str</code></td>
<td><code>None</code></td>
</tr>
<tr>
<td><code>device</code></td>
<td>Device for inference. Supports specifying a specific card number.
<ul>
<li><b>CPU</b>: e.g., <code>cpu</code> for CPU inference;</li>
<li><b>GPU</b>: e.g., <code>gpu:0</code> for inference on the 1st GPU;</li>
<li><b>NPU</b>: e.g., <code>npu:0</code> for inference on the 1st NPU;</li>
<li><b>XPU</b>: e.g., <code>xpu:0</code> for inference on the 1st XPU;</li>
<li><b>MLU</b>: e.g., <code>mlu:0</code> for inference on the 1st MLU;</li>
<li><b>DCU</b>: e.g., <code>dcu:0</code> for inference on the 1st DCU;</li>
<li><b>None</b>: If set to <code>None</code>, the production line's initialized value for this parameter will be used. During initialization, it will give priority to the local GPU 0 device; if not available, the CPU device will be used;</li>
</ul>
</td>
<td><code>str</code></td>
<td><code>None</code></td>
</tr>
<tr>
<td><code>enable_hpi</code></td>
<td>Whether to enable high-performance inference.</td>
<td><code>bool</code></td>
<td><code>False</code></td>
</tr>
<tr>
<td><code>use_tensorrt</code></td>
<td>Whether to use TensorRT for inference acceleration.</td>
<td><code>bool</code></td>
<td><code>False</code></td>
</tr>
<tr>
<td><code>min_subgraph_size</code></td>
<td>Minimum subgraph size for optimizing subgraph computation.</td>
<td><code>int</code></td>
<td><code>3</code></td>
</tr>
<tr>
<td><code>precision</code></td>
<td>Computational precision, such as fp32, fp16.</td>
<td><code>str</code></td>
<td><code>fp32</code></td>
</tr>
<tr>
<td><code>enable_mkldnn</code></td>
<td>Whether to enable the MKL-DNN acceleration library. If set to <code>None</code>, it will be enabled by default.</td>
<td><code>bool</code></td>
<td><code>None</code></td>
</tr>
<tr>
<td><code>cpu_threads</code></td>
<td>Number of threads used for CPU inference.</td>
<td><code>int</code></td>
<td><code>8</code></td>
</tr>
<tr>
<td><code>paddlex_config</code></td>
<td>Path to the PaddleX production line configuration file.</td>
<td><code>str</code></td>
<td><code>None</code></td>
</tr>
</tbody>
</table>
</details>

<details><summary>(2) Invoke the <code>predict()</code> method of the OCR production line object for inference prediction, which returns a results list. Additionally, the production line provides the <code>predict_iter()</code> method. Both methods are completely consistent in parameter acceptance and result return, except that <code>predict_iter()</code> returns a <code>generator</code>, which can process and obtain prediction results incrementally, suitable for handling large datasets or scenarios where memory saving is desired. You can choose to use either of these two methods according to actual needs. The following are the parameters and descriptions of the <code>predict()</code> method:</summary>

<table>
<thead>
<tr>
<th>Parameter</th>
<th>Parameter Description</th>
<th>Parameter Type</th>
<th>Default Value</th>
</tr>
</thead>
<tr>
<td><code>input</code></td>
<td>Data to be predicted, supporting multiple input types, required.
<ul>
<li><b>Python Var</b>: Image data represented by <code>numpy.ndarray</code></li>
<li><b>str</b>: Local path of an image file or PDF file: <code>/root/data/img.jpg</code>; <b>URL link</b>, such as the network URL of an image file or PDF file: <a href="https://paddle-model-ecology.bj.bcebos.com/paddlex/imgs/demo_image/general_ocr_002.png">example</a>; <b>local directory</b>, which needs to contain images to be predicted, such as the local path: <code>/root/data/</code> (currently, predicting PDF files in the directory is not supported; PDF files need to specify the specific file path)</li>
<li><b>List</b>: List elements must be of the above types, such as <code>[numpy.ndarray, numpy.ndarray]</code>, <code>["/root/data/img1.jpg", "/root/data/img2.jpg"]</code>, <code>["/root/data1", "/root/data2"]</code></li>
</ul>
</td>
<td><code>Python Var|str|list</code></td>
<td></td>
</tr>
<tr>
<td><code>device</code></td>
<td>The same as the parameter during instantiation.</td>
<td><code>str</code></td>
<td><code>None</code></td>
</tr>
<<<<<<< HEAD
</tbody>  
</table>  
</details>  

<details><summary>(2) Call the <code>predict()</code> method for inference. Alternatively, <code>predict_iter()</code> returns a generator for memory-efficient batch processing. Parameters:</summary>  

<table>  
<thead>  
<tr>  
<th>Parameter</th>  
<th>Description</th>  
<th>Type</th>  
<th>Default</th>  
</tr>  
</thead>  
<tr>  
<td><code>input</code></td>  
<td>Input data (required). Supports:  
<ul>  
<li><b>Python Var</b>: e.g., <code>numpy.ndarray</code> image data;</li>  
<li><b>str</b>: Local file path (e.g., <code>/root/data/img.jpg</code>), URL (e.g., <a href="https://paddle-model-ecology.bj.bcebos.com/paddlex/imgs/demo_image/general_ocr_002.png">example</a>), or directory (e.g., <code>/root/data/</code>);</li>  
<li><b>List</b>: List of inputs, e.g., <code>[numpy.ndarray, numpy.ndarray]</code>, <code>["/root/data/img1.jpg", "/root/data/img2.jpg"]</code>.</li>  
</ul>  
</td>  
<td><code>Python Var|str|list</code></td>  
<td></td>  
</tr>  
<tr>  
<td><code>use_doc_orientation_classify</code></td>  
<td>Whether to enable document orientation classification during inference.</td>  
<td><code>bool</code></td>  
<td><code>None</code></td>  
</tr>  
<tr>  
<td><code>use_doc_unwarping</code></td>  
<td>Whether to enable text image correction during inference.</td>  
<td><code>bool</code></td>  
<td><code>None</code></td>  
</tr>  
<td><code>use_textline_orientation</code></td>  
<td>Whether to enable text line orientation classification during inference.</td>  
<td><code>bool</code></td>  
<td><code>None</code></td>  
</tr>  
<td><code>text_det_limit_side_len</code></td>  
<td>Same as initialization.</td>  
<td><code>int</code></td>  
<td><code>None</code></td>  
</tr>  
<td><code>text_det_limit_type</code></td>  
<td>Same as initialization.</td>  
<td><code>str</code></td>  
<td><code>None</code></td>  
</tr>  
<td><code>text_det_thresh</code></td>  
<td>Same as initialization.</td>  
<td><code>float</code></td>  
<td><code>None</code></td>  
</tr>  
<td><code>text_det_box_thresh</code></td>  
<td>Same as initialization.</td>  
<td><code>float</code></td>  
<td><code>None</code></td>  
</tr>  
<td><code>text_det_unclip_ratio</code></td>  
<td>Same as initialization.</td>  
<td><code>float</code></td>  
<td><code>None</code></td>  
</tr>  
=======
<tr>
<td><code>use_doc_orientation_classify</code></td>
<td>Whether to use the document orientation classification module during inference.</td>
<td><code>bool</code></td>
<td><code>None</code></td>
</tr>
<tr>
<td><code>use_doc_unwarping</code></td>
<td>Whether to use the text image unwarping module during inference.</td>
<td><code>bool</code></td>
<td><code>None</code></td>
</tr>
<td><code>use_textline_orientation</code></td>
<td>Whether to use the text line orientation classification module during inference.</td>
<td><code>bool</code></td>
<td><code>None</code></td>
</tr>
<td><code>text_det_limit_side_len</code></td>
<td>The same as the parameter during instantiation.</td>
<td><code>int</code></td>
<td><code>None</code></td>
</tr>
<td><code>text_det_limit_type</code></td>
<td>The same as the parameter during instantiation.</td>
<td><code>str</code></td>
<td><code>None</code></td>
</tr>
<td><code>text_det_thresh</code></td>
<td>The same as the parameter during instantiation.</td>
<td><code>float</code></td>
<td><code>None</code></td>
</tr>
<td><code>text_det_box_thresh</code></td>
<td>The same as the parameter during instantiation.</td>
<td><code>float</code></td>
<td><code>None</code></td>
</tr>
<td><code>text_det_unclip_ratio</code></td>
<td>The same as the parameter during instantiation.</td>
<td><code>float</code></td>
<td><code>None</code></td>
</tr>
>>>>>>> 458afe60
<td><code>text_rec_score_thresh</code></td>
<td>The same as the parameter during instantiation.</td>
<td><code>float</code></td>
<td><code>None</code></td>
</table>
</details>

<details><summary>(3) Process the prediction results. The prediction result of each sample is a corresponding Result object, which supports operations of printing, saving as an image, and saving as a <code>json</code> file:</summary>

<table>
<thead>
<tr>
<th>Method</th>
<th>Method Description</th>
<th>Parameter</th>
<th>Parameter Type</th>
<th>Parameter Description</th>
<th>Default Value</th>
</tr>
</thead>
<tr>
<td rowspan="3"><code>print()</code></td>
<td rowspan="3">Print the results to the terminal</td>
<td><code>format_json</code></td>
<td><code>bool</code></td>
<td>Whether to format the output content with <code>JSON</code> indentation</td>
<td><code>True</code></td>
</tr>
<tr>
<td><code>indent</code></td>
<td><code>int</code></td>
<td>Specify the indentation level to beautify the output <code>JSON</code> data and make it more readable, only valid when <code>format_json</code> is <code>True</code></td>
<td>4</td>
</tr>
<tr>
<td><code>ensure_ascii</code></td>
<td><code>bool</code></td>
<td>Control whether to escape non-<code>ASCII</code> characters as <code>Unicode</code>. When set to <code>True</code>, all non-<code>ASCII</code> characters will be escaped; <code>False</code> retains the original characters, only valid when <code>format_json</code> is <code>True</code></td>
<td><code>False</code></td>
</tr>
<tr>
<td rowspan="3"><code>save_to_json()</code></td>
<td rowspan="3">Save the results as a json-formatted file</td>
<td><code>save_path</code></td>
<td><code>str</code></td>
<td>File path to save. When it is a directory, the saved file name will be consistent with the input file type name</td>
<td>No default</td>
</tr>
<tr>
<td><code>indent</code></td>
<td><code>int</code></td>
<td>Specify the indentation level to beautify the output <code>JSON</code> data and make it more readable, only valid when <code>format_json</code> is <code>True</code></td>
<td>4</td>
</tr>
<tr>
<td><code>ensure_ascii</code></td>
<td><code>bool</code></td>
<td>Control whether to escape non-<code>ASCII</code> characters as <code>Unicode</code>. When set to <code>True</code>, all non-<code>ASCII</code> characters will be escaped; <code>False</code> retains the original characters, only valid when <code>format_json</code> is <code>True</code></td>
<td><code>False</code></td>
</tr>
<tr>
<td><code>save_to_img()</code></td>
<td>Save the results as an image-formatted file</td>
<td><code>save_path</code></td>
<td><code>str</code></td>
<td>File path to save, supporting directory or file path</td>
<td>No default</td>
</tr>
</table>

- Calling the `print()` method will print the results to the terminal. The content printed to the terminal is explained as follows:

    - `input_path`: `(str)` Input path of the image to be predicted

    - `page_index`: `(Union[int, None])` If the input is a PDF file, it indicates which page of the PDF it is; otherwise, it is `None`

    - `model_settings`: `(Dict[str, bool])` Model parameters configured for the production line

        - `use_doc_preprocessor`: `(bool)` Control whether to enable the document preprocessing sub-production line
        - `use_textline_orientation`: `(bool)` Control whether to enable the text line orientation classification function

    - `doc_preprocessor_res`: `(Dict[str, Union[str, Dict[str, bool], int]])` Output results of the document preprocessing sub-production line. Only exists when `use_doc_preprocessor=True`
        - `input_path`: `(Union[str, None])` Image path accepted by the image preprocessing sub-production line. When the input is `numpy.ndarray`, it is saved as `None`
        - `model_settings`: `(Dict)` Model configuration parameters of the preprocessing sub-production line
            - `use_doc_orientation_classify`: `(bool)` Control whether to enable document orientation classification
            - `use_doc_unwarping`: `(bool)` Control whether to enable text image unwarping
        - `angle`: `(int)` Prediction result of document orientation classification. When enabled, the values are [0,1,2,3], corresponding to [0°,90°,180°,270°]; when disabled, it is -1

    - `dt_polys`: `(List[numpy.ndarray])` List of text detection polygon boxes. Each detection box is represented by a numpy array of 4 vertex coordinates, with the array shape being (4, 2) and the data type being int16

    - `dt_scores`: `(List[float])` List of confidence scores for text detection boxes

    - `text_det_params`: `(Dict[str, Dict[str, int, float]])` Configuration parameters for the text detection module
        - `limit_side_len`: `(int)` Side length limit value during image preprocessing
        - `limit_type`: `(str)` Processing method for side length limits
        - `thresh`: `(float)` Confidence threshold for text pixel classification
        - `box_thresh`: `(float)` Confidence threshold for text detection boxes
        - `unclip_ratio`: `(float)` Dilation coefficient for text detection boxes
        - `text_type`: `(str)` Type of text detection, currently fixed as "general"

    - `textline_orientation_angles`: `(List[int])` Prediction results of text line orientation classification. When enabled, actual angle values are returned (e.g., [0,0,1]); when disabled, [-1,-1,-1] is returned

    - `text_rec_score_thresh`: `(float)` Filtering threshold for text recognition results

    - `rec_texts`: `(List[str])` List of text recognition results, containing only texts with confidence scores exceeding `text_rec_score_thresh`

    - `rec_scores`: `(List[float])` List of text recognition confidence scores, filtered by `text_rec_score_thresh`

    - `rec_polys`: `(List[numpy.ndarray])` List of text detection boxes filtered by confidence, in the same format as `dt_polys`

    - `rec_boxes`: `(numpy.ndarray)` Array of rectangular bounding boxes for detection boxes, with shape (n, 4) and dtype int16. Each row represents the [x_min, y_min, x_max, y_max] coordinates of a rectangular box, where (x_min, y_min) is the top-left coordinate and (x_max, y_max) is the bottom-right coordinate

- Calling the `save_to_json()` method will save the above content to the specified `save_path`. If a directory is specified, the save path will be `save_path/{your_img_basename}_res.json`. If a file is specified, it will be saved directly to that file. Since json files do not support saving numpy arrays, `numpy.array` types will be converted to list form.
- Calling the `save_to_img()` method will save the visualization results to the specified `save_path`. If a directory is specified, the save path will be `save_path/{your_img_basename}_ocr_res_img.{your_img_extension}`. If a file is specified, it will be saved directly to that file. (The production line usually generates many result images, so it is not recommended to directly specify a specific file path, as multiple images will be overwritten, leaving only the last one.)

* Additionally, you can also obtain the visualized image with results and prediction results through attributes, as follows:

<table>
<thead>
<tr>
<th>Attribute</th>
<th>Attribute Description</th>
</tr>
</thead>
<tr>
<td rowspan="1"><code>json</code></td>
<td rowspan="1">Get the prediction results in <code>json</code> format</td>
</tr>
<tr>
<td rowspan="2"><code>img</code></td>
<td rowspan="2">Get the visualized image in <code>dict</code> format</td>
</tr>
</table>

- The prediction results obtained by the `json` attribute are in dict format, and the content is consistent with that saved by calling the `save_to_json()` method.
- The `img` attribute returns a dictionary-type result. The keys are `ocr_res_img` and `preprocessed_img`, with corresponding values being two `Image.Image` objects: one for displaying the visualized image of OCR results and the other for displaying the visualized image of image preprocessing. If the image preprocessing submodule is not used, only `ocr_res_img` will be included in the dictionary.

</details>

## 3. Development Integration/Deployment

If the general OCR pipeline meets your requirements for inference speed and accuracy, you can proceed directly with development integration/deployment.

If you need to apply the general OCR pipeline directly in your Python project, you can refer to the sample code in [2.2 Python Script Integration](#22-python-script-integration).

Additionally, PaddleOCR provides two other deployment methods, detailed as follows:

🚀 **High-Performance Inference**: In real-world production environments, many applications have stringent performance requirements (especially for response speed) to ensure system efficiency and smooth user experience. To address this, PaddleOCR offers high-performance inference capabilities, which deeply optimize model inference and pre/post-processing to achieve significant end-to-end speed improvements. For detailed high-performance inference workflows, refer to the [High-Performance Inference Guide](../deployment/high_performance_inference.en.md).

☁️ **Service Deployment**: Service deployment is a common form of deployment in production environments. By encapsulating inference functionality as a service, clients can access these services via network requests to obtain inference results. For detailed pipeline service deployment workflows, refer to the [Service Deployment Guide](../deployment/serving.en.md).

Below are the API reference for basic service deployment and examples of multi-language service calls:

<details><summary>API Reference</summary>
<p>For the main operations provided by the service:</p>
<ul>
<li>The HTTP request method is POST.</li>
<li>Both the request body and response body are JSON data (JSON objects).</li>
<li>When the request is processed successfully, the response status code is <code>200</code>, and the response body has the following attributes:</li>
</ul>
<table>
<thead>
<tr>
<th>Name</th>
<th>Type</th>
<th>Description</th>
</tr>
</thead>
<tbody>
<tr>
<td><code>logId</code></td>
<td><code>string</code></td>
<td>UUID of the request.</td>
</tr>
<tr>
<td><code>errorCode</code></td>
<td><code>integer</code></td>
<td>Error code. Fixed as <code>0</code>.</td>
</tr>
<tr>
<td><code>errorMsg</code></td>
<td><code>string</code></td>
<td>Error message. Fixed as <code>"Success"</code>.</td>
</tr>
<tr>
<td><code>result</code></td>
<td><code>object</code></td>
<td>Operation result.</td>
</tr>
</tbody>
</table>
<ul>
<li>When the request fails, the response body has the following attributes:</li>
</ul>
<table>
<thead>
<tr>
<th>Name</th>
<th>Type</th>
<th>Description</th>
</tr>
</thead>
<tbody>
<tr>
<td><code>logId</code></td>
<td><code>string</code></td>
<td>UUID of the request.</td>
</tr>
<tr>
<td><code>errorCode</code></td>
<td><code>integer</code></td>
<td>Error code. Same as the response status code.</td>
</tr>
<tr>
<td><code>errorMsg</code></td>
<td><code>string</code></td>
<td>Error message.</td>
</tr>
</tbody>
</table>
<p>The main operations provided by the service are as follows:</p>
<ul>
<li><b><code>infer</code></b></li>
</ul>
<p>Obtain OCR results for an image.</p>
<p><code>POST /ocr</code></p>
<ul>
<li>The request body has the following attributes:</li>
</ul>
<table>
<thead>
<tr>
<th>Name</th>
<th>Type</th>
<th>Description</th>
<th>Required</th>
</tr>
</thead>
<tbody>
<tr>
<td><code>file</code></td>
<td><code>string</code></td>
<td>A server-accessible URL to an image or PDF file, or the Base64-encoded content of such a file. By default, for PDF files with more than 10 pages, only the first 10 pages are processed.<br /> To remove the page limit, add the following configuration to the pipeline config file:
<pre><code>Serving:
  extra:
    max_num_input_imgs: null
</code></pre>
</td>
<td>Yes</td>
</tr>
<tr>
<td><code>fileType</code></td>
<td><code>integer</code> | <code>null</code></td>
<td>File type. <code>0</code> for PDF, <code>1</code> for image. If omitted, the type is inferred from the URL.</td>
<td>No</td>
</tr>
<tr>
<td><code>useDocOrientationClassify</code></td>
<td><code>boolean</code> | <code>null</code></td>
<td>Refer to the <code>use_doc_orientation_classify</code> parameter in the pipeline object's <code>predict</code> method.</td>
<td>No</td>
</tr>
<tr>
<td><code>useDocUnwarping</code></td>
<td><code>boolean</code> | <code>null</code></td>
<td>Refer to the <code>use_doc_unwarping</code> parameter in the pipeline object's <code>predict</code> method.</td>
<td>No</td>
</tr>
<tr>
<tr>
<td><code>useTextlineOrientation</code></td>
<td><code>boolean</code> | <code>null</code></td>
<td>Refer to the <code>use_textline_orientation</code> parameter in the pipeline object's <code>predict</code> method.</td>
<td>No</td>
</tr>
<tr>
<td><code>textDetLimitSideLen</code></td>
<td><code>integer</code> | <code>null</code></td>
<td>Refer to the <code>text_det_limit_side_len</code> parameter in the pipeline object's <code>predict</code> method.</td>
<td>No</td>
</tr>
<tr>
<td><code>textDetLimitType</code></td>
<td><code>string</code> | <code>null</code></td>
<td>Refer to the <code>text_det_limit_type</code> parameter in the pipeline object's <code>predict</code> method.</td>
<td>No</td>
</tr>
<tr>
<td><code>textDetThresh</code></td>
<td><code>number</code> | <code>null</code></td>
<td>Refer to the <code>text_det_thresh</code> parameter in the pipeline object's <code>predict</code> method.</td>
<td>No</td>
</tr>
<tr>
<td><code>textDetBoxThresh</code></td>
<td><code>number</code> | <code>null</code></td>
<td>Refer to the <code>text_det_box_thresh</code> parameter in the pipeline object's <code>predict</code> method.</td>
<td>No</td>
</tr>
<tr>
<td><code>textDetUnclipRatio</code></td>
<td><code>number</code> | <code>null</code></td>
<td>Refer to the <code>text_det_unclip_ratio</code> parameter in the pipeline object's <code>predict</code> method.</td>
<td>No</td>
</tr>
<tr>
<td><code>textRecScoreThresh</code></td>
<td><code>number</code> | <code>null</code></td>
<td>Refer to the <code>text_rec_score_thresh</code> parameter in the pipeline object's <code>predict</code> method.</td>
<td>No</td>
</tr>
</tbody>
</table>
<ul>
<li>When the request is successful, the <code>result</code> in the response body has the following attributes:</li>
</ul>
<table>
<thead>
<tr>
<th>Name</th>
<th>Type</th>
<th>Description</th>
</tr>
</thead>
<tbody>
<tr>
<td><code>ocrResults</code></td>
<td><code>object</code></td>
<td>OCR results. The array length is 1 (for image input) or the number of processed document pages (for PDF input). For PDF input, each element represents the result for a corresponding page.</td>
</tr>
<tr>
<td><code>dataInfo</code></td>
<td><code>object</code></td>
<td>Input data information.</td>
</tr>
</tbody>
</table>
<p>Each element in <code>ocrResults</code> is an <code>object</code> with the following attributes:</p>
<table>
<thead>
<tr>
<th>Name</th>
<th>Type</th>
<th>Description</th>
</tr>
</thead>
<tbody>
<tr>
<td><code>prunedResult</code></td>
<td><code>object</code></td>
<td>A simplified version of the <code>res</code> field in the JSON output of the pipeline object's <code>predict</code> method, excluding <code>input_path</code> and <code>page_index</code>.</td>
</tr>
<tr>
<td><code>ocrImage</code></td>
<td><code>string</code> | <code>null</code></td>
<td>OCR result image with detected text regions highlighted. JPEG format, Base64-encoded.</td>
</tr>
<tr>
<td><code>docPreprocessingImage</code></td>
<td><code>string</code> | <code>null</code></td>
<td>Visualization of preprocessing results. JPEG format, Base64-encoded.</td>
</tr>
<tr>
<td><code>inputImage</code></td>
<td><code>string</code> | <code>null</code></td>
<td>Input image. JPEG format, Base64-encoded.</td>
</tr>
</tbody>
</table>
</details>

<details><summary>Multi-Language Service Call Examples</summary>

<details>
<summary>Python</summary>

<pre><code class="language-python">
import base64
import requests

API_URL = "http://localhost:8080/ocr"
file_path = "./demo.jpg"

with open(file_path, "rb") as file:
    file_bytes = file.read()
    file_data = base64.b64encode(file_bytes).decode("ascii")

payload = {"file": file_data, "fileType": 1}

response = requests.post(API_URL, json=payload)

assert response.status_code == 200
result = response.json()["result"]
for i, res in enumerate(result["ocrResults"]):
    print(res["prunedResult"])
    ocr_img_path = f"ocr_{i}.jpg"
    with open(ocr_img_path, "wb") as f:
        f.write(base64.b64decode(res["ocrImage"]))
    print(f"Output image saved at {ocr_img_path}")
</code></pre></details>
</details>

## 4. Custom Development
If the default model weights provided by the General OCR Pipeline do not meet your expectations in terms of accuracy or speed for your specific scenario, you can leverage your own domain-specific or application-specific data to further fine-tune the existing models, thereby improving the recognition performance of the General OCR Pipeline in your use case.

### 4.1 Model Fine-Tuning
The general OCR pipeline consists of multiple modules. If the pipeline's performance does not meet expectations, the issue may stem from any of these modules. You can analyze poorly recognized images to identify the problematic module and refer to the corresponding fine-tuning tutorials in the table below for adjustments.

<table>
<thead>
<tr>
<th>Scenario</th>
<th>Module to Fine-Tune</th>
<th>Fine-Tuning Reference</th>
</tr>
</thead>
<tbody>
<tr>
<td>Inaccurate whole-image rotation correction</td>
<td>Document orientation classification module</td>
<td><a href="https://paddlepaddle.github.io/PaddleX/latest/en/module_usage/tutorials/ocr_modules/doc_img_orientation_classification.html#iv-custom-development">Link</a></td>
</tr>
<tr>
<td>Inaccurate image distortion correction</td>
<td>Text image unwarping module</td>
<td>Fine-tuning not supported</td>
</tr>
<tr>
<td>Inaccurate textline rotation correction</td>
<td>Textline orientation classification module</td>
<td><a href="https://paddlepaddle.github.io/PaddleX/latest/en/module_usage/tutorials/ocr_modules/textline_orientation_classification.html#iv-custom-development">Link</a></td>
</tr>
<tr>
<td>Text detection misses</td>
<td>Text detection module</td>
<td><a href="https://paddlepaddle.github.io/PaddleOCR/main/en/version3.x/module_usage/text_detection.html#4-custom-development">Link</a></td>
</tr>
<tr>
<td>Incorrect text recognition</td>
<td>Text recognition module</td>
<td><a href="https://paddlepaddle.github.io/PaddleOCR/main/en/version3.x/module_usage/text_recognition.html#v-secondary-development">Link</a></td>
</tr>
</tbody>
</table>

### 4.2 Model Deployment  
After fine-tuning the model with your private dataset, you will obtain local model weight files. You can then use these fine-tuned weights by customizing the pipeline configuration file.  

1. **Obtain the Pipeline Configuration File**  

Call the `export_paddlex_config_to_yaml` method of the **General OCR Pipeline** object in PaddleOCR to export the current pipeline configuration as a YAML file:  

```Python  
from paddleocr import PaddleOCR  

pipeline = PaddleOCR()  
pipeline.export_paddlex_config_to_yaml("PaddleOCR.yaml")  
```  

2. **Modify the Configuration File**  

After obtaining the default pipeline configuration file, replace the paths of the default model weights with the local paths of your fine-tuned model weights. For example:  

```yaml  
......  
SubModules:  
  TextDetection:  
    box_thresh: 0.6  
    limit_side_len: 960  
    limit_type: max  
    max_side_limit: 4000  
    model_dir: null # Replace with the path to your fine-tuned text detection model weights  
    model_name: PP-OCRv5_server_det  
    module_name: text_detection  
    thresh: 0.3  
    unclip_ratio: 1.5  
  TextLineOrientation:  
    batch_size: 6  
    model_dir: null  
    model_name: PP-LCNet_x0_25_textline_ori  
    module_name: textline_orientation  
  TextRecognition:  
    batch_size: 6  
    model_dir: null # Replace with the path to your fine-tuned text recognition model weights  
    model_name: PP-OCRv5_server_rec  
    module_name: text_recognition  
    score_thresh: 0.0  
......  
```  

The pipeline configuration file includes not only the parameters supported by the PaddleOCR CLI and Python API but also advanced configurations. For detailed instructions, refer to the [PaddleX Pipeline Usage Overview](https://paddlepaddle.github.io/PaddleX/3.0/pipeline_usage/pipeline_develop_guide.html) and adjust the configurations as needed.  

3. **Load the Configuration File in CLI**  

After modifying the configuration file, specify its path using the `--paddlex_config` parameter in the command line. PaddleOCR will read the file and apply the configurations. Example:  

```bash  
paddleocr ocr --paddlex_config PaddleOCR.yaml ...  
```  

4. **Load the Configuration File in Python API**  

When initializing the pipeline object, pass the path of the PaddleX pipeline configuration file or a configuration dictionary via the `paddlex_config` parameter. PaddleOCR will read and apply the configurations. Example:  

```python  
from paddleocr import PaddleOCR  

pipeline = PaddleOCR(paddlex_config="PaddleOCR.yaml")  
```<|MERGE_RESOLUTION|>--- conflicted
+++ resolved
@@ -972,287 +972,6 @@
 <td><code>str</code></td>
 <td><code>None</code></td>
 </tr>
-<tr>
-<td><code>doc_orientation_classify_model_dir</code></td>
-<td>Directory path of the document orientation classification model. If set to <code>None</code>, the official model will be downloaded.</td>
-<td><code>str</code></td>
-<td><code>None</code></td>
-</tr>
-<tr>
-<td><code>doc_unwarping_model_name</code></td>
-<td>Name of the text image unwarping model. If set to <code>None</code>, the production line's default model will be used.</td>
-<td><code>str</code></td>
-<td><code>None</code></td>
-</tr>
-<tr>
-<td><code>doc_unwarping_model_dir</code></td>
-<td>Directory path of the text image unwarping model. If set to <code>None</code>, the official model will be downloaded.</td>
-<td><code>str</code></td>
-<td><code>None</code></td>
-</tr>
-<tr>
-<td><code>text_detection_model_name</code></td>
-<td>Name of the text detection model. If set to <code>None</code>, the production line's default model will be used.</td>
-<td><code>str</code></td>
-<td><code>None</code></td>
-</tr>
-<tr>
-<td><code>text_detection_model_dir</code></td>
-<td>Directory path of the text detection model. If set to <code>None</code>, the official model will be downloaded.</td>
-<td><code>str</code></td>
-<td><code>None</code></td>
-</tr>
-<tr>
-<td><code>text_line_orientation_model_name</code></td>
-<td>Name of the text line orientation model. If set to <code>None</code>, the production line's default model will be used.</td>
-<td><code>str</code></td>
-<td><code>None</code></td>
-</tr>
-<tr>
-<td><code>text_line_orientation_model_dir</code></td>
-<td>Directory path of the text line orientation model. If set to <code>None</code>, the official model will be downloaded.</td>
-<td><code>str</code></td>
-<td><code>None</code></td>
-</tr>
-<tr>
-<td><code>text_line_orientation_batch_size</code></td>
-<td>Batch size for the text line orientation model. If set to <code>None</code>, the default batch size will be <code>1</code>.</td>
-<td><code>int</code></td>
-<td><code>None</code></td>
-</tr>
-<tr>
-<td><code>text_recognition_model_name</code></td>
-<td>Name of the text recognition model. If set to <code>None</code>, the production line's default model will be used.</td>
-<td><code>str</code></td>
-<td><code>None</code></td>
-</tr>
-<tr>
-<td><code>text_recognition_model_dir</code></td>
-<td>Directory path of the text recognition model. If set to <code>None</code>, the official model will be downloaded.</td>
-<td><code>str</code></td>
-<td><code>None</code></td>
-</tr>
-<tr>
-<td><code>text_recognition_batch_size</code></td>
-<td>Batch size for the text recognition model. If set to <code>None</code>, the default batch size will be <code>1</code>.</td>
-<td><code>int</code></td>
-<td><code>None</code></td>
-</tr>
-<tr>
-<td><code>use_doc_orientation_classify</code></td>
-<td>Whether to use the document orientation classification function. If set to <code>None</code>, the production line's initialized value for this parameter (initialized to <code>True</code>) will be used.</td>
-<td><code>bool</code></td>
-<td><code>None</code></td>
-</tr>
-<tr>
-<td><code>use_doc_unwarping</code></td>
-<td>Whether to use the text image unwarping function. If set to <code>None</code>, the production line's initialized value for this parameter (initialized to <code>True</code>) will be used.</td>
-<td><code>bool</code></td>
-<td><code>None</code></td>
-</tr>
-<tr>
-<td><code>use_textline_orientation</code></td>
-<td>Whether to use the text line orientation function. If set to <code>None</code>, the production line's initialized value for this parameter (initialized to <code>True</code>) will be used.</td>
-<td><code>bool</code></td>
-<td><code>None</code></td>
-</tr>
-<tr>
-<td><code>text_det_limit_side_len</code></td>
-<td>Maximum side length limit for text detection.
-<ul>
-<li><b>int</b>: Any integer greater than <code>0</code>;</li>
-<li><b>None</b>: If set to <code>None</code>, the production line's initialized value for this parameter (initialized to <code>960</code>) will be used;</li>
-</ul>
-</td>
-<td><code>int</code></td>
-<td><code>None</code></td>
-</tr>
-<tr>
-<td><code>text_det_limit_type</code></td>
-<td>Type of side length limit for text detection.
-<ul>
-<li><b>str</b>: Supports <code>min</code> and <code>max</code>, where <code>min</code> means ensuring the shortest side of the image is not smaller than <code>det_limit_side_len</code>, and <code>max</code> means ensuring the longest side of the image is not larger than <code>limit_side_len</code></li>
-<li><b>None</b>: If set to <code>None</code>, the production line's initialized value for this parameter (initialized to <code>max</code>) will be used;</li>
-</ul>
-</td>
-<td><code>str</code></td>
-<td><code>None</code></td>
-</tr>
-<tr>
-<td><code>text_det_thresh</code></td>
-<td>Pixel threshold for text detection. Pixels with scores higher than this threshold in the output probability map will be considered text pixels.
-<ul>
-<li><b>float</b>: Any floating-point number greater than <code>0</code>
-    <li><b>None</b>: If set to <code>None</code>, the production line's initialized value for this parameter (<code>0.3</code>) will be used;</li></li></ul>
-</td>
-<td><code>float</code></td>
-<td><code>None</code></td>
-</tr>
-<tr>
-<td><code>text_det_box_thresh</code></td>
-<td>Box threshold for text detection. A detection result will be considered a text region if the average score of all pixels within the bounding box is higher than this threshold.
-<ul>
-<li><b>float</b>: Any floating-point number greater than <code>0</code>
-<li><b>None</b>: If set to <code>None</code>, the production line's initialized value for this parameter (<code>0.6</code>) will be used;</li></li></ul>
-</td>
-<td><code>float</code></td>
-<td><code>None</code></td>
-</tr>
-<tr>
-<td><code>text_det_unclip_ratio</code></td>
-<td>Dilation coefficient for text detection. This method is used to dilate the text region, and the larger this value, the larger the dilated area.
-<ul>
-<li><b>float</b>: Any floating-point number greater than <code>0</code>
-    <li><b>None</b>: If set to <code>None</code>, the production line's initialized value for this parameter (<code>2.0</code>) will be used;</li></li></ul>
-</td>
-<td><code>float</code></td>
-<td><code>None</code></td>
-</tr>
-<tr>
-<td><code>text_det_input_shape</code></td>
-<td>Input shape for text detection.</td>
-<td><code>tuple</code></td>
-<td><code>None</code></td>
-</tr>
-<tr>
-<td><code>text_rec_score_thresh</code></td>
-<td>Recognition score threshold for text. Text results with scores higher than this threshold will be retained.
-<ul>
-<li><b>float</b>: Any floating-point number greater than <code>0</code>
-    <li><b>None</b>: If set to <code>None</code>, the production line's initialized value for this parameter (<code>0.0</code>, i.e., no threshold) will be used;</li></li></ul>
-</td>
-<td><code>float</code></td>
-<td><code>None</code></td>
-</tr>
-<tr>
-<td><code>text_rec_input_shape</code></td>
-<td>Input shape for text recognition.</td>
-<td><code>tuple</code></td>
-<td><code>None</code></td>
-</tr>
-<tr>
-<td><code>lang</code></td>
-<td>OCR model language to use.
-<ul>
-<li><b>ch</b>: Chinese;</li>
-<li><b>en</b>: English;</li>
-<li><b>korean</b>: Korean;</li>
-<li><b>japan</b>: Japanese;</li>
-<li><b>chinese_cht</b>: Traditional Chinese;</li>
-<li><b>te</b>: Telugu;</li>
-<li><b>ka</b>: Kannada;</li>
-<li><b>ta</b>: Tamil;</li>
-<li><b>None</b>: If set to <code>None</code>, <code>ch</code> will be used by default;</li>
-</ul>
-</td>
-<td><code>str</code></td>
-<td><code>None</code></td>
-</tr>
-<tr>
-<td><code>ocr_version</code></td>
-<td>OCR version.
-<ul>
-<li><b>PP-OCRv5</b>: Use <code>PP-OCRv5</code> series models;</li>
-<li><b>PP-OCRv4</b>: Use <code>PP-OCRv4</code> series models;</li>
-<li><b>PP-OCRv3</b>: Use <code>PP-OCRv3</code> series models;</li>
-<li><b>None</b>: If set to <code>None</code>, <code>PP-OCRv5</code> series models will be used by default;</li>
-</ul>
-</td>
-<td><code>str</code></td>
-<td><code>None</code></td>
-</tr>
-<tr>
-<td><code>device</code></td>
-<td>Device for inference. Supports specifying a specific card number.
-<ul>
-<li><b>CPU</b>: e.g., <code>cpu</code> for CPU inference;</li>
-<li><b>GPU</b>: e.g., <code>gpu:0</code> for inference on the 1st GPU;</li>
-<li><b>NPU</b>: e.g., <code>npu:0</code> for inference on the 1st NPU;</li>
-<li><b>XPU</b>: e.g., <code>xpu:0</code> for inference on the 1st XPU;</li>
-<li><b>MLU</b>: e.g., <code>mlu:0</code> for inference on the 1st MLU;</li>
-<li><b>DCU</b>: e.g., <code>dcu:0</code> for inference on the 1st DCU;</li>
-<li><b>None</b>: If set to <code>None</code>, the production line's initialized value for this parameter will be used. During initialization, it will give priority to the local GPU 0 device; if not available, the CPU device will be used;</li>
-</ul>
-</td>
-<td><code>str</code></td>
-<td><code>None</code></td>
-</tr>
-<tr>
-<td><code>enable_hpi</code></td>
-<td>Whether to enable high-performance inference.</td>
-<td><code>bool</code></td>
-<td><code>False</code></td>
-</tr>
-<tr>
-<td><code>use_tensorrt</code></td>
-<td>Whether to use TensorRT for inference acceleration.</td>
-<td><code>bool</code></td>
-<td><code>False</code></td>
-</tr>
-<tr>
-<td><code>min_subgraph_size</code></td>
-<td>Minimum subgraph size for optimizing subgraph computation.</td>
-<td><code>int</code></td>
-<td><code>3</code></td>
-</tr>
-<tr>
-<td><code>precision</code></td>
-<td>Computational precision, such as fp32, fp16.</td>
-<td><code>str</code></td>
-<td><code>fp32</code></td>
-</tr>
-<tr>
-<td><code>enable_mkldnn</code></td>
-<td>Whether to enable the MKL-DNN acceleration library. If set to <code>None</code>, it will be enabled by default.</td>
-<td><code>bool</code></td>
-<td><code>None</code></td>
-</tr>
-<tr>
-<td><code>cpu_threads</code></td>
-<td>Number of threads used for CPU inference.</td>
-<td><code>int</code></td>
-<td><code>8</code></td>
-</tr>
-<tr>
-<td><code>paddlex_config</code></td>
-<td>Path to the PaddleX production line configuration file.</td>
-<td><code>str</code></td>
-<td><code>None</code></td>
-</tr>
-</tbody>
-</table>
-</details>
-
-<details><summary>(2) Invoke the <code>predict()</code> method of the OCR production line object for inference prediction, which returns a results list. Additionally, the production line provides the <code>predict_iter()</code> method. Both methods are completely consistent in parameter acceptance and result return, except that <code>predict_iter()</code> returns a <code>generator</code>, which can process and obtain prediction results incrementally, suitable for handling large datasets or scenarios where memory saving is desired. You can choose to use either of these two methods according to actual needs. The following are the parameters and descriptions of the <code>predict()</code> method:</summary>
-
-<table>
-<thead>
-<tr>
-<th>Parameter</th>
-<th>Parameter Description</th>
-<th>Parameter Type</th>
-<th>Default Value</th>
-</tr>
-</thead>
-<tr>
-<td><code>input</code></td>
-<td>Data to be predicted, supporting multiple input types, required.
-<ul>
-<li><b>Python Var</b>: Image data represented by <code>numpy.ndarray</code></li>
-<li><b>str</b>: Local path of an image file or PDF file: <code>/root/data/img.jpg</code>; <b>URL link</b>, such as the network URL of an image file or PDF file: <a href="https://paddle-model-ecology.bj.bcebos.com/paddlex/imgs/demo_image/general_ocr_002.png">example</a>; <b>local directory</b>, which needs to contain images to be predicted, such as the local path: <code>/root/data/</code> (currently, predicting PDF files in the directory is not supported; PDF files need to specify the specific file path)</li>
-<li><b>List</b>: List elements must be of the above types, such as <code>[numpy.ndarray, numpy.ndarray]</code>, <code>["/root/data/img1.jpg", "/root/data/img2.jpg"]</code>, <code>["/root/data1", "/root/data2"]</code></li>
-</ul>
-</td>
-<td><code>Python Var|str|list</code></td>
-<td></td>
-</tr>
-<tr>
-<td><code>device</code></td>
-<td>The same as the parameter during instantiation.</td>
-<td><code>str</code></td>
-<td><code>None</code></td>
-</tr>
-<<<<<<< HEAD
 </tbody>  
 </table>  
 </details>  
@@ -1322,7 +1041,143 @@
 <td><code>float</code></td>  
 <td><code>None</code></td>  
 </tr>  
-=======
+<td><code>text_rec_score_thresh</code></td>
+<td>Recognition score threshold for text. Text results with scores higher than this threshold will be retained.
+<ul>
+<li><b>float</b>: Any floating-point number greater than <code>0</code>
+    <li><b>None</b>: If set to <code>None</code>, the production line's initialized value for this parameter (<code>0.0</code>, i.e., no threshold) will be used;</li></li></ul>
+</td>
+<td><code>float</code></td>
+<td><code>None</code></td>
+</tr>
+<tr>
+<td><code>text_rec_input_shape</code></td>
+<td>Input shape for text recognition.</td>
+<td><code>tuple</code></td>
+<td><code>None</code></td>
+</tr>
+<tr>
+<td><code>lang</code></td>
+<td>OCR model language to use.
+<ul>
+<li><b>ch</b>: Chinese;</li>
+<li><b>en</b>: English;</li>
+<li><b>korean</b>: Korean;</li>
+<li><b>japan</b>: Japanese;</li>
+<li><b>chinese_cht</b>: Traditional Chinese;</li>
+<li><b>te</b>: Telugu;</li>
+<li><b>ka</b>: Kannada;</li>
+<li><b>ta</b>: Tamil;</li>
+<li><b>None</b>: If set to <code>None</code>, <code>ch</code> will be used by default;</li>
+</ul>
+</td>
+<td><code>str</code></td>
+<td><code>None</code></td>
+</tr>
+<tr>
+<td><code>ocr_version</code></td>
+<td>OCR version.
+<ul>
+<li><b>PP-OCRv5</b>: Use <code>PP-OCRv5</code> series models;</li>
+<li><b>PP-OCRv4</b>: Use <code>PP-OCRv4</code> series models;</li>
+<li><b>PP-OCRv3</b>: Use <code>PP-OCRv3</code> series models;</li>
+<li><b>None</b>: If set to <code>None</code>, <code>PP-OCRv5</code> series models will be used by default;</li>
+</ul>
+</td>
+<td><code>str</code></td>
+<td><code>None</code></td>
+</tr>
+<tr>
+<td><code>device</code></td>
+<td>Device for inference. Supports specifying a specific card number.
+<ul>
+<li><b>CPU</b>: e.g., <code>cpu</code> for CPU inference;</li>
+<li><b>GPU</b>: e.g., <code>gpu:0</code> for inference on the 1st GPU;</li>
+<li><b>NPU</b>: e.g., <code>npu:0</code> for inference on the 1st NPU;</li>
+<li><b>XPU</b>: e.g., <code>xpu:0</code> for inference on the 1st XPU;</li>
+<li><b>MLU</b>: e.g., <code>mlu:0</code> for inference on the 1st MLU;</li>
+<li><b>DCU</b>: e.g., <code>dcu:0</code> for inference on the 1st DCU;</li>
+<li><b>None</b>: If set to <code>None</code>, the production line's initialized value for this parameter will be used. During initialization, it will give priority to the local GPU 0 device; if not available, the CPU device will be used;</li>
+</ul>
+</td>
+<td><code>str</code></td>
+<td><code>None</code></td>
+</tr>
+<tr>
+<td><code>enable_hpi</code></td>
+<td>Whether to enable high-performance inference.</td>
+<td><code>bool</code></td>
+<td><code>False</code></td>
+</tr>
+<tr>
+<td><code>use_tensorrt</code></td>
+<td>Whether to use TensorRT for inference acceleration.</td>
+<td><code>bool</code></td>
+<td><code>False</code></td>
+</tr>
+<tr>
+<td><code>min_subgraph_size</code></td>
+<td>Minimum subgraph size for optimizing subgraph computation.</td>
+<td><code>int</code></td>
+<td><code>3</code></td>
+</tr>
+<tr>
+<td><code>precision</code></td>
+<td>Computational precision, such as fp32, fp16.</td>
+<td><code>str</code></td>
+<td><code>fp32</code></td>
+</tr>
+<tr>
+<td><code>enable_mkldnn</code></td>
+<td>Whether to enable the MKL-DNN acceleration library. If set to <code>None</code>, it will be enabled by default.</td>
+<td><code>bool</code></td>
+<td><code>None</code></td>
+</tr>
+<tr>
+<td><code>cpu_threads</code></td>
+<td>Number of threads used for CPU inference.</td>
+<td><code>int</code></td>
+<td><code>8</code></td>
+</tr>
+<tr>
+<td><code>paddlex_config</code></td>
+<td>Path to the PaddleX production line configuration file.</td>
+<td><code>str</code></td>
+<td><code>None</code></td>
+</tr>
+</tbody>
+</table>
+</details>
+
+<details><summary>(2) Invoke the <code>predict()</code> method of the OCR production line object for inference prediction, which returns a results list. Additionally, the production line provides the <code>predict_iter()</code> method. Both methods are completely consistent in parameter acceptance and result return, except that <code>predict_iter()</code> returns a <code>generator</code>, which can process and obtain prediction results incrementally, suitable for handling large datasets or scenarios where memory saving is desired. You can choose to use either of these two methods according to actual needs. The following are the parameters and descriptions of the <code>predict()</code> method:</summary>
+
+<table>
+<thead>
+<tr>
+<th>Parameter</th>
+<th>Parameter Description</th>
+<th>Parameter Type</th>
+<th>Default Value</th>
+</tr>
+</thead>
+<tr>
+<td><code>input</code></td>
+<td>Data to be predicted, supporting multiple input types, required.
+<ul>
+<li><b>Python Var</b>: Image data represented by <code>numpy.ndarray</code></li>
+<li><b>str</b>: Local path of an image file or PDF file: <code>/root/data/img.jpg</code>; <b>URL link</b>, such as the network URL of an image file or PDF file: <a href="https://paddle-model-ecology.bj.bcebos.com/paddlex/imgs/demo_image/general_ocr_002.png">example</a>; <b>local directory</b>, which needs to contain images to be predicted, such as the local path: <code>/root/data/</code> (currently, predicting PDF files in the directory is not supported; PDF files need to specify the specific file path)</li>
+<li><b>List</b>: List elements must be of the above types, such as <code>[numpy.ndarray, numpy.ndarray]</code>, <code>["/root/data/img1.jpg", "/root/data/img2.jpg"]</code>, <code>["/root/data1", "/root/data2"]</code></li>
+</ul>
+</td>
+<td><code>Python Var|str|list</code></td>
+<td></td>
+</tr>
+<tr>
+<td><code>device</code></td>
+<td>The same as the parameter during instantiation.</td>
+<td><code>str</code></td>
+<td><code>None</code></td>
+</tr>
 <tr>
 <td><code>use_doc_orientation_classify</code></td>
 <td>Whether to use the document orientation classification module during inference.</td>
@@ -1365,7 +1220,6 @@
 <td><code>float</code></td>
 <td><code>None</code></td>
 </tr>
->>>>>>> 458afe60
 <td><code>text_rec_score_thresh</code></td>
 <td>The same as the parameter during instantiation.</td>
 <td><code>float</code></td>
