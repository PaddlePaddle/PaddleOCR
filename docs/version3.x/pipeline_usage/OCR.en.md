---
comments: true
---

# General OCR Pipeline Usage Guide

## 1. OCR Pipeline Introduction

OCR is a technology that converts text from images into editable text. It is widely used in fields such as document digitization, information extraction, and data processing. OCR can recognize printed text, handwritten text, and even certain types of fonts and symbols.

The general OCR pipeline is used to solve text recognition tasks by extracting text information from images and outputting it in text form. This pipeline supports the use of PP-OCRv3, PP-OCRv4, and PP-OCRv5 models, with the default model being the PP-OCRv5_mobile model released by PaddleOCR 3.0, which improves by 13 percentage points over PP-OCRv4_mobile in various scenarios.

<img src="https://raw.githubusercontent.com/cuicheng01/PaddleX_doc_images/main/images/pipelines/ocr/01.png"/>

<b>The General OCR Pipeline consists of the following 5 modules. Each module can be independently trained and inferred, and includes multiple models. For detailed information, click the corresponding module to view its documentation.</b>

- [Document Image Orientation Classification Module](../module_usage/doc_img_orientation_classification.md) (Optional)
- [Text Image Unwarping Module](../module_usage/text_image_unwarping.md) (Optional)
- [Text Line Orientation Classification Module](../module_usage/text_line_orientation_classification.md) (Optional)
- [Text Detection Module](../module_usage/text_detection.md)
- [Text Recognition Module](../module_usage/text_recognition.md)

In this pipeline, you can select models based on the benchmark test data provided below.

<details>
<summary><b>Document Image Orientation Classification Module (Optional):</b></summary>
<table>
<thead>
<tr>
<th>Model</th><th>Model Download Link</th>
<th>Top-1 Acc (%)</th>
<th>GPU Inference Time (ms)<br/>[Standard Mode / High-Performance Mode]</th>
<th>CPU Inference Time (ms)<br/>[Standard Mode / High-Performance Mode]</th>
<th>Model Size (MB)</th>
<th>Description</th>
</tr>
</thead>
<tbody>
<tr>
<td>PP-LCNet_x1_0_doc_ori</td><td><a href="https://paddle-model-ecology.bj.bcebos.com/paddlex/official_inference_model/paddle3.0.0/PP-LCNet_x1_0_doc_ori_infer.tar">Inference Model</a>/<a href="https://paddle-model-ecology.bj.bcebos.com/paddlex/official_pretrained_model/PP-LCNet_x1_0_doc_ori_pretrained.pdparams">Training Model</a></td>
<td>99.06</td>
<td>2.31 / 0.43</td>
<td>3.37 / 1.27</td>
<td>7</td>
<td>Document image classification model based on PP-LCNet_x1_0, with four categories: 0°, 90°, 180°, and 270°.</td>
</tr>
</tbody>
</table>
</details>

<details>
<summary><b>Text Image Unwarp Module (Optional):</b></summary>
<table>
<thead>
<tr>
<th>Model</th><th>Model Download Link</th>
<th>CER</th>
<th>Model Size (MB)</th>
<th>Description</th>
</tr>
</thead>
<tbody>
<tr>
<td>UVDoc</td><td><a href="https://paddle-model-ecology.bj.bcebos.com/paddlex/official_inference_model/paddle3.0.0/UVDoc_infer.tar">Inference Model</a>/<a href="https://paddle-model-ecology.bj.bcebos.com/paddlex/official_pretrained_model/UVDoc_pretrained.pdparams">Training Model</a></td>
<td>0.179</td>
<td>30.3</td>
<td>High-precision Text Image Unwarping model.</td>
</tr>
</tbody>
</table>
</details>

<details>
<summary><b>Text Detection Module:</b></summary>
<table>
<thead>
<tr>
<th>Model</th><th>Model Download Link</th>
<th>Detection Hmean (%)</th>
<th>GPU Inference Time (ms)<br/>[Standard Mode / High-Performance Mode]</th>
<th>CPU Inference Time (ms)<br/>[Standard Mode / High-Performance Mode]</th>
<th>Model Size (MB)</th>
<th>Description</th>
</tr>
</thead>
<tbody>
<tr>
<td>PP-OCRv5_server_det</td><td><a href="https://paddle-model-ecology.bj.bcebos.com/paddlex/official_inference_model/paddle3.0.0/PP-OCRv5_server_det_infer.tar">Inference Model</a>/<a href="https://paddle-model-ecology.bj.bcebos.com/paddlex/official_pretrained_model/PP-OCRv5_server_det_pretrained.pdparams">Training Model</a></td>
<td>83.8</td>
<td>89.55 / 70.19</td>
<td>371.65 / 371.65</td>
<td>84.3</td>
<td>PP-OCRv5 server-side text detection model with higher accuracy, suitable for deployment on high-performance servers</td>
</tr>
<tr>
<td>PP-OCRv5_mobile_det</td><td><a href="https://paddle-model-ecology.bj.bcebos.com/paddlex/official_inference_model/paddle3.0.0/PP-OCRv5_mobile_det_infer.tar">Inference Model</a>/<a href="https://paddle-model-ecology.bj.bcebos.com/paddlex/official_pretrained_model/PP-OCRv5_mobile_det_pretrained.pdparams">Training Model</a></td>
<td>79.0</td>
<td>8.79 / 3.13</td>
<td>51.00 / 28.58</td>
<td>4.7</td>
<td>PP-OCRv5 mobile-side text detection model with higher efficiency, suitable for deployment on edge devices</td>
</tr>
<tr>
<td>PP-OCRv4_server_det</td><td><a href="https://paddle-model-ecology.bj.bcebos.com/paddlex/official_inference_model/paddle3.0.0/PP-OCRv4_server_det_infer.tar">Inference Model</a>/<a href="https://paddle-model-ecology.bj.bcebos.com/paddlex/official_pretrained_model/PP-OCRv4_server_det_pretrained.pdparams">Training Model</a></td>
<td>69.2</td>
<td>83.34 / 80.91</td>
<td>442.58 / 442.58</td>
<td>109</td>
<td>PP-OCRv4 server-side text detection model with higher accuracy, suitable for deployment on high-performance servers</td>
</tr>
<tr>
<td>PP-OCRv4_mobile_det</td><td><a href="https://paddle-model-ecology.bj.bcebos.com/paddlex/official_inference_model/paddle3.0.0/PP-OCRv4_mobile_det_infer.tar">Inference Model</a>/<a href="https://paddle-model-ecology.bj.bcebos.com/paddlex/official_pretrained_model/PP-OCRv4_mobile_det_pretrained.pdparams">Training Model</a></td>
<td>63.8</td>
<td>8.79 / 3.13</td>
<td>51.00 / 28.58</td>
<td>4.7</td>
<td>PP-OCRv4 mobile-side text detection model with higher efficiency, suitable for deployment on edge devices</td>
</tr>
</tbody>
</table>
</details>

<details>
<summary><b>Text Recognition Module:</b></summary>
<table>
<tr>
<th>Model</th><th>Model Download Links</th>
<th>Recognition Avg Accuracy(%)</th>
<th>GPU Inference Time (ms)<br/>[Normal Mode / High-Performance Mode]</th>
<th>CPU Inference Time (ms)<br/>[Normal Mode / High-Performance Mode]</th>
<th>Model Storage Size (M)</th>
<th>Introduction</th>
</tr>
<tr>
<td>PP-OCRv5_server_rec</td><td><a href="https://paddle-model-ecology.bj.bcebos.com/paddlex/official_inference_model/paddle3.0.0/\
PP-OCRv5_server_rec_infer.tar">Inference Model</a>/<a href="https://paddle-model-ecology.bj.bcebos.com/paddlex/official_pretrained_model/PP-OCRv5_server_rec_pretrained.pdparams">Pretrained Model</a></td>
<td>86.38</td>
<td> 8.45/2.36 </td>
<td> 122.69/122.69 </td>
<td>81 M</td>
<td rowspan="2">PP-OCRv5_rec is a next-generation text recognition model. It aims to efficiently and accurately support the recognition of four major languages—Simplified Chinese, Traditional Chinese, English, and Japanese—as well as complex text scenarios such as handwriting, vertical text, pinyin, and rare characters using a single model. While maintaining recognition performance, it balances inference speed and model robustness, providing efficient and accurate technical support for document understanding in various scenarios.</td>
</tr>
<tr>
<td>PP-OCRv5_mobile_rec</td><td><a href="https://paddle-model-ecology.bj.bcebos.com/paddlex/official_inference_model/paddle3.0.0/\
PP-OCRv5_mobile_rec_infer.tar">Inference Model</a>/<a href="https://paddle-model-ecology.bj.bcebos.com/paddlex/official_pretrained_model/PP-OCRv5_mobile_rec_pretrained.pdparams">Pretrained Model</a></td>
<td>81.29</td>
<td> 1.46/5.43 </td>
<td> 5.32/91.79 </td>
<td>16 M</td>
</tr>
<tr>
<td>PP-OCRv4_server_rec_doc</td><td><a href="https://paddle-model-ecology.bj.bcebos.com/paddlex/official_inference_model/paddle3.0.0/\
PP-OCRv4_server_rec_doc_infer.tar">Inference Model</a>/<a href="https://paddle-model-ecology.bj.bcebos.com/paddlex/official_pretrained_model/PP-OCRv4_server_rec_doc_pretrained.pdparams">Pretrained Model</a></td>
<td>86.58</td>
<td>6.65 / 2.38</td>
<td>32.92 / 32.92</td>
<td>91 M</td>
<td>PP-OCRv4_server_rec_doc is trained on a mixed dataset of more Chinese document data and PP-OCR training data, building upon PP-OCRv4_server_rec. It enhances the recognition capabilities for some Traditional Chinese characters, Japanese characters, and special symbols, supporting over 15,000 characters. In addition to improving document-related text recognition, it also enhances general text recognition capabilities.</td>
</tr>
<tr>
<td>PP-OCRv4_mobile_rec</td><td><a href="https://paddle-model-ecology.bj.bcebos.com/paddlex/official_inference_model/paddle3.0.0/PP-OCRv4_mobile_rec_infer.tar">Inference Model</a>/<a href="https://paddle-model-ecology.bj.bcebos.com/paddlex/official_pretrained_model/PP-OCRv4_mobile_rec_pretrained.pdparams">Pretrained Model</a></td>
<td>83.28</td>
<td>4.82 / 1.20</td>
<td>16.74 / 4.64</td>
<td>11 M</td>
<td>A lightweight recognition model of PP-OCRv4 with high inference efficiency, suitable for deployment on various hardware devices, including edge devices.</td>
</tr>
<tr>
<td>PP-OCRv4_server_rec </td><td><a href="https://paddle-model-ecology.bj.bcebos.com/paddlex/official_inference_model/paddle3.0.0/PP-OCRv4_server_rec_infer.tar">Inference Model</a>/<a href="https://paddle-model-ecology.bj.bcebos.com/paddlex/official_pretrained_model/PP-OCRv4_server_rec_pretrained.pdparams">Pretrained Model</a></td>
<td>85.19 </td>
<td>6.58 / 2.43</td>
<td>33.17 / 33.17</td>
<td>87 M</td>
<td>The server-side model of PP-OCRv4, offering high inference accuracy and deployable on various servers.</td>
</tr>
<tr>
<td>en_PP-OCRv4_mobile_rec</td><td><a href="https://paddle-model-ecology.bj.bcebos.com/paddlex/official_inference_model/paddle3.0.0/\
en_PP-OCRv4_mobile_rec_infer.tar">Inference Model</a>/<a href="https://paddle-model-ecology.bj.bcebos.com/paddlex/official_pretrained_model/en_PP-OCRv4_mobile_rec_pretrained.pdparams">Pretrained Model</a></td>
<td>70.39</td>
<td>4.81 / 0.75</td>
<td>16.10 / 5.31</td>
<td>7.3 M</td>
<td>An ultra-lightweight English recognition model trained based on the PP-OCRv4 recognition model, supporting English and numeric character recognition.</td>
</tr>
</table>

> ❗ The above section lists the <b>6 core models</b> that are primarily supported by the text recognition module. In total, the module supports <b>20 comprehensive models</b>, including multiple multilingual text recognition models. Below is the complete list of models:

<details><summary> 👉Details of the Model List</summary>

* <b>PP-OCRv5 Multi-Scenario Models</b>

<table>
<tr>
<th>Model</th><th>Model Download Links</th>
<th>Avg Accuracy for Chinese Recognition (%)</th>
<th>Avg Accuracy for English Recognition (%)</th>
<th>Avg Accuracy for Traditional Chinese Recognition (%)</th>
<th>Avg Accuracy for Japanese Recognition (%)</th>
<th>GPU Inference Time (ms)<br/>[Normal Mode / High-Performance Mode]</th>
<th>CPU Inference Time (ms)<br/>[Normal Mode / High-Performance Mode]</th>
<th>Model Storage Size (M)</th>
<th>Introduction</th>
</tr>
<tr>
<td>PP-OCRv5_server_rec</td><td><a href="https://paddle-model-ecology.bj.bcebos.com/paddlex/official_inference_model/paddle3.0.0/\
PP-OCRv5_server_rec_infer.tar">Inference Model</a>/<a href="https://paddle-model-ecology.bj.bcebos.com/paddlex/official_pretrained_model/PP-OCRv5_server_rec_pretrained.pdparams">Pretrained Model</a></td>
<td>86.38</td>
<td>64.70</td>
<td>93.29</td>
<td>60.35</td>
<td> 8.45/2.36 </td>
<td> 122.69/122.69 </td>
<td>81 M</td>
<td rowspan="2">PP-OCRv5_rec is a next-generation text recognition model. It aims to efficiently and accurately support the recognition of four major languages—Simplified Chinese, Traditional Chinese, English, and Japanese—as well as complex text scenarios such as handwriting, vertical text, pinyin, and rare characters using a single model. While maintaining recognition performance, it balances inference speed and model robustness, providing efficient and accurate technical support for document understanding in various scenarios.</td>
</tr>
<tr>
<td>PP-OCRv5_mobile_rec</td><td><a href="https://paddle-model-ecology.bj.bcebos.com/paddlex/official_inference_model/paddle3.0.0/\
PP-OCRv5_mobile_rec_infer.tar">Inference Model</a>/<a href="https://paddle-model-ecology.bj.bcebos.com/paddlex/official_pretrained_model/PP-OCRv5_mobile_rec_pretrained.pdparams">Pretrained Model</a></td>
<td>81.29</td>
<td>66.00</td>
<td>83.55</td>
<td>54.65</td>
<td> 1.46/5.43 </td>
<td> 5.32/91.79 </td>
<td>16 M</td>
</tr>
</table>

* <b> Chinese Recognition Models</b>
<table>
<tr>
<th>Model</th><th>Download Link</th>
<th>Recognition Avg Accuracy(%)</th>
<th>GPU Inference Time (ms)<br/>[Standard Mode / High Performance Mode]</th>
<th>CPU Inference Time (ms)<br/>[Standard Mode / High Performance Mode]</th>
<th>Model Size (M)</th>
<th>Description</th>
</tr>
<tr>
<td>PP-OCRv4_server_rec_doc</td><td><a href="https://paddle-model-ecology.bj.bcebos.com/paddlex/official_inference_model/paddle3.0.0/\
PP-OCRv4_server_rec_doc_infer.tar">Inference Model</a>/<a href="https://paddle-model-ecology.bj.bcebos.com/paddlex/official_pretrained_model/PP-OCRv4_server_rec_doc_pretrained.pdparams">Training Model</a></td>
<td>86.58</td>
<td>6.65 / 2.38</td>
<td>32.92 / 32.92</td>
<td>91 M</td>
<td>PP-OCRv4_server_rec_doc is built upon PP-OCRv4_server_rec and trained on mixed data including more Chinese document data and PP-OCR training data. It enhances recognition of traditional Chinese characters, Japanese, and special symbols, supporting 15,000+ characters. It improves both document-specific and general text recognition capabilities.</td>
</tr>
<tr>
<td>PP-OCRv4_mobile_rec</td><td><a href="https://paddle-model-ecology.bj.bcebos.com/paddlex/official_inference_model/paddle3.0.0/PP-OCRv4_mobile_rec_infer.tar">Inference Model</a>/<a href="https://paddle-model-ecology.bj.bcebos.com/paddlex/official_pretrained_model/PP-OCRv4_mobile_rec_pretrained.pdparams">Training Model</a></td>
<td>83.28</td>
<td>4.82 / 1.20</td>
<td>16.74 / 4.64</td>
<td>11 M</td>
<td>Lightweight recognition model of PP-OCRv4 with high inference efficiency, deployable on various hardware devices including edge devices</td>
</tr>
<tr>
<td>PP-OCRv4_server_rec </td><td><a href="https://paddle-model-ecology.bj.bcebos.com/paddlex/official_inference_model/paddle3.0.0/PP-OCRv4_server_rec_infer.tar">Inference Model</a>/<a href="https://paddle-model-ecology.bj.bcebos.com/paddlex/official_pretrained_model/PP-OCRv4_server_rec_pretrained.pdparams">Training Model</a></td>
<td>85.19 </td>
<td>6.58 / 2.43</td>
<td>33.17 / 33.17</td>
<td>87 M</td>
<td>Server-side model of PP-OCRv4 with high inference accuracy, deployable on various server platforms</td>
</tr>
<tr>
<td>PP-OCRv3_mobile_rec</td><td><a href="https://paddle-model-ecology.bj.bcebos.com/paddlex/official_inference_model/paddle3.0.0/\
PP-OCRv3_mobile_rec_infer.tar">Inference Model</a>/<a href="https://paddle-model-ecology.bj.bcebos.com/paddlex/official_pretrained_model/PP-OCRv3_mobile_rec_pretrained.pdparams">Training Model</a></td>
<td>75.43</td>
<td>5.87 / 1.19</td>
<td>9.07 / 4.28</td>
<td>11 M</td>
<td>Lightweight recognition model of PP-OCRv3 with high inference efficiency, deployable on various hardware devices including edge devices</td>
</tr>
</table>

<table>
<tr>
<th>Model</th><th>Download Link</th>
<th>Recognition Avg Accuracy(%)</th>
<th>GPU Inference Time (ms)<br/>[Standard Mode / High Performance Mode]</th>
<th>CPU Inference Time (ms)<br/>[Standard Mode / High Performance Mode]</th>
<th>Model Size (M)</th>
<th>Description</th>
</tr>
<tr>
<td>ch_SVTRv2_rec</td><td><a href="https://paddle-model-ecology.bj.bcebos.com/paddlex/official_inference_model/paddle3.0.0/ch_SVTRv2_rec_infer.tar">Inference Model</a>/<a href="https://paddle-model-ecology.bj.bcebos.com/paddlex/official_pretrained_model/ch_SVTRv2_rec_pretrained.pdparams">Training Model</a></td>
<td>68.81</td>
<td>8.08 / 2.74</td>
<td>50.17 / 42.50</td>
<td>73.9 M</td>
<td rowspan="1">
SVTRv2 is a server-side text recognition model developed by the OpenOCR team from Fudan University Vision and Learning Lab (FVL). It won first prize in the PaddleOCR Algorithm Model Challenge - Task 1: OCR End-to-End Recognition, improving end-to-end recognition accuracy by 6% compared to PP-OCRv4 on List A.
</td>
</tr>
</table>

<table>
<tr>
<th>Model</th><th>Download Link</th>
<th>Recognition Avg Accuracy(%)</th>
<th>GPU Inference Time (ms)<br/>[Standard Mode / High Performance Mode]</th>
<th>CPU Inference Time (ms)<br/>[Standard Mode / High Performance Mode]</th>
<th>Model Size (M)</th>
<th>Description</th>
</tr>
<tr>
<td>ch_RepSVTR_rec</td><td><a href="https://paddle-model-ecology.bj.bcebos.com/paddlex/official_inference_model/paddle3.0.0/ch_RepSVTR_rec_infer.tar">Inference Model</a>/<a href="https://paddle-model-ecology.bj.bcebos.com/paddlex/official_pretrained_model/ch_RepSVTR_rec_pretrained.pdparams">Training Model</a></td>
<td>65.07</td>
<td>5.93 / 1.62</td>
<td>20.73 / 7.32</td>
<td>22.1 M</td>
<td rowspan="1">RepSVTR is a mobile text recognition model based on SVTRv2. It won first prize in the PaddleOCR Algorithm Model Challenge - Task 1: OCR End-to-End Recognition, improving end-to-end recognition accuracy by 2.5% compared to PP-OCRv4 on List B while maintaining comparable inference speed.</td>
</tr>
</table>

* <b> English Recognition Models</b>
<table>
<tr>
<th>Model</th><th>Download Link</th>
<th>Recognition Avg Accuracy(%)</th>
<th>GPU Inference Time (ms)<br/>[Standard Mode / High Performance Mode]</th>
<th>CPU Inference Time (ms)<br/>[Standard Mode / High Performance Mode]</th>
<th>Model Size (M)</th>
<th>Description</th>
</tr>
<tr>
<td>en_PP-OCRv4_mobile_rec</td><td><a href="https://paddle-model-ecology.bj.bcebos.com/paddlex/official_inference_model/paddle3.0.0/\
en_PP-OCRv4_mobile_rec_infer.tar">Inference Model</a>/<a href="https://paddle-model-ecology.bj.bcebos.com/paddlex/official_pretrained_model/en_PP-OCRv4_mobile_rec_pretrained.pdparams">Training Model</a></td>
<td> 70.39</td>
<td>4.81 / 0.75</td>
<td>16.10 / 5.31</td>
<td>6.8 M</td>
<td>Ultra-lightweight English recognition model based on PP-OCRv4, supporting English and digit recognition</td>
</tr>
<tr>
<td>en_PP-OCRv3_mobile_rec</td><td><a href="https://paddle-model-ecology.bj.bcebos.com/paddlex/official_inference_model/paddle3.0.0/\
en_PP-OCRv3_mobile_rec_infer.tar">Inference Model</a>/<a href="https://paddle-model-ecology.bj.bcebos.com/paddlex/official_pretrained_model/en_PP-OCRv3_mobile_rec_pretrained.pdparams">Training Model</a></td>
<td>70.69</td>
<td>5.44 / 0.75</td>
<td>8.65 / 5.57</td>
<td>7.8 M </td>
<td>Ultra-lightweight English recognition model based on PP-OCRv3, supporting English and digit recognition</td>
</tr>
</table>


* <b>Multilingual Recognition Models</b>
<table>
<tr>
<th>Model</th><th>Model Download Link</th>
<th>Recognition Avg Accuracy(%)</th>
<th>GPU Inference Time (ms)<br/>[Standard Mode / High Performance Mode]</th>
<th>CPU Inference Time (ms)<br/>[Standard Mode / High Performance Mode]</th>
<th>Model Size (M)</th>
<th>Description</th>
</tr>
<tr>
<td>korean_PP-OCRv3_mobile_rec</td><td><a href="https://paddle-model-ecology.bj.bcebos.com/paddlex/official_inference_model/paddle3.0.0/\
korean_PP-OCRv3_mobile_rec_infer.tar">Inference Model</a>/<a href="https://paddle-model-ecology.bj.bcebos.com/paddlex/official_pretrained_model/korean_PP-OCRv3_mobile_rec_pretrained.pdparams">Training Model</a></td>
<td>60.21</td>
<td>5.40 / 0.97</td>
<td>9.11 / 4.05</td>
<td>8.6 M</td>
<td>Ultra-lightweight Korean recognition model based on PP-OCRv3, supporting Korean and numeric recognition</td>
</tr>
<tr>
<td>japan_PP-OCRv3_mobile_rec</td><td><a href="https://paddle-model-ecology.bj.bcebos.com/paddlex/official_inference_model/paddle3.0.0/\
japan_PP-OCRv3_mobile_rec_infer.tar">Inference Model</a>/<a href="https://paddle-model-ecology.bj.bcebos.com/paddlex/official_pretrained_model/japan_PP-OCRv3_mobile_rec_pretrained.pdparams">Training Model</a></td>
<td>45.69</td>
<td>5.70 / 1.02</td>
<td>8.48 / 4.07</td>
<td>8.8 M </td>
<td>Ultra-lightweight Japanese recognition model based on PP-OCRv3, supporting Japanese and numeric recognition</td>
</tr>
<tr>
<td>chinese_cht_PP-OCRv3_mobile_rec</td><td><a href="https://paddle-model-ecology.bj.bcebos.com/paddlex/official_inference_model/paddle3.0.0/\
chinese_cht_PP-OCRv3_mobile_rec_infer.tar">Inference Model</a>/<a href="https://paddle-model-ecology.bj.bcebos.com/paddlex/official_pretrained_model/chinese_cht_PP-OCRv3_mobile_rec_pretrained.pdparams">Training Model</a></td>
<td>82.06</td>
<td>5.90 / 1.28</td>
<td>9.28 / 4.34</td>
<td>9.7 M </td>
<td>Ultra-lightweight Traditional Chinese recognition model based on PP-OCRv3, supporting Traditional Chinese and numeric recognition</td>
</tr>
<tr>
<td>te_PP-OCRv3_mobile_rec</td><td><a href="https://paddle-model-ecology.bj.bcebos.com/paddlex/official_inference_model/paddle3.0.0/\
te_PP-OCRv3_mobile_rec_infer.tar">Inference Model</a>/<a href="https://paddle-model-ecology.bj.bcebos.com/paddlex/official_pretrained_model/te_PP-OCRv3_mobile_rec_pretrained.pdparams">Training Model</a></td>
<td>95.88</td>
<td>5.42 / 0.82</td>
<td>8.10 / 6.91</td>
<td>7.8 M </td>
<td>Ultra-lightweight Telugu recognition model based on PP-OCRv3, supporting Telugu and numeric recognition</td>
</tr>
<tr>
<td>ka_PP-OCRv3_mobile_rec</td><td><a href="https://paddle-model-ecology.bj.bcebos.com/paddlex/official_inference_model/paddle3.0.0/\
ka_PP-OCRv3_mobile_rec_infer.tar">Inference Model</a>/<a href="https://paddle-model-ecology.bj.bcebos.com/paddlex/official_pretrained_model/ka_PP-OCRv3_mobile_rec_pretrained.pdparams">Training Model</a></td>
<td>96.96</td>
<td>5.25 / 0.79</td>
<td>9.09 / 3.86</td>
<td>8.0 M </td>
<td>Ultra-lightweight Kannada recognition model based on PP-OCRv3, supporting Kannada and numeric recognition</td>
</tr>
<tr>
<td>ta_PP-OCRv3_mobile_rec</td><td><a href="https://paddle-model-ecology.bj.bcebos.com/paddlex/official_inference_model/paddle3.0.0/\
ta_PP-OCRv3_mobile_rec_infer.tar">Inference Model</a>/<a href="https://paddle-model-ecology.bj.bcebos.com/paddlex/official_pretrained_model/ta_PP-OCRv3_mobile_rec_pretrained.pdparams">Training Model</a></td>
<td>76.83</td>
<td>5.23 / 0.75</td>
<td>10.13 / 4.30</td>
<td>8.0 M </td>
<td>Ultra-lightweight Tamil recognition model based on PP-OCRv3, supporting Tamil and numeric recognition</td>
</tr>
<tr>
<td>latin_PP-OCRv3_mobile_rec</td><td><a href="https://paddle-model-ecology.bj.bcebos.com/paddlex/official_inference_model/paddle3.0.0/\
latin_PP-OCRv3_mobile_rec_infer.tar">Inference Model</a>/<a href="https://paddle-model-ecology.bj.bcebos.com/paddlex/official_pretrained_model/latin_PP-OCRv3_mobile_rec_pretrained.pdparams">Training Model</a></td>
<td>76.93</td>
<td>5.20 / 0.79</td>
<td>8.83 / 7.15</td>
<td>7.8 M</td>
<td>Ultra-lightweight Latin recognition model based on PP-OCRv3, supporting Latin and numeric recognition</td>
</tr>
<tr>
<td>arabic_PP-OCRv3_mobile_rec</td><td><a href="https://paddle-model-ecology.bj.bcebos.com/paddlex/official_inference_model/paddle3.0.0/\
arabic_PP-OCRv3_mobile_rec_infer.tar">Inference Model</a>/<a href="https://paddle-model-ecology.bj.bcebos.com/paddlex/official_pretrained_model/arabic_PP-OCRv3_mobile_rec_pretrained.pdparams">Training Model</a></td>
<td>73.55</td>
<td>5.35 / 0.79</td>
<td>8.80 / 4.56</td>
<td>7.8 M</td>
<td>Ultra-lightweight Arabic recognition model based on PP-OCRv3, supporting Arabic and numeric recognition</td>
</tr>
<tr>
<td>cyrillic_PP-OCRv3_mobile_rec</td><td><a href="https://paddle-model-ecology.bj.bcebos.com/paddlex/official_inference_model/paddle3.0.0/\
cyrillic_PP-OCRv3_mobile_rec_infer.tar">Inference Model</a>/<a href="https://paddle-model-ecology.bj.bcebos.com/paddlex/official_pretrained_model/cyrillic_PP-OCRv3_mobile_rec_pretrained.pdparams">Training Model</a></td>
<td>94.28</td>
<td>5.23 / 0.76</td>
<td>8.89 / 3.88</td>
<td>7.9 M  </td>
<td>Ultra-lightweight Cyrillic recognition model based on PP-OCRv3, supporting Cyrillic and numeric recognition</td>
</tr>
<tr>
<td>devanagari_PP-OCRv3_mobile_rec</td><td><a href="https://paddle-model-ecology.bj.bcebos.com/paddlex/official_inference_model/paddle3.0.0/\
devanagari_PP-OCRv3_mobile_rec_infer.tar">Inference Model</a>/<a href="https://paddle-model-ecology.bj.bcebos.com/paddlex/official_pretrained_model/devanagari_PP-OCRv3_mobile_rec_pretrained.pdparams">Training Model</a></td>
<td>96.44</td>
<td>5.22 / 0.79</td>
<td>8.56 / 4.06</td>
<td>7.9 M</td>
<td>Ultra-lightweight Devanagari recognition model based on PP-OCRv3, supporting Devanagari and numeric recognition</td>
</tr>
</table>
</details>
</details>

<details>
<summary><strong>Test Environment Details:</strong></summary>

  <ul>
      <li><b>Performance Test Environment</b>
          <ul>
            <li><strong>Test Datasets:
             </strong>
                <ul>
                  <li>Document Image Orientation Classification Model: PaddleX in-house dataset covering ID cards and documents, with 1,000 images.</li>
                  <li>Text Image Correction Model: <a href="https://www3.cs.stonybrook.edu/~cvl/docunet.html">DocUNet</a>.</li>
                  <li>Text Detection Model: PaddleOCR in-house Chinese dataset covering street views, web images, documents, and handwriting, with 500 images for detection.</li>
                  <li>Chinese Recognition Model: PaddleOCR in-house Chinese dataset covering street views, web images, documents, and handwriting, with 11,000 images for recognition.</li>
                  <li>ch_SVTRv2_rec: <a href="https://aistudio.baidu.com/competition/detail/1131/0/introduction">PaddleOCR Algorithm Challenge - Task 1: OCR End-to-End Recognition</a> A-set evaluation data.</li>
                  <li>ch_RepSVTR_rec: <a href="https://aistudio.baidu.com/competition/detail/1131/0/introduction">PaddleOCR Algorithm Challenge - Task 1: OCR End-to-End Recognition</a> B-set evaluation data.</li>
                  <li>English Recognition Model: PaddleX in-house English dataset.</li>
                  <li>Multilingual Recognition Model: PaddleX in-house multilingual dataset.</li>
                  <li>Text Line Orientation Classification Model: PaddleX in-house dataset covering ID cards and documents, with 1,000 images.</li>
                </ul>
             </li>
              <li><strong>Hardware Configuration:</strong>
                  <ul>
                      <li>GPU: NVIDIA Tesla T4</li>
                      <li>CPU: Intel Xeon Gold 6271C @ 2.60GHz</li>
                      <li>Other Environment: Ubuntu 20.04 / cuDNN 8.6 / TensorRT 8.5.2.2</li>
                  </ul>
              </li>
          </ul>
      </li>
      <li><b>Inference Mode Description</b></li>
  </ul>

<table border="1">
    <thead>
        <tr>
            <th>Mode</th>
            <th>GPU Configuration</th>
            <th>CPU Configuration</th>
            <th>Acceleration Techniques</th>
        </tr>
    </thead>
    <tbody>
        <tr>
            <td>Standard Mode</td>
            <td>FP32 Precision / No TRT Acceleration</td>
            <td>FP32 Precision / 8 Threads</td>
            <td>PaddleInference</td>
        </tr>
        <tr>
            <td>High-Performance Mode</td>
            <td>Optimal combination of precision types and acceleration strategies</td>
            <td>FP32 Precision / 8 Threads</td>
            <td>Optimal backend selection (Paddle/OpenVINO/TRT, etc.)</td>
        </tr>
    </tbody>
</table>

</details>

<br />
<b>If you prioritize model accuracy, choose models with higher accuracy; if inference speed is critical, select faster models; if model size matters, opt for smaller models.</b>

## 2. Quick Start  

Before using the general OCR pipeline locally, ensure you have installed the wheel package by following the [Installation Guide](../installation.en.md). Once installed, you can experience OCR via the command line or Python integration.  

### 2.1 Command Line  

Run a single command to quickly test the OCR pipeline:  

```bash  
# Default: Uses PP-OCRv5 model  
paddleocr ocr -i https://paddle-model-ecology.bj.bcebos.com/paddlex/imgs/demo_image/general_ocr_002.png \
    --use_doc_orientation_classify False \
    --use_doc_unwarping False \
    --use_textline_orientation False \
    --save_path ./output \
    --device gpu:0 

# Use PP-OCRv4 model by --ocr_version PP-OCRv4
paddleocr ocr -i ./general_ocr_002.png --ocr_version PP-OCRv4
```  

<details><summary><b>Command line supports more parameter settings. Click to expand for detailed instructions on command line parameters.</b></summary>
<table>
<thead>
<tr>
<th>Parameter</th>
<th>Parameter Description</th>
<th>Parameter Type</th>
<th>Default Value</th>
</tr>
</thead>
<tbody>
<tr>
<td><code>input</code></td>
<td>Data to be predicted, required. Local path of an image file or PDF file: <code>/root/data/img.jpg</code>; <b>URL link</b>, such as the network URL of an image file or PDF file: <a href="https://paddle-model-ecology.bj.bcebos.com/paddlex/imgs/demo_image/general_doc_preprocessor_002.png">Example</a>; <b>Local directory</b>, which must contain images to be predicted, such as the local path: <code>/root/data/</code> (currently, predicting PDFs in a directory is not supported; PDFs need to specify the exact file path).
</td>
<td><code>str</code></td>
<td></td>
</tr>
<tr>
<td><code>save_path</code></td>
<td>Path to save inference result files. If not set, inference results will not be saved locally.</td>
<td><code>str</code></td>
<td></td>
</tr>
<tr>
<td><code>doc_orientation_classify_model_name</code></td>
<td>Name of the document orientation classification model. If not set, the pipeline default model will be used.</td>
<td><code>str</code></td>
<td></td>
</tr>
<tr>
<td><code>doc_orientation_classify_model_dir</code></td>
<td>Directory path of the document orientation classification model. If not set, the official model will be downloaded.</td>
<td><code>str</code></td>
<td></td>
</tr>
<tr>
<td><code>doc_unwarping_model_name</code></td>
<td>Name of the text image unwarping model. If not set, the pipeline default model will be used.</td>
<td><code>str</code></td>
<td></td>
</tr>
<tr>
<td><code>doc_unwarping_model_dir</code></td>
<td>Directory path of the text image unwarping model. If not set, the official model will be downloaded.</td>
<td><code>str</code></td>
<td></td>
</tr>
<tr>
<td><code>text_detection_model_name</code></td>
<td>Name of the text detection model. If not set, the pipeline default model will be used.</td>
<td><code>str</code></td>
<td></td>
</tr>
<tr>
<td><code>text_detection_model_dir</code></td>
<td>Directory path of the text detection model. If not set, the official model will be downloaded.</td>
<td><code>str</code></td>
<td></td>
</tr>
<tr>
<td><code>text_line_orientation_model_name</code></td>
<td>Name of the text line orientation model. If not set, the pipeline default model will be used.</td>
<td><code>str</code></td>
<td></td>
</tr>
<tr>
<td><code>text_line_orientation_model_dir</code></td>
<td>Directory path of the text line orientation model. If not set, the official model will be downloaded.</td>
<td><code>str</code></td>
<td></td>
</tr>
<tr>
<td><code>text_line_orientation_batch_size</code></td>
<td>Batch size for the text line orientation model. If not set, the default batch size will be <code>1</code>.</td>
<td><code>int</code></td>
<td></td>
</tr>
<tr>
<td><code>text_recognition_model_name</code></td>
<td>Name of the text recognition model. If not set, the pipeline default model will be used.</td>
<td><code>str</code></td>
<td></td>
</tr>
<tr>
<td><code>text_recognition_model_dir</code></td>
<td>Directory path of the text recognition model. If not set, the official model will be downloaded.</td>
<td><code>str</code></td>
<td></td>
</tr>
<tr>
<td><code>text_recognition_batch_size</code></td>
<td>Batch size for the text recognition model. If not set, the default batch size will be <code>1</code>.</td>
<td><code>int</code></td>
<td></td>
</tr>
<tr>
<td><code>use_doc_orientation_classify</code></td>
<td>Whether to load and use the document orientation classification function. If not set, the pipeline's initialized value for this parameter (initialized to <code>True</code>) will be used.</td>
<td><code>bool</code></td>
<td></td>
</tr>
<tr>
<td><code>use_doc_unwarping</code></td>
<td>Whether to load and use the text image unwarping function. If not set, the pipeline's initialized value for this parameter (initialized to <code>True</code>) will be used.</td>
<td><code>bool</code></td>
<td></td>
</tr>
<tr>
<td><code>use_textline_orientation</code></td>
<td>Whether to load and use the text line orientation function. If not set, the pipeline's initialized value for this parameter (initialized to <code>True</code>) will be used.</td>
<td><code>bool</code></td>
<td></td>
</tr>
<tr>
<td><code>text_det_limit_side_len</code></td>
<td>Maximum side length limit for text detection.
Any integer greater than <code>0</code>.If not set, the pipeline's initialized value for this parameter (initialized to <code>960</code>) will be used.
</td>
<td><code>int</code></td>
<td></td>
</tr>
<tr>
<td><code>text_det_limit_type</code></td>
<td>Type of side length limit for text detection.
Supports <code>min</code> and <code>max</code>. <code>min</code> means ensuring the shortest side of the image is not smaller than <code>det_limit_side_len</code>, and <code>max</code> means ensuring the longest side of the image is not larger than <code>limit_side_len</code>.If not set, the pipeline's initialized value for this parameter (initialized to <code>max</code>) will be used.
</td>
<td><code>str</code></td>
<td></td>
</tr>
<tr>
<td><code>text_det_thresh</code></td>
<td>Pixel threshold for text detection. In the output probability map, pixels with scores higher than this threshold will be considered text pixels.Any floating-point number greater than <code>0</code>.If not set, the pipeline's initialized value for this parameter (<code>0.3</code>) will be used.
</td>
<td><code>float</code></td>
<td></td>
</tr>
<tr>
<td><code>text_det_box_thresh</code></td>
<td>Text detection box threshold. If the average score of all pixels within the detected result boundary is higher than this threshold, the result will be considered a text region.
Any floating-point number greater than <code>0</code>.If not set, the pipeline's initialized value for this parameter (<code>0.6</code>) will be used.
</td>
<td><code>float</code></td>
<td></td>
</tr>
<tr>
<td><code>text_det_unclip_ratio</code></td>
<td>Text detection expansion coefficient. This method is used to expand the text region—the larger the value, the larger the expanded area.
Any floating-point number greater than <code>0</code>.If not set, the pipeline's initialized value for this parameter (<code>2.0</code>) will be used.
</td>
<td><code>float</code></td>
<td></td>
</tr>
<tr>
<td><code>text_det_input_shape</code></td>
<td>Input shape for text detection, you can set three values to represent C, H, and W.</td>
<td><code>int</code></td>
<td></td>
</tr>
<tr>
<td><code>text_rec_score_thresh</code></td>
<td>Text recognition threshold. Text results with scores higher than this threshold will be retained.Any floating-point number greater than <code>0</code>
.If not set, the pipeline's initialized value for this parameter (<code>0.0</code>, i.e., no threshold) will be used.
</td>
<td><code>float</code></td>
<td></td>
</tr>
<tr>
<td><code>text_rec_input_shape</code></td>
<td>Input shape for text recognition.</td>
<td><code>tuple</code></td>
<td></td>
</tr>
<tr>
<td><code>lang</code></td>
<td>OCR model for a specified language.
<ul>
<li><b>ch</b>: Chinese;
<li><b>en</b>: English;
<li><b>korean</b>: Korean;
<li><b>japan</b>: Japanese;
<li><b>chinese_cht</b>: Traditional Chinese;
<li><b>te</b>: Telugu;
<li><b>ka</b>: Kannada;
<li><b>ta</b>: Tamil;
</ul>If not set, <code>ch</code> will be used by default.

</td>
<td><code>str</code></td>
<td></td>
</tr>
<tr>
<td><code>ocr_version</code></td>
<td>OCR version.
<ul>
<li><b>PP-OCRv5</b>: Use <code>PP-OCRv5</code> series models;
<li><b>PP-OCRv4</b>: Use <code>PP-OCRv4</code> series models;
<li><b>PP-OCRv3</b>: Use <code>PP-OCRv3</code> series models;
</ul>If not set, <code>PP-OCRv5</code> series models will be used by default.
</td>
<td><code>str</code></td>
<td></td>
</tr>
<tr>
<td><code>det_model_dir</code></td>
<td>Deprecated. Please use <code>text_detection_model_dir</code> instead. Directory path of the text detection model. If set to None, the official model will be downloaded.</td>
<td><code>str</code></td>
<td></td>
</tr>
<tr>
<td><code>det_limit_side_len</code></td>
<td>Deprecated. Please use <code>text_det_limit_side_len</code> instead. Maximum side length limit for text detection.</td>
<td><code>int</code></td>
<td></td>
</tr>
<tr>
<td><code>det_limit_type</code></td>
<td>Deprecated. Please use <code>text_det_limit_type</code> instead. Type of side length limit for text detection.Supports <code>min</code> and <code>max</code>. <code>min</code> means ensuring the shortest side of the image is not smaller than <code>det_limit_side_len</code>, and <code>max</code> means ensuring the longest side of the image is not larger than <code>limit_side_len.If not set, the pipeline's initialized value for this parameter (initialized to <code>max</code>) will be used.
</td>
<td><code>str</code></td>
<td></td>
</tr>
<tr>
<td><code>det_db_thresh</code></td>
<td>Deprecated. Please use <code>text_det_thresh</code> instead. Pixel threshold for text detection. In the output probability map, pixels with scores higher than this threshold will be considered text pixels.Any floating-point number greater than <code>0</code>.If not set, the pipeline's initialized value for this parameter (<code>0.3</code>) will be used.
</td>
<td><code>float</code></td>
<td></td>
</tr>
<tr>
<td><code>det_db_box_thresh</code></td>
<td>Deprecated. Please use <code>text_det_box_thresh</code> instead. Text detection box threshold. If the average score of all pixels within the detected result boundary is higher than this threshold, the result will be considered a text region.
Any floating-point number greater than <code>0</code>.If not set, the pipeline's initialized value for this parameter (<code>0.6</code>) will be used.
</td>
<td><code>float</code></td>
<td></td>
</tr>
<tr>
<td><code>det_db_unclip_ratio</code></td>
<td>Deprecated. Please use <code>text_det_unclip_ratio</code> instead. Text detection expansion coefficient. This method is used to expand the text region—the larger the value, the larger the expanded area.
Any floating-point number greater than <code>0</code>.If not set, the pipeline's initialized value for this parameter (<code>2.0</code>) will be used.
</td>
<td><code>float</code></td>
<td></td>
</tr>
<tr>
<td><code>rec_model_dir</code></td>
<td>Deprecated. Please use <code>text_recognition_model_dir</code> instead. Directory path of the text recognition model. If not set, the official model will be downloaded.</td>
<td><code>str</code></td>
<td></td>
</tr>
<tr>
<td><code>rec_batch_num</code></td>
<td>Deprecated. Please use <code>text_recognition_batch_size</code> instead. Batch size for the text recognition model. If not set, the default batch size will be <code>1</code>.</td>
<td><code>int</code></td>
<td></td>
</tr>
<tr>
<td><code>use_angle_cls</code></td>
<td>Deprecated. Please use <code>use_textline_orientation</code> instead. Whether to load and use the text line orientation function. If not set, the pipeline's initialized value for this parameter (initialized to <code>True</code>) will be used.</td>
<td><code>bool</code></td>
<td></td>
</tr>
<tr>
<td><code>cls_model_dir</code></td>
<td>Deprecated. Please use <code>text_line_orientation_model_dir</code> instead. Directory path of the text line orientation model. If not set, the official model will be downloaded.</td>
<td><code>str</code></td>
<td></td>
</tr>
<tr>
<td><code>cls_batch_num</code></td>
<td>Deprecated. Please use <code>text_line_orientation_batch_size</code> instead. Batch size for the text line orientation model. If not set, the default batch size will be <code>1</code>.</td>
<td><code>int</code></td>
<td></td>
</tr>
<tr>
<td><code>device</code></td>
<td>Device for inference. Supports specifying a specific card number.
<ul>
<li><b>CPU</b>: <code>cpu</code> indicates using CPU for inference;</li>
<li><b>GPU</b>: <code>gpu:0</code> indicates using the 1st GPU for inference;</li>
<li><b>NPU</b>: <code>npu:0</code> indicates using the 1st NPU for inference;</li>
<li><b>XPU</b>: <code>xpu:0</code> indicates using the 1st XPU for inference;</li>
<li><b>MLU</b>: <code>mlu:0</code> indicates using the 1st MLU for inference;</li>
<li><b>DCU</b>: <code>dcu:0</code> indicates using the 1st DCU for inference;</li>
</ul>If not set, the production line's initialized value for this parameter will be used. During initialization, the local GPU device 0 will be preferred; if unavailable, the CPU device will be used.
</td>
<td><code>str</code></td>
<td></td>
</tr>
<tr>
<td><code>enable_hpi</code></td>
<td>Whether to enable high-performance inference.</td>
<td><code>bool</code></td>
<td><code>False</code></td>
</tr>
<tr>
<td><code>use_tensorrt</code></td>
<td>Whether to use TensorRT for inference acceleration.</td>
<td><code>bool</code></td>
<td><code>False</code></td>
</tr>
<tr>
<td><code>min_subgraph_size</code></td>
<td>Minimum subgraph size for optimizing model subgraph computation.</td>
<td><code>int</code></td>
<td><code>3</code></td>
</tr>
<tr>
<td><code>precision</code></td>
<td>Computational precision, such as fp32, fp16.</td>
<td><code>str</code></td>
<td><code>fp32</code></td>
</tr>
<tr>
<td><code>enable_mkldnn</code></td>
<td>Whether to enable the MKL-DNN acceleration library. If not set, it will be enabled by default.
</td>
<td><code>bool</code></td>
<td></td>
</tr>
<tr>
<td><code>cpu_threads</code></td>
<td>Number of threads used for inference on CPU.</td>
<td><code>int</code></td>
<td><code>8</code></td>
</tr>
<tr>
<td><code>paddlex_config</code></td>
<td>Path to the PaddleX pipeline configuration file.</td>
<td><code>str</code></td>
<td></td>
</tr>
</tbody>
</table>
</details>
<br />

Results are printed to the terminal:  

```bash
{'res': {'input_path': './general_ocr_002.png', 'page_index': None, 'model_settings': {'use_doc_preprocessor': True, 'use_textline_orientation': False}, 'doc_preprocessor_res': {'input_path': None, 'page_index': None, 'model_settings': {'use_doc_orientation_classify': False, 'use_doc_unwarping': False}, 'angle': -1}, 'dt_polys': array([[[  3,  10],
        ...,
        [  4,  30]],

       ...,

       [[ 99, 456],
        ...,
        [ 99, 479]]], dtype=int16), 'text_det_params': {'limit_side_len': 736, 'limit_type': 'min', 'thresh': 0.3, 'max_side_limit': 4000, 'box_thresh': 0.6, 'unclip_ratio': 1.5}, 'text_type': 'general', 'textline_orientation_angles': array([-1, ..., -1]), 'text_rec_score_thresh': 0.0, 'rec_texts': ['www.997700', '', 'Cm', '登机牌', 'BOARDING', 'PASS', 'CLASS', '序号SERIAL NO.', '座位号', 'SEAT NO.', '航班FLIGHT', '日期DATE', '舱位', '', 'W', '035', '12F', 'MU2379', '03DEc', '始发地', 'FROM', '登机口', 'GATE', '登机时间BDT', '目的地TO', '福州', 'TAIYUAN', 'G11', 'FUZHOU', '身份识别IDNO.', '姓名NAME', 'ZHANGQIWEI', '票号TKT NO.', '张祺伟', '票价FARE', 'ETKT7813699238489/1', '登机口于起飞前10分钟关闭 GATESCL0SE10MINUTESBEFOREDEPARTURETIME'], 'rec_scores': array([0.67634439, ..., 0.97416091]), 'rec_polys': array([[[  3,  10],
        ...,
        [  4,  30]],

       ...,

       [[ 99, 456],
        ...,
        [ 99, 479]]], dtype=int16), 'rec_boxes': array([[  3, ...,  30],
       ...,
       [ 99, ..., 479]], dtype=int16)}}
```

If `save_path` is specified, the visualization results will be saved under `save_path`. The visualization output is shown below:

<img src="https://raw.githubusercontent.com/cuicheng01/PaddleX_doc_images/main/images/pipelines/ocr/03.png"/>

### 2.2 Python Script Integration  

The command-line method is for quick testing. For project integration, you can achieve OCR inference with just a few lines of code:  

```python  
from paddleocr import PaddleOCR  

ocr = PaddleOCR(
    use_doc_orientation_classify=False, # Disables document orientation classification model via this parameter
    use_doc_unwarping=False, # Disables text image rectification model via this parameter
    use_textline_orientation=False, # Disables text line orientation classification model via this parameter
)
# ocr = PaddleOCR(lang="en") # Uses English model by specifying language parameter
# ocr = PaddleOCR(ocr_version="PP-OCRv4") # Uses other PP-OCR versions via version parameter
# ocr = PaddleOCR(device="gpu") # Enables GPU acceleration for model inference via device parameter
# ocr = PaddleOCR(
#     text_detection_model_name="PP-OCRv5_server_det",
#     text_recognition_model_name="PP-OCRv5_server_rec",
#     use_doc_orientation_classify=False,
#     use_doc_unwarping=False,
#     use_textline_orientation=False,
# ) # Switch to PP-OCRv5_server models
result = ocr.predict("./general_ocr_002.png")  
for res in result:  
    res.print()  
    res.save_to_img("output")  
    res.save_to_json("output")  
```  

In the above Python script, the following steps are performed:

<details><summary>(1) Instantiate the OCR pipeline object via <code>PaddleOCR()</code>, with specific parameter descriptions as follows:</summary>

<table>
  <thead>
    <tr>
      <th>Parameter</th>
      <th>Parameter Description</th>
      <th>Parameter Type</th>
      <th>Default Value</th>
    </tr>
  </thead>
  <tbody>
<tr>
<td><code>doc_orientation_classify_model_name</code></td>
<td>Name of the document orientation classification model. If set to <code>None</code>, the pipeline's default model will be used.</td>
<td><code>str</code></td>
<td><code>None</code></td>
</tr>
<tr>
 <td><code>doc_orientation_classify_model_dir</code></td>
 <td>Directory path of the document orientation classification model. If set to <code>None</code>, the official model will be downloaded.</td>
 <td><code>str</code></td>
 <td><code>None</code></td>
 </tr>
 <tr>
 <td><code>doc_unwarping_model_name</code></td>
 <td>Name of the text image unwarping model. If set to <code>None</code>, the pipeline's default model will be used.</td>
 <td><code>str</code></td>
 <td><code>None</code></td>
 </tr>
 <tr>
 <td><code>doc_unwarping_model_dir</code></td>
 <td>Directory path of the text image unwarping model. If set to <code>None</code>, the official model will be downloaded.</td>
 <td><code>str</code></td>
 <td><code>None</code></td>
 </tr>
 <tr>
 <td><code>text_detection_model_name</code></td>
 <td>Name of the text detection model. If set to <code>None</code>, the pipeline's default model will be used.</td>
 <td><code>str</code></td>
 <td><code>None</code></td>
 </tr>
 <tr>
 <td><code>text_detection_model_dir</code></td>
 <td>Directory path of the text detection model. If set to <code>None</code>, the official model will be downloaded.</td>
 <td><code>str</code></td>
 <td><code>None</code></td>
 </tr>
 <tr>
 <td><code>text_line_orientation_model_name</code></td>
 <td>Name of the text line orientation model. If set to <code>None</code>, the pipeline's default model will be used.</td>
 <td><code>str</code></td>
 <td><code>None</code></td>
 </tr>
 <tr>
 <td><code>text_line_orientation_model_dir</code></td>
 <td>Directory path of the text line orientation model. If set to <code>None</code>, the official model will be downloaded.</td>
 <td><code>str</code></td>
 <td><code>None</code></td>
 </tr>
 <tr>
 <td><code>text_line_orientation_batch_size</code></td>
 <td>Batch size for the text line orientation model. If set to <code>None</code>, the default batch size will be <code>1</code>.</td>
 <td><code>int</code></td>
 <td><code>None</code></td>
 </tr>
 <tr>
 <td><code>text_recognition_model_name</code></td>
 <td>Name of the text recognition model. If set to <code>None</code>, the pipeline's default model will be used.</td>
 <td><code>str</code></td>
 <td><code>None</code></td>
 </tr>
 <tr>
 <td><code>text_recognition_model_dir</code></td>
 <td>Directory path of the text recognition model. If set to <code>None</code>, the official model will be downloaded.</td>
 <td><code>str</code></td>
 <td><code>None</code></td>
 </tr>
 <tr>
 <td><code>text_recognition_batch_size</code></td>
 <td>Batch size for the text recognition model. If set to <code>None</code>, the default batch size will be <code>1</code>.</td>
 <td><code>int</code></td>
 <td><code>None</code></td>
 </tr>
 <tr>
 <td><code>use_doc_orientation_classify</code></td>
 <td>Whether to load and use the document orientation classification function. If set to <code>None</code>, the pipeline's initialized value for this parameter (initialized to <code>True</code>) will be used.</td>
 <td><code>bool</code></td>
 <td><code>None</code></td>
 </tr>
 <tr>
 <td><code>use_doc_unwarping</code></td>
 <td>Whether to load and use the text image unwarping function. If set to <code>None</code>, the pipeline's initialized value for this parameter (initialized to <code>True</code>) will be used.</td>
 <td><code>bool</code></td>
 <td><code>None</code></td>
 </tr>
 <tr>
 <td><code>use_textline_orientation</code></td>
 <td>Whether to load and use the text line orientation function. If set to <code>None</code>, the pipeline's initialized value for this parameter (initialized to <code>True</code>) will be used.</td>
 <td><code>bool</code></td>
 <td><code>None</code></td>
 </tr>
 <tr>
 <td><code>text_det_limit_side_len</code></td>
 <td>Maximum side length limit for text detection.
 <ul>
 <li><b>int</b>: Any integer greater than <code>0</code>;</li>
 <li><b>None</b>: If set to <code>None</code>, the pipeline's initialized value for this parameter (initialized to <code>960</code>) will be used;</li>
 </ul>
 </td>
 <td><code>int</code></td>
 <td><code>None</code></td>
 </tr>
 <tr>
 <td><code>text_det_limit_type</code></td>
 <td>Type of side length limit for text detection.
 <ul>
 <li><b>str</b>: Supports <code>min</code> and <code>max</code>, where <code>min</code> means ensuring the shortest side of the image is not smaller than <code>det_limit_side_len</code>, and <code>max</code> means ensuring the longest side of the image is not larger than <code>limit_side_len</code></li>
 <li><b>None</b>: If set to <code>None</code>, the pipeline's initialized value for this parameter (initialized to <code>max</code>) will be used;</li>
 </ul>
 </td>
 <td><code>str</code></td>
 <td><code>None</code></td>
 </tr>
 <tr>
 <td><code>text_det_thresh</code></td>
 <td>Pixel threshold for text detection. Pixels with scores higher than this threshold in the output probability map will be considered text pixels.
 <ul>
 <li><b>float</b>: Any floating-point number greater than <code>0</code>
<li><b>None</b>: If set to <code>None</code>, the pipeline's initialized value for this parameter (<code>0.3</code>) will be used;</li></li></ul>
 </td>
 <td><code>float</code></td>
 <td><code>None</code></td>
 </tr>
 <tr>
 <td><code>text_det_box_thresh</code></td>
 <td>Box threshold for text detection. A detection result will be considered a text region if the average score of all pixels within the bounding box is higher than this threshold.
 <ul>
 <li><b>float</b>: Any floating-point number greater than <code>0</code>
 <li><b>None</b>: If set to <code>None</code>, the pipeline's initialized value for this parameter (<code>0.6</code>) will be used;</li></li></ul>
 </td>
 <td><code>float</code></td>
 <td><code>None</code></td>
 </tr>
 <tr>
 <td><code>text_det_unclip_ratio</code></td>
 <td>Dilation coefficient for text detection. This method is used to dilate the text region, and the larger this value, the larger the dilated area.
 <ul>
 <li><b>float</b>: Any floating-point number greater than <code>0</code>
<li><b>None</b>: If set to <code>None</code>, the pipeline's initialized value for this parameter (<code>2.0</code>) will be used;</li></li></ul>
 </td>
 <td><code>float</code></td>
 <td><code>None</code></td>
 </tr>
 <tr>
 <td><code>text_det_input_shape</code></td>
 <td>Input shape for text detection.</td>
 <td><code>tuple</code></td>
 <td><code>None</code></td>
 </tr>
 <tr>
 <td><code>text_rec_score_thresh</code></td>
 <td>Recognition score threshold for text. Text results with scores higher than this threshold will be retained.
 <ul>
<li><b>float</b>: Any floating-point number greater than <code>0</code>
    <li><b>None</b>: If set to <code>None</code>, the pipeline's initialized value for this parameter (<code>0.0</code>, i.e., no threshold) will be used;</li></li></ul>
</td>
<td><code>float</code></td>
<td><code>None</code></td>
</tr>
<tr>
<td><code>text_rec_input_shape</code></td>
<td>Input shape for text recognition.</td>
<td><code>tuple</code></td>
<td><code>None</code></td>
</tr>
<tr>
<td><code>lang</code></td>
<td>OCR model language to use.
<ul>
<li><b>ch</b>: Chinese;</li>
<li><b>en</b>: English;</li>
<li><b>korean</b>: Korean;</li>
<li><b>japan</b>: Japanese;</li>
<li><b>chinese_cht</b>: Traditional Chinese;</li>
<li><b>te</b>: Telugu;</li>
<li><b>ka</b>: Kannada;</li>
<li><b>ta</b>: Tamil;</li>
<li><b>None</b>: If set to <code>None</code>, <code>ch</code> will be used by default;</li>
</ul>
</td>
<td><code>str</code></td>
<td><code>None</code></td>
</tr>
<tr>
<td><code>ocr_version</code></td>
<td>OCR version.
<ul>
<li><b>PP-OCRv5</b>: Use <code>PP-OCRv5</code> series models;</li>
<li><b>PP-OCRv4</b>: Use <code>PP-OCRv4</code> series models;</li>
<li><b>PP-OCRv3</b>: Use <code>PP-OCRv3</code> series models;</li>
<li><b>None</b>: If set to <code>None</code>, <code>PP-OCRv5</code> series models will be used by default;</li>
</ul>
</td>
<td><code>str</code></td>
<td><code>None</code></td>
</tr>
<tr>
<td><code>device</code></td>
<td>Device for inference. Supports specifying a specific card number.
<ul>
<li><b>CPU</b>: e.g., <code>cpu</code> for CPU inference;</li>
<li><b>GPU</b>: e.g., <code>gpu:0</code> for inference on the 1st GPU;</li>
<li><b>NPU</b>: e.g., <code>npu:0</code> for inference on the 1st NPU;</li>
<li><b>XPU</b>: e.g., <code>xpu:0</code> for inference on the 1st XPU;</li>
<li><b>MLU</b>: e.g., <code>mlu:0</code> for inference on the 1st MLU;</li>
<li><b>DCU</b>: e.g., <code>dcu:0</code> for inference on the 1st DCU;</li>
<li><b>None</b>: If set to <code>None</code>, the production line's initialized value for this parameter will be used. During initialization, the local GPU device 0 will be preferred; if unavailable, the CPU device will be used.</li>
</ul>
</td>
<td><code>str</code></td>
<td><code>None</code></td>
</tr>
<tr>
<td><code>enable_hpi</code></td>
<td>Whether to enable high-performance inference.</td>
<td><code>bool</code></td>
<td><code>False</code></td>
</tr>
<tr>
<td><code>use_tensorrt</code></td>
<td>Whether to use TensorRT for inference acceleration.</td>
<td><code>bool</code></td>
<td><code>False</code></td>
</tr>
<tr>
<td><code>min_subgraph_size</code></td>
<td>Minimum subgraph size for optimizing subgraph computation.</td>
<td><code>int</code></td>
<td><code>3</code></td>
</tr>
<tr>
<td><code>precision</code></td>
<td>Computational precision, such as fp32, fp16.</td>
<td><code>str</code></td>
<td><code>fp32</code></td>
</tr>
<tr>
<td><code>enable_mkldnn</code></td>
<td>Whether to enable the MKL-DNN acceleration library. If set to <code>None</code>, it will be enabled by default.</td>
<td><code>bool</code></td>
<td><code>None</code></td>
</tr>
<tr>
<td><code>cpu_threads</code></td>
<td>Number of threads used for CPU inference.</td>
<td><code>int</code></td>
<td><code>8</code></td>
</tr>
<tr>
<td><code>paddlex_config</code></td>
<td>Path to the PaddleX pipeline configuration file.</td>
<td><code>str</code></td>
<td><code>None</code></td>
</tr>
</tbody>
</table>
</details>

<details><summary>(2) Invoke the <code>predict()</code> method of the OCR pipeline object for inference prediction, which returns a results list. Additionally, the pipeline provides the <code>predict_iter()</code> method. Both methods are completely consistent in parameter acceptance and result return, except that <code>predict_iter()</code> returns a <code>generator</code>, which can process and obtain prediction results incrementally, suitable for handling large datasets or scenarios where memory saving is desired. You can choose to use either of these two methods according to actual needs. The following are the parameters and descriptions of the <code>predict()</code> method:</summary>

<table>
<thead>
<tr>
<th>Parameter</th>
<th>Parameter Description</th>
<th>Parameter Type</th>
<th>Default Value</th>
</tr>
</thead>
<tr>
<td><code>input</code></td>
<td>Data to be predicted, supporting multiple input types, required.
<ul>
<li><b>Python Var</b>: Image data represented by <code>numpy.ndarray</code></li>
<li><b>str</b>: Local path of an image file or PDF file: <code>/root/data/img.jpg</code>; <b>URL link</b>, such as the network URL of an image file or PDF file: <a href="https://paddle-model-ecology.bj.bcebos.com/paddlex/imgs/demo_image/general_ocr_002.png">example</a>; <b>local directory</b>, which needs to contain images to be predicted, such as the local path: <code>/root/data/</code> (currently, predicting PDF files in the directory is not supported; PDF files need to specify the specific file path)</li>
<li><b>List</b>: List elements must be of the above types, such as <code>[numpy.ndarray, numpy.ndarray]</code>, <code>["/root/data/img1.jpg", "/root/data/img2.jpg"]</code>, <code>["/root/data1", "/root/data2"]</code></li>
</ul>
</td>
<td><code>Python Var|str|list</code></td>
<td></td>
</tr>
<tr>
<td><code>use_doc_orientation_classify</code></td>
<td>Whether to use the document orientation classification module during inference.</td>
<td><code>bool</code></td>
<td><code>None</code></td>
</tr>
<tr>
<td><code>use_doc_unwarping</code></td>
<td>Whether to use the text image unwarping module during inference.</td>
<td><code>bool</code></td>
<td><code>None</code></td>
</tr>
<td><code>use_textline_orientation</code></td>
<td>Whether to use the text line orientation classification module during inference.</td>
<td><code>bool</code></td>
<td><code>None</code></td>
</tr>
<td><code>text_det_limit_side_len</code></td>
<td>The same as the parameter during instantiation.</td>
<td><code>int</code></td>
<td><code>None</code></td>
</tr>
<td><code>text_det_limit_type</code></td>
<td>The same as the parameter during instantiation.</td>
<td><code>str</code></td>
<td><code>None</code></td>
</tr>
<td><code>text_det_thresh</code></td>
<td>The same as the parameter during instantiation.</td>
<td><code>float</code></td>
<td><code>None</code></td>
</tr>
<td><code>text_det_box_thresh</code></td>
<td>The same as the parameter during instantiation.</td>
<td><code>float</code></td>
<td><code>None</code></td>
</tr>
<td><code>text_det_unclip_ratio</code></td>
<td>The same as the parameter during instantiation.</td>
<td><code>float</code></td>
<td><code>None</code></td>
</tr>
<td><code>text_rec_score_thresh</code></td>
<td>The same as the parameter during instantiation.</td>
<td><code>float</code></td>
<td><code>None</code></td>
</table>
</details>

<details><summary>(3) Process the prediction results. The prediction result of each sample is a corresponding Result object, which supports operations of printing, saving as an image, and saving as a <code>json</code> file:</summary>

<table>
<thead>
<tr>
<th>Method</th>
<th>Method Description</th>
<th>Parameter</th>
<th>Parameter Type</th>
<th>Parameter Description</th>
<th>Default Value</th>
</tr>
</thead>
<tr>
<td rowspan="3"><code>print()</code></td>
<td rowspan="3">Print the results to the terminal</td>
<td><code>format_json</code></td>
<td><code>bool</code></td>
<td>Whether to format the output content with <code>JSON</code> indentation</td>
<td><code>True</code></td>
</tr>
<tr>
<td><code>indent</code></td>
<td><code>int</code></td>
<td>Specify the indentation level to beautify the output <code>JSON</code> data and make it more readable, only valid when <code>format_json</code> is <code>True</code></td>
<td>4</td>
</tr>
<tr>
<td><code>ensure_ascii</code></td>
<td><code>bool</code></td>
<td>Control whether to escape non-<code>ASCII</code> characters as <code>Unicode</code>. When set to <code>True</code>, all non-<code>ASCII</code> characters will be escaped; <code>False</code> retains the original characters, only valid when <code>format_json</code> is <code>True</code></td>
<td><code>False</code></td>
</tr>
<tr>
<td rowspan="3"><code>save_to_json()</code></td>
<td rowspan="3">Save the results as a json-formatted file</td>
<td><code>save_path</code></td>
<td><code>str</code></td>
<td>File path to save. When it is a directory, the saved file name will be consistent with the input file type name</td>
<td>No default</td>
</tr>
<tr>
<td><code>indent</code></td>
<td><code>int</code></td>
<td>Specify the indentation level to beautify the output <code>JSON</code> data and make it more readable, only valid when <code>format_json</code> is <code>True</code></td>
<td>4</td>
</tr>
<tr>
<td><code>ensure_ascii</code></td>
<td><code>bool</code></td>
<td>Control whether to escape non-<code>ASCII</code> characters as <code>Unicode</code>. When set to <code>True</code>, all non-<code>ASCII</code> characters will be escaped; <code>False</code> retains the original characters, only valid when <code>format_json</code> is <code>True</code></td>
<td><code>False</code></td>
</tr>
<tr>
<td><code>save_to_img()</code></td>
<td>Save the results as an image-formatted file</td>
<td><code>save_path</code></td>
<td><code>str</code></td>
<td>File path to save, supporting directory or file path</td>
<td>No default</td>
</tr>
</table>

<<<<<<< HEAD
- Calling the `print()` method will print the results to the terminal. The content printed to the terminal is explained as follows:

    - `input_path`: `(str)` Input path of the image to be predicted

    - `page_index`: `(Union[int, None])` If the input is a PDF file, it indicates which page of the PDF it is; otherwise, it is `None`

    - `model_settings`: `(Dict[str, bool])` Model parameters configured for the pipeline

        - `use_doc_preprocessor`: `(bool)` Control whether to enable the document preprocessing sub-pipeline
        - `use_textline_orientation`: `(bool)` Control whether to enable the text line orientation classification function

    - `doc_preprocessor_res`: `(Dict[str, Union[str, Dict[str, bool], int]])` Output results of the document preprocessing sub-pipeline. Only exists when `use_doc_preprocessor=True`
        - `input_path`: `(Union[str, None])` Image path accepted by the image preprocessing sub-pipeline. When the input is `numpy.ndarray`, it is saved as `None`
        - `model_settings`: `(Dict)` Model configuration parameters of the preprocessing sub-pipeline
            - `use_doc_orientation_classify`: `(bool)` Control whether to enable document orientation classification
            - `use_doc_unwarping`: `(bool)` Control whether to enable text image unwarping
        - `angle`: `(int)` Prediction result of document orientation classification. When enabled, the values are [0,1,2,3], corresponding to [0°,90°,180°,270°]; when disabled, it is -1

    - `dt_polys`: `(List[numpy.ndarray])` List of text detection polygon boxes. Each detection box is represented by a numpy array of 4 vertex coordinates, with the array shape being (4, 2) and the data type being int16

    - `dt_scores`: `(List[float])` List of confidence scores for text detection boxes

    - `text_det_params`: `(Dict[str, Dict[str, int, float]])` Configuration parameters for the text detection module
        - `limit_side_len`: `(int)` Side length limit value during image preprocessing
        - `limit_type`: `(str)` Processing method for side length limits
        - `thresh`: `(float)` Confidence threshold for text pixel classification
        - `box_thresh`: `(float)` Confidence threshold for text detection boxes
        - `unclip_ratio`: `(float)` Dilation coefficient for text detection boxes
        - `text_type`: `(str)` Type of text detection, currently fixed as "general"

    - `textline_orientation_angles`: `(List[int])` Prediction results of text line orientation classification. When enabled, actual angle values are returned (e.g., [0,0,1]); when disabled, [-1,-1,-1] is returned

    - `text_rec_score_thresh`: `(float)` Filtering threshold for text recognition results

    - `rec_texts`: `(List[str])` List of text recognition results, containing only texts with confidence scores exceeding `text_rec_score_thresh`

    - `rec_scores`: `(List[float])` List of text recognition confidence scores, filtered by `text_rec_score_thresh`

    - `rec_polys`: `(List[numpy.ndarray])` List of text detection boxes filtered by confidence, in the same format as `dt_polys`

    - `rec_boxes`: `(numpy.ndarray)` Array of rectangular bounding boxes for detection boxes, with shape (n, 4) and dtype int16. Each row represents the [x_min, y_min, x_max, y_max] coordinates of a rectangular box, where (x_min, y_min) is the top-left coordinate and (x_max, y_max) is the bottom-right coordinate

- Calling the `save_to_json()` method will save the above content to the specified `save_path`. If a directory is specified, the save path will be `save_path/{your_img_basename}_res.json`. If a file is specified, it will be saved directly to that file. Since json files do not support saving numpy arrays, `numpy.array` types will be converted to list form.
- Calling the `save_to_img()` method will save the visualization results to the specified `save_path`. If a directory is specified, the save path will be `save_path/{your_img_basename}_ocr_res_img.{your_img_extension}`. If a file is specified, it will be saved directly to that file. (The pipeline usually generates many result images, so it is not recommended to directly specify a specific file path, as multiple images will be overwritten, leaving only the last one.)
=======
<ul>
    <li>Calling the <code>print()</code> method will print the results to the terminal. The content printed to the terminal is explained as follows:
        <ul>
            <li><code>input_path</code>: <code>(str)</code> Input path of the image to be predicted</li>
            <li><code>page_index</code>: <code>(Union[int, None])</code> If the input is a PDF file, it indicates which page of the PDF it is; otherwise, it is <code>None</code></li>
            <li><code>model_settings</code>: <code>(Dict[str, bool])</code> Model parameters configured for the production line
                <ul>
                    <li><code>use_doc_preprocessor</code>: <code>(bool)</code> Control whether to enable the document preprocessing sub-production line</li>
                    <li><code>use_textline_orientation</code>: <code>(bool)</code> Control whether to enable the text line orientation classification function</li>
                </ul>
            </li>
            <li><code>doc_preprocessor_res</code>: <code>(Dict[str, Union[str, Dict[str, bool], int]])</code> Output results of the document preprocessing sub-production line. Only exists when <code>use_doc_preprocessor=True</code>
                <ul>
                    <li><code>input_path</code>: <code>(Union[str, None])</code> Image path accepted by the image preprocessing sub-production line. When the input is <code>numpy.ndarray</code>, it is saved as <code>None</code></li>
                    <li><code>model_settings</code>: <code>(Dict)</code> Model configuration parameters of the preprocessing sub-production line
                        <ul>
                            <li><code>use_doc_orientation_classify</code>: <code>(bool)</code> Control whether to enable document orientation classification</li>
                            <li><code>use_doc_unwarping</code>: <code>(bool)</code> Control whether to enable text image unwarping</li>
                        </ul>
                    </li>
                    <li><code>angle</code>: <code>(int)</code> Prediction result of document orientation classification. When enabled, the values are [0,1,2,3], corresponding to [0°,90°,180°,270°]; when disabled, it is -1</li>
                </ul>
            </li>
            <li><code>dt_polys</code>: <code>(List[numpy.ndarray])</code> List of text detection polygon boxes. Each detection box is represented by a numpy array of 4 vertex coordinates, with the array shape being (4, 2) and the data type being int16</li>
            <li><code>dt_scores</code>: <code>(List[float])</code> List of confidence scores for text detection boxes</li>
            <li><code>text_det_params</code>: <code>(Dict[str, Dict[str, int, float]])</code> Configuration parameters for the text detection module
                <ul>
                    <li><code>limit_side_len</code>: <code>(int)</code> Side length limit value during image preprocessing</li>
                    <li><code>limit_type</code>: <code>(str)</code> Processing method for side length limits</li>
                    <li><code>thresh</code>: <code>(float)</code> Confidence threshold for text pixel classification</li>
                    <li><code>box_thresh</code>: <code>(float)</code> Confidence threshold for text detection boxes</li>
                    <li><code>unclip_ratio</code>: <code>(float)</code> Dilation coefficient for text detection boxes</li>
                    <li><code>text_type</code>: <code>(str)</code> Type of text detection, currently fixed as "general"</li>
                </ul>
            </li>
            <li><code>textline_orientation_angles</code>: <code>(List[int])</code> Prediction results of text line orientation classification. When enabled, actual angle values are returned (e.g., [0,0,1]); when disabled, [-1,-1,-1] is returned</li>
            <li><code>text_rec_score_thresh</code>: <code>(float)</code> Filtering threshold for text recognition results</li>
            <li><code>rec_texts</code>: <code>(List[str])</code> List of text recognition results, containing only texts with confidence scores exceeding <code>text_rec_score_thresh</code></li>
            <li><code>rec_scores</code>: <code>(List[float])</code> List of text recognition confidence scores, filtered by <code>text_rec_score_thresh</code></li>
            <li><code>rec_polys</code>: <code>(List[numpy.ndarray])</code> List of text detection boxes filtered by confidence, in the same format as <code>dt_polys</code></li>
            <li><code>rec_boxes</code>: <code>(numpy.ndarray)</code> Array of rectangular bounding boxes for detection boxes, with shape (n, 4) and dtype int16. Each row represents the [x_min, y_min, x_max, y_max] coordinates of a rectangular box, where (x_min, y_min) is the top-left coordinate and (x_max, y_max) is the bottom-right coordinate</li>
        </ul>
    </li>
    <li>Calling the <code>save_to_json()</code> method will save the above content to the specified <code>save_path</code>. If a directory is specified, the save path will be <code>save_path/{your_img_basename}_res.json</code>. If a file is specified, it will be saved directly to that file. Since json files do not support saving numpy arrays, <code>numpy.array</code> types will be converted to list form.</li>
    <li>Calling the <code>save_to_img()</code> method will save the visualization results to the specified <code>save_path</code>. If a directory is specified, the save path will be <code>save_path/{your_img_basename}_ocr_res_img.{your_img_extension}</code>. If a file is specified, it will be saved directly to that file. (The production line usually generates many result images, so it is not recommended to directly specify a specific file path, as multiple images will be overwritten, leaving only the last one.)</li>
</ul>
>>>>>>> 549d83a8

<p>Additionally, you can also obtain the visualized image with results and prediction results through attributes, as follows:</p>

<table>
<thead>
<tr>
<th>Attribute</th>
<th>Attribute Description</th>
</tr>
</thead>
<tr>
<td rowspan="1"><code>json</code></td>
<td rowspan="1">Get the prediction results in <code>json</code> format</td>
</tr>
<tr>
<td rowspan="2"><code>img</code></td>
<td rowspan="2">Get the visualized image in <code>dict</code> format</td>
</tr>
</table>

<ul>
    <li>The prediction results obtained by the <code>json</code> attribute are in dict format, and the content is consistent with that saved by calling the <code>save_to_json()</code> method.</li>
    <li>The <code>img</code> attribute returns a dictionary-type result. The keys are <code>ocr_res_img</code> and <code>preprocessed_img</code>, with corresponding values being two <code>Image.Image</code> objects: one for displaying the visualized image of OCR results and the other for displaying the visualized image of image preprocessing. If the image preprocessing submodule is not used, only <code>ocr_res_img</code> will be included in the dictionary.</li>
</ul>

</details>

## 3. Development Integration/Deployment

If the general OCR pipeline meets your requirements for inference speed and accuracy, you can proceed directly with development integration/deployment.

If you need to apply the general OCR pipeline directly in your Python project, you can refer to the sample code in [2.2 Python Script Integration](#22-python-script-integration).

Additionally, PaddleOCR provides two other deployment methods, detailed as follows:

🚀 **High-Performance Inference**: In real-world production environments, many applications have stringent performance requirements (especially for response speed) to ensure system efficiency and smooth user experience. To address this, PaddleOCR offers high-performance inference capabilities, which deeply optimize model inference and pre/post-processing to achieve significant end-to-end speed improvements. For detailed high-performance inference workflows, refer to the [High-Performance Inference Guide](../deployment/high_performance_inference.en.md).

☁️ **Service Deployment**: Service deployment is a common form of deployment in production environments. By encapsulating inference functionality as a service, clients can access these services via network requests to obtain inference results. For detailed pipeline service deployment workflows, refer to the [Service Deployment Guide](../deployment/serving.en.md).

Below are the API reference for basic service deployment and examples of multi-language service calls:

<details><summary>API Reference</summary>
<p>For the main operations provided by the service:</p>
<ul>
<li>The HTTP request method is POST.</li>
<li>Both the request body and response body are JSON data (JSON objects).</li>
<li>When the request is processed successfully, the response status code is <code>200</code>, and the response body has the following attributes:</li>
</ul>
<table>
<thead>
<tr>
<th>Name</th>
<th>Type</th>
<th>Description</th>
</tr>
</thead>
<tbody>
<tr>
<td><code>logId</code></td>
<td><code>string</code></td>
<td>UUID of the request.</td>
</tr>
<tr>
<td><code>errorCode</code></td>
<td><code>integer</code></td>
<td>Error code. Fixed as <code>0</code>.</td>
</tr>
<tr>
<td><code>errorMsg</code></td>
<td><code>string</code></td>
<td>Error message. Fixed as <code>"Success"</code>.</td>
</tr>
<tr>
<td><code>result</code></td>
<td><code>object</code></td>
<td>Operation result.</td>
</tr>
</tbody>
</table>
<ul>
<li>When the request fails, the response body has the following attributes:</li>
</ul>
<table>
<thead>
<tr>
<th>Name</th>
<th>Type</th>
<th>Description</th>
</tr>
</thead>
<tbody>
<tr>
<td><code>logId</code></td>
<td><code>string</code></td>
<td>UUID of the request.</td>
</tr>
<tr>
<td><code>errorCode</code></td>
<td><code>integer</code></td>
<td>Error code. Same as the response status code.</td>
</tr>
<tr>
<td><code>errorMsg</code></td>
<td><code>string</code></td>
<td>Error message.</td>
</tr>
</tbody>
</table>
<p>The main operations provided by the service are as follows:</p>
<ul>
<li><b><code>infer</code></b></li>
</ul>
<p>Obtain OCR results for an image.</p>
<p><code>POST /ocr</code></p>
<ul>
<li>The request body has the following attributes:</li>
</ul>
<table>
<thead>
<tr>
<th>Name</th>
<th>Type</th>
<th>Description</th>
<th>Required</th>
</tr>
</thead>
<tbody>
<tr>
<td><code>file</code></td>
<td><code>string</code></td>
<td>A server-accessible URL to an image or PDF file, or the Base64-encoded content of such a file. By default, for PDF files with more than 10 pages, only the first 10 pages are processed.<br /> To remove the page limit, add the following configuration to the pipeline config file:
<pre><code>Serving:
  extra:
    max_num_input_imgs: null
</code></pre>
</td>
<td>Yes</td>
</tr>
<tr>
<td><code>fileType</code></td>
<td><code>integer</code> | <code>null</code></td>
<td>File type. <code>0</code> for PDF, <code>1</code> for image. If omitted, the type is inferred from the URL.</td>
<td>No</td>
</tr>
<tr>
<td><code>useDocOrientationClassify</code></td>
<td><code>boolean</code> | <code>null</code></td>
<td>Refer to the <code>use_doc_orientation_classify</code> parameter in the pipeline object's <code>predict</code> method.</td>
<td>No</td>
</tr>
<tr>
<td><code>useDocUnwarping</code></td>
<td><code>boolean</code> | <code>null</code></td>
<td>Refer to the <code>use_doc_unwarping</code> parameter in the pipeline object's <code>predict</code> method.</td>
<td>No</td>
</tr>
<tr>
<tr>
<td><code>useTextlineOrientation</code></td>
<td><code>boolean</code> | <code>null</code></td>
<td>Refer to the <code>use_textline_orientation</code> parameter in the pipeline object's <code>predict</code> method.</td>
<td>No</td>
</tr>
<tr>
<td><code>textDetLimitSideLen</code></td>
<td><code>integer</code> | <code>null</code></td>
<td>Refer to the <code>text_det_limit_side_len</code> parameter in the pipeline object's <code>predict</code> method.</td>
<td>No</td>
</tr>
<tr>
<td><code>textDetLimitType</code></td>
<td><code>string</code> | <code>null</code></td>
<td>Refer to the <code>text_det_limit_type</code> parameter in the pipeline object's <code>predict</code> method.</td>
<td>No</td>
</tr>
<tr>
<td><code>textDetThresh</code></td>
<td><code>number</code> | <code>null</code></td>
<td>Refer to the <code>text_det_thresh</code> parameter in the pipeline object's <code>predict</code> method.</td>
<td>No</td>
</tr>
<tr>
<td><code>textDetBoxThresh</code></td>
<td><code>number</code> | <code>null</code></td>
<td>Refer to the <code>text_det_box_thresh</code> parameter in the pipeline object's <code>predict</code> method.</td>
<td>No</td>
</tr>
<tr>
<td><code>textDetUnclipRatio</code></td>
<td><code>number</code> | <code>null</code></td>
<td>Refer to the <code>text_det_unclip_ratio</code> parameter in the pipeline object's <code>predict</code> method.</td>
<td>No</td>
</tr>
<tr>
<td><code>textRecScoreThresh</code></td>
<td><code>number</code> | <code>null</code></td>
<td>Refer to the <code>text_rec_score_thresh</code> parameter in the pipeline object's <code>predict</code> method.</td>
<td>No</td>
</tr>
</tbody>
</table>
<ul>
<li>When the request is successful, the <code>result</code> in the response body has the following attributes:</li>
</ul>
<table>
<thead>
<tr>
<th>Name</th>
<th>Type</th>
<th>Description</th>
</tr>
</thead>
<tbody>
<tr>
<td><code>ocrResults</code></td>
<td><code>object</code></td>
<td>OCR results. The array length is 1 (for image input) or the number of processed document pages (for PDF input). For PDF input, each element represents the result for a corresponding page.</td>
</tr>
<tr>
<td><code>dataInfo</code></td>
<td><code>object</code></td>
<td>Input data information.</td>
</tr>
</tbody>
</table>
<p>Each element in <code>ocrResults</code> is an <code>object</code> with the following attributes:</p>
<table>
<thead>
<tr>
<th>Name</th>
<th>Type</th>
<th>Description</th>
</tr>
</thead>
<tbody>
<tr>
<td><code>prunedResult</code></td>
<td><code>object</code></td>
<td>A simplified version of the <code>res</code> field in the JSON output of the pipeline object's <code>predict</code> method, excluding <code>input_path</code> and <code>page_index</code>.</td>
</tr>
<tr>
<td><code>ocrImage</code></td>
<td><code>string</code> | <code>null</code></td>
<td>OCR result image with detected text regions highlighted. JPEG format, Base64-encoded.</td>
</tr>
<tr>
<td><code>docPreprocessingImage</code></td>
<td><code>string</code> | <code>null</code></td>
<td>Visualization of preprocessing results. JPEG format, Base64-encoded.</td>
</tr>
<tr>
<td><code>inputImage</code></td>
<td><code>string</code> | <code>null</code></td>
<td>Input image. JPEG format, Base64-encoded.</td>
</tr>
</tbody>
</table>
</details>

<details><summary>Multi-Language Service Call Examples</summary>

<details>
<summary>Python</summary>

<pre><code class="language-python">
import base64
import requests

API_URL = "http://localhost:8080/ocr"
file_path = "./demo.jpg"

with open(file_path, "rb") as file:
    file_bytes = file.read()
    file_data = base64.b64encode(file_bytes).decode("ascii")

payload = {"file": file_data, "fileType": 1}

response = requests.post(API_URL, json=payload)

assert response.status_code == 200
result = response.json()["result"]
for i, res in enumerate(result["ocrResults"]):
    print(res["prunedResult"])
    ocr_img_path = f"ocr_{i}.jpg"
    with open(ocr_img_path, "wb") as f:
        f.write(base64.b64decode(res["ocrImage"]))
    print(f"Output image saved at {ocr_img_path}")
</code></pre></details>
</details>

## 4. Custom Development
If the default model weights provided by the General OCR Pipeline do not meet your expectations in terms of accuracy or speed for your specific scenario, you can leverage your own domain-specific or application-specific data to further fine-tune the existing models, thereby improving the recognition performance of the General OCR Pipeline in your use case.

### 4.1 Model Fine-Tuning
The general OCR pipeline consists of multiple modules. If the pipeline's performance does not meet expectations, the issue may stem from any of these modules. You can analyze poorly recognized images to identify the problematic module and refer to the corresponding fine-tuning tutorials in the table below for adjustments.

<table>
<thead>
<tr>
<th>Scenario</th>
<th>Module to Fine-Tune</th>
<th>Fine-Tuning Reference</th>
</tr>
</thead>
<tbody>
<tr>
<td>Inaccurate whole-image rotation correction</td>
<td>Document orientation classification module</td>
<td><a href="https://paddlepaddle.github.io/PaddleX/latest/en/module_usage/tutorials/ocr_modules/doc_img_orientation_classification.html#iv-custom-development">Link</a></td>
</tr>
<tr>
<td>Inaccurate image distortion correction</td>
<td>Text image unwarping module</td>
<td>Fine-tuning not supported</td>
</tr>
<tr>
<td>Inaccurate textline rotation correction</td>
<td>Textline orientation classification module</td>
<td><a href="https://paddlepaddle.github.io/PaddleX/latest/en/module_usage/tutorials/ocr_modules/textline_orientation_classification.html#iv-custom-development">Link</a></td>
</tr>
<tr>
<td>Text detection misses</td>
<td>Text detection module</td>
<td><a href="https://paddlepaddle.github.io/PaddleOCR/main/en/version3.x/module_usage/text_detection.html#4-custom-development">Link</a></td>
</tr>
<tr>
<td>Incorrect text recognition</td>
<td>Text recognition module</td>
<td><a href="https://paddlepaddle.github.io/PaddleOCR/main/en/version3.x/module_usage/text_recognition.html#v-secondary-development">Link</a></td>
</tr>
</tbody>
</table>

### 4.2 Model Deployment  

After you complete fine-tuning training using a private dataset, you can obtain a local model weight file. You can then use the fine-tuned model weights by specifying the local model save path through parameters or by customizing the production line configuration file.

#### 4.2.1 Specify the local model path through parameters

When initializing the production line object, specify the local model path through parameters. Take the usage of the weights after fine-tuning the text detection model as an example, as follows:

Command line mode:

```bash
# Specify the local model path via --text_detection_model_dir
paddleocr ocr -i ./general_ocr_002.png --text_detection_model_dir your_det_model_path

# PP-OCRv5_mobile_det model is used as the default text detection model. If you do not fine-tune this model, modify the model name by using --text_detection_model_name
paddleocr ocr -i ./general_ocr_002.png --text_detection_model_name PP-OCRv5_server_det --text_detection_model_dir your_v5_server_det_model_path
```

Script mode：

```python

from paddleocr import PaddleOCR

#  Specify the local model path via text_detection_model_dir
pipeline = PaddleOCR(text_detection_model_dir="./your_det_model_path")

# PP-OCRv5_mobile_det model is used as the default text detection model. If you do not fine-tune this model, modify the model name by using text_detection_model_name
# pipeline = PaddleOCR(text_detection_model_name="PP-OCRv5_server_det", text_detection_model_dir="./your_v5_server_det_model_path")

```

#### 4.2.2 Specify the local model path through the configuration file

1.Obtain the production line configuration file

Call the `export_paddlex_config_to_yaml` method of the **General OCR Pipeline** object in PaddleOCR to export the current pipeline configuration as a YAML file:  

```Python  
from paddleocr import PaddleOCR  

pipeline = PaddleOCR()  
pipeline.export_paddlex_config_to_yaml("PaddleOCR.yaml")  
```  

2.Modify the Configuration File  

After obtaining the default pipeline configuration file, replace the paths of the default model weights with the local paths of your fine-tuned model weights. For example:  

```yaml  
......  
SubModules:  
  TextDetection:  
    box_thresh: 0.6  
    limit_side_len: 960  
    limit_type: max  
    max_side_limit: 4000  
    model_dir: null # Replace with the path to your fine-tuned text detection model weights  
    model_name: PP-OCRv5_server_det  # If the name of the fine-tuned model is different from the default model name, please modify it here as well
    module_name: text_detection  
    thresh: 0.3  
    unclip_ratio: 1.5  
  TextLineOrientation:  
    batch_size: 6  
    model_dir: null  # Replace with the path to your fine-tuned text LineOrientation model weights  
    model_name: PP-LCNet_x0_25_textline_ori  # If the name of the fine-tuned model is different from the default model name, please modify it here as well
    module_name: textline_orientation  
  TextRecognition:  
    batch_size: 6  
    model_dir: null # Replace with the path to your fine-tuned text recognition model weights  
    model_name: PP-OCRv5_server_rec  # If the name of the fine-tuned model is different from the default model name, please modify it here as well
    module_name: text_recognition  
    score_thresh: 0.0  
......  
```  

The pipeline configuration file includes not only the parameters supported by the PaddleOCR CLI and Python API but also advanced configurations. For detailed instructions, refer to the [PaddleX Pipeline Usage Overview](https://paddlepaddle.github.io/PaddleX/3.0/en/pipeline_usage/pipeline_develop_guide.html) and adjust the configurations as needed.  

3.Load the Configuration File in CLI  

After modifying the configuration file, specify its path using the `--paddlex_config` parameter in the command line. PaddleOCR will read the file and apply the configurations. Example:  

```bash  
paddleocr ocr --paddlex_config PaddleOCR.yaml ...  
```  

4.Load the Configuration File in Python API  

When initializing the pipeline object, pass the path of the PaddleX pipeline configuration file or a configuration dictionary via the `paddlex_config` parameter. PaddleOCR will read and apply the configurations. Example:  

```python  
from paddleocr import PaddleOCR  

pipeline = PaddleOCR(paddlex_config="PaddleOCR.yaml")  
```<|MERGE_RESOLUTION|>--- conflicted
+++ resolved
@@ -1332,52 +1332,6 @@
 </tr>
 </table>
 
-<<<<<<< HEAD
-- Calling the `print()` method will print the results to the terminal. The content printed to the terminal is explained as follows:
-
-    - `input_path`: `(str)` Input path of the image to be predicted
-
-    - `page_index`: `(Union[int, None])` If the input is a PDF file, it indicates which page of the PDF it is; otherwise, it is `None`
-
-    - `model_settings`: `(Dict[str, bool])` Model parameters configured for the pipeline
-
-        - `use_doc_preprocessor`: `(bool)` Control whether to enable the document preprocessing sub-pipeline
-        - `use_textline_orientation`: `(bool)` Control whether to enable the text line orientation classification function
-
-    - `doc_preprocessor_res`: `(Dict[str, Union[str, Dict[str, bool], int]])` Output results of the document preprocessing sub-pipeline. Only exists when `use_doc_preprocessor=True`
-        - `input_path`: `(Union[str, None])` Image path accepted by the image preprocessing sub-pipeline. When the input is `numpy.ndarray`, it is saved as `None`
-        - `model_settings`: `(Dict)` Model configuration parameters of the preprocessing sub-pipeline
-            - `use_doc_orientation_classify`: `(bool)` Control whether to enable document orientation classification
-            - `use_doc_unwarping`: `(bool)` Control whether to enable text image unwarping
-        - `angle`: `(int)` Prediction result of document orientation classification. When enabled, the values are [0,1,2,3], corresponding to [0°,90°,180°,270°]; when disabled, it is -1
-
-    - `dt_polys`: `(List[numpy.ndarray])` List of text detection polygon boxes. Each detection box is represented by a numpy array of 4 vertex coordinates, with the array shape being (4, 2) and the data type being int16
-
-    - `dt_scores`: `(List[float])` List of confidence scores for text detection boxes
-
-    - `text_det_params`: `(Dict[str, Dict[str, int, float]])` Configuration parameters for the text detection module
-        - `limit_side_len`: `(int)` Side length limit value during image preprocessing
-        - `limit_type`: `(str)` Processing method for side length limits
-        - `thresh`: `(float)` Confidence threshold for text pixel classification
-        - `box_thresh`: `(float)` Confidence threshold for text detection boxes
-        - `unclip_ratio`: `(float)` Dilation coefficient for text detection boxes
-        - `text_type`: `(str)` Type of text detection, currently fixed as "general"
-
-    - `textline_orientation_angles`: `(List[int])` Prediction results of text line orientation classification. When enabled, actual angle values are returned (e.g., [0,0,1]); when disabled, [-1,-1,-1] is returned
-
-    - `text_rec_score_thresh`: `(float)` Filtering threshold for text recognition results
-
-    - `rec_texts`: `(List[str])` List of text recognition results, containing only texts with confidence scores exceeding `text_rec_score_thresh`
-
-    - `rec_scores`: `(List[float])` List of text recognition confidence scores, filtered by `text_rec_score_thresh`
-
-    - `rec_polys`: `(List[numpy.ndarray])` List of text detection boxes filtered by confidence, in the same format as `dt_polys`
-
-    - `rec_boxes`: `(numpy.ndarray)` Array of rectangular bounding boxes for detection boxes, with shape (n, 4) and dtype int16. Each row represents the [x_min, y_min, x_max, y_max] coordinates of a rectangular box, where (x_min, y_min) is the top-left coordinate and (x_max, y_max) is the bottom-right coordinate
-
-- Calling the `save_to_json()` method will save the above content to the specified `save_path`. If a directory is specified, the save path will be `save_path/{your_img_basename}_res.json`. If a file is specified, it will be saved directly to that file. Since json files do not support saving numpy arrays, `numpy.array` types will be converted to list form.
-- Calling the `save_to_img()` method will save the visualization results to the specified `save_path`. If a directory is specified, the save path will be `save_path/{your_img_basename}_ocr_res_img.{your_img_extension}`. If a file is specified, it will be saved directly to that file. (The pipeline usually generates many result images, so it is not recommended to directly specify a specific file path, as multiple images will be overwritten, leaving only the last one.)
-=======
 <ul>
     <li>Calling the <code>print()</code> method will print the results to the terminal. The content printed to the terminal is explained as follows:
         <ul>
@@ -1424,7 +1378,6 @@
     <li>Calling the <code>save_to_json()</code> method will save the above content to the specified <code>save_path</code>. If a directory is specified, the save path will be <code>save_path/{your_img_basename}_res.json</code>. If a file is specified, it will be saved directly to that file. Since json files do not support saving numpy arrays, <code>numpy.array</code> types will be converted to list form.</li>
     <li>Calling the <code>save_to_img()</code> method will save the visualization results to the specified <code>save_path</code>. If a directory is specified, the save path will be <code>save_path/{your_img_basename}_ocr_res_img.{your_img_extension}</code>. If a file is specified, it will be saved directly to that file. (The production line usually generates many result images, so it is not recommended to directly specify a specific file path, as multiple images will be overwritten, leaving only the last one.)</li>
 </ul>
->>>>>>> 549d83a8
 
 <p>Additionally, you can also obtain the visualized image with results and prediction results through attributes, as follows:</p>
 
