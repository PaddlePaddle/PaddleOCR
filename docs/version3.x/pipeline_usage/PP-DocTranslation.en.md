---
comments: true
---

# PP-DocTranslation Pipeline Usage Tutorial

## 1. Introduction to PP-DocTranslation Pipeline

PP-DocTranslation is a document intelligent translation solution provided by PaddlePaddle. It integrates advanced general layout analysis technology and large language model (LLM) capabilities to offer you efficient document intelligent translation services. This solution can accurately identify and extract various elements within documents, including text blocks, headings, paragraphs, images, tables, and other complex layout structures, and on this basis, achieve high-quality multilingual translation. PP-DocTranslation supports mutual translation among multiple mainstream languages, particularly excelling in handling documents with complex layouts and strong contextual dependencies, striving to deliver precise, natural, fluent, and professional translation results. This pipeline also provides flexible serving options, supporting the use of multiple programming languages on various hardware. Moreover, it offers the capability for secondary development, allowing you to train and fine-tune models on your own datasets based on this pipeline, and the trained models can also be seamlessly integrated.

<b>The PP-DocTranslation pipeline uses the PP-StructureV3 sub-pipeline, and thus has all the functions of the PP-StructureV3 pipeline. For more information on the functions and usage details of the PP-StructureV3 pipeline, you can click on the [PP-StructureV3 Pipeline Documentation](./PP-StructureV3.en.md) page.</b>

In this pipeline, you can select the model to use based on the benchmark data below.

<details><summary> 👉Model List Details</summary>
<p><b>Document Image Orientation Classification Module:</b></p>
<table>
<thead>
<tr>
<th>Model</th><th>Download Link</th>
<th>Top-1 Acc (%)</th>
<th>GPU Inference Time (ms)<br/>[Standard / High Performance]</th>
<th>CPU Inference Time (ms)<br/>[Standard / High Performance]</th>
<th>Model Size (M)</th>
<th>Description</th>
</tr>
</thead>
<tbody>
<tr>
<td>PP-LCNet_x1_0_doc_ori</td>
<td><a href="https://paddle-model-ecology.bj.bcebos.com/paddlex/official_inference_model/paddle3.0.0/PP-LCNet_x1_0_doc_ori_infer.tar">Inference Model</a>/<a href="https://paddle-model-ecology.bj.bcebos.com/paddlex/official_pretrained_model/PP-LCNet_x1_0_doc_ori_pretrained.pdparams">Pretrained Model</a></td>
<td>99.06</td>
<td>2.62 / 0.59</td>
<td>3.24 / 1.19</td>
<td>7</td>
<td>A document image classification model based on PP-LCNet_x1_0 with four classes: 0°, 90°, 180°, and 270°</td>
</tr>
</tbody>
</table>

<p><b>Text Image Unwarping Module:</b></p>
<table>
<thead>
<tr>
<th>Model</th><th>Download Link</th>
<th>CER</th>
<th>Model Size (M)</th>
<th>Description</th>
</tr>
</thead>
<tbody>
<tr>
<td>UVDoc</td>
<td><a href="https://paddle-model-ecology.bj.bcebos.com/paddlex/official_inference_model/paddle3.0.0/UVDoc_infer.tar">Inference Model</a>/<a href="https://paddle-model-ecology.bj.bcebos.com/paddlex/official_pretrained_model/UVDoc_pretrained.pdparams">Pretrained Model</a></td>
<td>0.179</td>
<td>30.3</td>
<td>High-accuracy text image unwarping model</td>
</tr>
</tbody>
</table>

<p><b>Layout Detection Module Models:</b></p>
<table>
<thead>
<tr>
<th>Model</th><th>Download Link</th>
<th>mAP(0.5) (%)</th>
<th>GPU Inference Time (ms)<br/>[Standard / High Performance]</th>
<th>CPU Inference Time (ms)<br/>[Standard / High Performance]</th>
<th>Model Size (M)</th>
<th>Description</th>
</tr>
</thead>
<tbody>
<tr>
<td>PP-DocLayout_plus-L</td>
<td><a href="https://paddle-model-ecology.bj.bcebos.com/paddlex/official_inference_model/paddle3.0.0/PP-DocLayout_plus-L_infer.tar">Inference Model</a>/<a href="https://paddle-model-ecology.bj.bcebos.com/paddlex/official_pretrained_model/PP-DocLayout_plus-L_pretrained.pdparams">Pretrained Model</a></td>
<td>83.2</td>
<td>53.03 / 17.23</td>
<td>634.62 / 378.32</td>
<td>126.01</td>
<td>High-accuracy layout detection model based on RT-DETR-L, trained on a custom dataset covering scenarios like Chinese/English papers, multi-column magazines, newspapers, PPTs, contracts, books, exams, research reports, ancient books, Japanese documents, and vertical text documents</td>
</tr>
<tr>
<td>PP-DocLayout-L</td>
<td><a href="https://paddle-model-ecology.bj.bcebos.com/paddlex/official_inference_model/paddle3.0.0/PP-DocLayout-L_infer.tar">Inference Model</a>/<a href="https://paddle-model-ecology.bj.bcebos.com/paddlex/official_pretrained_model/PP-DocLayout-L_pretrained.pdparams">Pretrained Model</a></td>
<td>90.4</td>
<td>33.59 / 33.59</td>
<td>503.01 / 251.08</td>
<td>123.76</td>
<td>High-accuracy layout detection model based on RT-DETR-L, trained on a custom dataset covering papers, magazines, contracts, books, exams, and research reports</td>
</tr>
<tr>
<td>PP-DocLayout-M</td>
<td><a href="https://paddle-model-ecology.bj.bcebos.com/paddlex/official_inference_model/paddle3.0.0/PP-DocLayout-M_infer.tar">Inference Model</a>/<a href="https://paddle-model-ecology.bj.bcebos.com/paddlex/official_pretrained_model/PP-DocLayout-M_pretrained.pdparams">Pretrained Model</a></td>
<td>75.2</td>
<td>13.03 / 4.72</td>
<td>43.39 / 24.44</td>
<td>22.578</td>
<td>Balanced accuracy-efficiency layout detection model based on PicoDet-L, trained on a custom dataset covering papers, magazines, contracts, books, exams, and research reports</td>
</tr>
<tr>
<td>PP-DocLayout-S</td>
<td><a href="https://paddle-model-ecology.bj.bcebos.com/paddlex/official_inference_model/paddle3.0.0/PP-DocLayout-S_infer.tar">Inference Model</a>/<a href="https://paddle-model-ecology.bj.bcebos.com/paddlex/official_pretrained_model/PP-DocLayout-S_pretrained.pdparams">Pretrained Model</a></td>
<td>70.9</td>
<td>11.54 / 3.86</td>
<td>18.53 / 6.29</td>
<td>4.834</td>
<td>High-efficiency layout detection model based on PicoDet-S, trained on a custom dataset for papers, magazines, contracts, books, exams, and research reports</td>
</tr>
</tbody>
</table>

<p><b>Table Structure Recognition Module:</b></p>
<table>
<tr>
<th>Model</th><th>Download Link</th>
<th>Accuracy (%)</th>
<th>GPU Inference Time (ms)<br/>[Standard / High Performance]</th>
<th>CPU Inference Time (ms)<br/>[Standard / High Performance]</th>
<th>Model Size (M)</th>
<th>Description</th>
</tr>
<tr>
<td>SLANeXt_wired</td>
<td><a href="https://paddle-model-ecology.bj.bcebos.com/paddlex/official_inference_model/paddle3.0.0/SLANeXt_wired_infer.tar">Inference Model</a>/<a href="https://paddle-model-ecology.bj.bcebos.com/paddlex/official_pretrained_model/SLANeXt_wired_pretrained.pdparams">Pretrained Model</a></td>
<td rowspan="2">69.65</td>
<td rowspan="2">85.92 / 85.92</td>
<td rowspan="2">- / 501.66</td>
<td rowspan="2">351M</td>
<td rowspan="2">SLANeXt series is a next-generation table structure recognition model developed by Baidu PaddlePaddle Vision Team. Compared with SLANet and SLANet_plus, SLANeXt focuses on recognizing table structures, with dedicated weights for wired and wireless tables, significantly improving performance especially for wired tables.</td>
</tr>
<tr>
<td>SLANeXt_wireless</td>
<td><a href="https://paddle-model-ecology.bj.bcebos.com/paddlex/official_inference_model/paddle3.0.0/SLANeXt_wireless_infer.tar">Inference Model</a>/<a href="https://paddle-model-ecology.bj.bcebos.com/paddlex/official_pretrained_model/SLANeXt_wireless_pretrained.pdparams">Pretrained Model</a></td>
</tr>
</table>

<p><b>Table Classification Module Models:</b></p>
<table>
<tr>
<th>Model</th><th>Download Link</th>
<th>Top-1 Acc (%)</th>
<th>GPU Inference Time (ms)<br/>[Standard / High Performance]</th>
<th>CPU Inference Time (ms)<br/>[Standard / High Performance]</th>
<th>Model Size (M)</th>
</tr>
<tr>
<td>PP-LCNet_x1_0_table_cls</td>
<td><a href="https://paddle-model-ecology.bj.bcebos.com/paddlex/official_inference_model/paddle3.0.0/CLIP_vit_base_patch16_224_infer.tar">Inference Model</a>/<a href="https://paddle-model-ecology.bj.bcebos.com/paddlex/official_pretrained_model/PP-LCNet_x1_0_table_cls_pretrained.pdparams">Pretrained Model</a></td>
<td>94.2</td>
<td>2.62 / 0.60</td>
<td>3.17 / 1.14</td>
<td>6.6M</td>
</tr>
</table>

<p><b>Table Cell Detection Module Models:</b></p>
<table>
<tr>
<th>Model</th><th>Download Link</th>
<th>mAP (%)</th>
<th>GPU Inference Time (ms)<br/>[Standard / High Performance]</th>
<th>CPU Inference Time (ms)<br/>[Standard / High Performance]</th>
<th>Model Size (M)</th>
<th>Description</th>
</tr>
<tr>
<td>RT-DETR-L_wired_table_cell_det</td>
<td><a href="https://paddle-model-ecology.bj.bcebos.com/paddlex/official_inference_model/paddle3.0.0/RT-DETR-L_wired_table_cell_det_infer.tar">Inference Model</a>/<a href="https://paddle-model-ecology.bj.bcebos.com/paddlex/official_pretrained_model/RT-DETR-L_wired_table_cell_det_pretrained.pdparams">Pretrained Model</a></td>
<td rowspan="2">82.7</td>
<td rowspan="2">33.47 / 27.02</td>
<td rowspan="2">402.55 / 256.56</td>
<td rowspan="2">124M</td>
<td rowspan="2">RT-DETR is the first real-time end-to-end object detection model. Baidu PaddlePaddle Vision Team used RT-DETR-L as the base and pre-trained on a custom table cell detection dataset, achieving strong performance on both wired and wireless tables.</td>
</tr>
<tr>
<td>RT-DETR-L_wireless_table_cell_det</td>
<td><a href="https://paddle-model-ecology.bj.bcebos.com/paddlex/official_inference_model/paddle3.0.0/RT-DETR-L_wireless_table_cell_det_infer.tar">Inference Model</a>/<a href="https://paddle-model-ecology.bj.bcebos.com/paddlex/official_pretrained_model/RT-DETR-L_wireless_table_cell_det_pretrained.pdparams">Pretrained Model</a></td>
</tr>
</table>

<p><b>Text Detection Module:</b></p>
<table>
<thead>
<tr>
<th>Model</th><th>Download Link</th>
<th>Detection Hmean (%)</th>
<th>GPU Inference Time (ms)<br/>[Standard / High Performance]</th>
<th>CPU Inference Time (ms)<br/>[Standard / High Performance]</th>
<th>Model Size (M)</th>
<th>Description</th>
</tr>
</thead>
<tbody>
<tr>
<td>PP-OCRv5_server_det</td>
<td><a href="https://paddle-model-ecology.bj.bcebos.com/paddlex/official_inference_model/paddle3.0.0/PP-OCRv5_server_det_infer.tar">Inference Model</a>/<a href="https://paddle-model-ecology.bj.bcebos.com/paddlex/official_pretrained_model/PP-OCRv5_server_det_pretrained.pdparams">Pretrained Model</a></td>
<td>83.8</td>
<td>89.55 / 70.19</td>
<td>383.15 / 383.15</td>
<td>84.3</td>
<td>PP-OCRv5 server-side text detection model, higher accuracy, suitable for deployment on high-performance servers</td>
</tr>
<tr>
<td>PP-OCRv5_mobile_det</td>
<td><a href="https://paddle-model-ecology.bj.bcebos.com/paddlex/official_inference_model/paddle3.0.0/PP-OCRv5_mobile_det_infer.tar">Inference Model</a>/<a href="https://paddle-model-ecology.bj.bcebos.com/paddlex/official_pretrained_model/PP-OCRv5_mobile_det_pretrained.pdparams">Pretrained Model</a></td>
<td>79.0</td>
<td>10.67 / 6.36</td>
<td>57.77 / 28.15</td>
<td>4.7</td>
<td>PP-OCRv5 mobile-side text detection model, more efficient, suitable for edge device deployment</td>
</tr>
<tr>
<td>PP-OCRv4_server_det</td>
<td><a href="https://paddle-model-ecology.bj.bcebos.com/paddlex/official_inference_model/paddle3.0.0/PP-OCRv4_server_det_infer.tar">Inference Model</a>/<a href="https://paddle-model-ecology.bj.bcebos.com/paddlex/official_pretrained_model/PP-OCRv4_server_det_pretrained.pdparams">Pretrained Model</a></td>
<td>69.2</td>
<td>127.82 / 98.87</td>
<td>585.95 / 489.77</td>
<td>109</td>
<td>PP-OCRv4 server-side text detection model, higher accuracy, suitable for deployment on high-performance servers</td>
</tr>
<tr>
<td>PP-OCRv4_mobile_det</td>
<td><a href="https://paddle-model-ecology.bj.bcebos.com/paddlex/official_inference_model/paddle3.0.0/PP-OCRv4_mobile_det_infer.tar">Inference Model</a>/<a href="https://paddle-model-ecology.bj.bcebos.com/paddlex/official_pretrained_model/PP-OCRv4_mobile_det_pretrained.pdparams">Pretrained Model</a></td>
<td>63.8</td>
<td>9.87 / 4.17</td>
<td>56.60 / 20.79</td>
<td>4.7</td>
<td>PP-OCRv4 mobile-side text detection model, more efficient, suitable for edge device deployment</td>
</tr>
<tr>
<td>PP-OCRv3_mobile_det</td>
<td><a href="https://paddle-model-ecology.bj.bcebos.com/paddlex/official_inference_model/paddle3.0.0/PP-OCRv3_mobile_det_infer.tar">Inference Model</a>/<a href="https://paddle-model-ecology.bj.bcebos.com/paddlex/official_pretrained_model/PP-OCRv3_mobile_det_pretrained.pdparams">Pretrained Model</a></td>
<td>Accuracy similar to PP-OCRv4_mobile_det</td>
<td>9.90 / 3.60</td>
<td>41.93 / 20.76</td>
<td>2.1</td>
<td>PP-OCRv3 mobile-side text detection model, more efficient, suitable for edge device deployment</td>
</tr>
<tr>
<td>PP-OCRv3_server_det</td>
<td><a href="https://paddle-model-ecology.bj.bcebos.com/paddlex/official_inference_model/paddle3.0.0/PP-OCRv3_server_det_infer.tar">Inference Model</a>/<a href="https://paddle-model-ecology.bj.bcebos.com/paddlex/official_pretrained_model/PP-OCRv3_server_det_pretrained.pdparams">Pretrained Model</a></td>
<td>Accuracy similar to PP-OCRv4_server_det</td>
<td>119.50 / 75.00</td>
<td>379.35 / 318.35</td>
<td>102.1</td>
<td>PP-OCRv3 server-side text detection model, higher accuracy, suitable for deployment on high-performance servers</td>
</tr>
</tbody>
</table>

<p><b>Text Recognition Module Models:</b></p>

* <b>Chinese Recognition Models</b>
<table>
<tr>
<th>Model</th><th>Download Link</th>
<th>Recognition Avg Accuracy(%)</th>
<th>GPU Inference Time (ms)<br/>[Regular Mode / High-Performance Mode]</th>
<th>CPU Inference Time (ms)<br/>[Regular Mode / High-Performance Mode]</th>
<th>Model Size (M)</th>
<th>Description</th>
</tr>
<tr>
<td>PP-OCRv5_server_rec</td>
<td><a href="https://paddle-model-ecology.bj.bcebos.com/paddlex/official_inference_model/paddle3.0.0/\
PP-OCRv5_server_rec_infer.tar">Inference Model</a>/<a href="https://paddle-model-ecology.bj.bcebos.com/paddlex/official_pretrained_model/PP-OCRv5_server_rec_pretrained.pdparams">Training Model</a></td>
<td>86.38</td>
<td>8.46 / 2.36</td>
<td>31.21 / 31.21</td>
<td>81</td>
<td rowspan="2">PP-OCRv5_rec is a next-generation text recognition model. It aims to efficiently and accurately support four major languages—Simplified Chinese, Traditional Chinese, English, and Japanese—as well as complex text scenarios such as handwriting, vertical text, pinyin, and rare characters. While maintaining recognition performance, it balances inference speed and model robustness, providing efficient and precise technical support for document understanding in various scenarios.</td>
</tr>
<tr>
<td>PP-OCRv5_mobile_rec</td>
<td><a href="https://paddle-model-ecology.bj.bcebos.com/paddlex/official_inference_model/paddle3.0.0/\
PP-OCRv5_mobile_rec_infer.tar">Inference Model</a>/<a href="https://paddle-model-ecology.bj.bcebos.com/paddlex/official_pretrained_model/PP-OCRv5_mobile_rec_pretrained.pdparams">Training Model</a></td>
<td>81.29</td>
<td>5.43 / 1.46</td>
<td>21.20 / 5.32</td>
<td>16</td>
</tr>
<tr>
<td>PP-OCRv4_server_rec_doc</td>
<td><a href="https://paddle-model-ecology.bj.bcebos.com/paddlex/official_inference_model/paddle3.0.0/\
PP-OCRv4_server_rec_doc_infer.tar">Inference Model</a>/<a href="https://paddle-model-ecology.bj.bcebos.com/paddlex/official_pretrained_model/PP-OCRv4_server_rec_doc_pretrained.pdparams">Training Model</a></td>
<td>86.58</td>
<td>8.69 / 2.78</td>
<td>37.93 / 37.93</td>
<td>74.7</td>
<td>PP-OCRv4_server_rec_doc is trained on a mix of more Chinese document data and PP-OCR training data, based on PP-OCRv4_server_rec. It enhances recognition capabilities for Traditional Chinese, Japanese, and special characters, supporting 15,000+ characters. In addition to improving document-related text recognition, it also enhances general text recognition.</td>
</tr>
<tr>
<td>PP-OCRv4_mobile_rec</td>
<td><a href="https://paddle-model-ecology.bj.bcebos.com/paddlex/official_inference_model/paddle3.0.0/PP-OCRv4_mobile_rec_infer.tar">Inference Model</a>/<a href="https://paddle-model-ecology.bj.bcebos.com/paddlex/official_pretrained_model/PP-OCRv4_mobile_rec_pretrained.pdparams">Training Model</a></td>
<td>78.74</td>
<td>5.26 / 1.12</td>
<td>17.48 / 3.61</td>
<td>10.6</td>
<td>The lightweight recognition model of PP-OCRv4, with high inference efficiency, deployable on various hardware devices including edge devices.</td>
</tr>
<tr>
<td>PP-OCRv4_server_rec </td>
<td><a href="https://paddle-model-ecology.bj.bcebos.com/paddlex/official_inference_model/paddle3.0.0/PP-OCRv4_server_rec_infer.tar">Inference Model</a>/<a href="https://paddle-model-ecology.bj.bcebos.com/paddlex/official_pretrained_model/PP-OCRv4_server_rec_pretrained.pdparams">Training Model</a></td>
<td>80.61 </td>
<td>8.75 / 2.49</td>
<td>36.93 / 36.93</td>
<td>71.2</td>
<td>The server-side model of PP-OCRv4, with high inference accuracy, deployable on various servers.</td>
</tr>
<tr>
<td>PP-OCRv3_mobile_rec</td>
<td><a href="https://paddle-model-ecology.bj.bcebos.com/paddlex/official_inference_model/paddle3.0.0/\
PP-OCRv3_mobile_rec_infer.tar">Inference Model</a>/<a href="https://paddle-model-ecology.bj.bcebos.com/paddlex/official_pretrained_model/PP-OCRv3_mobile_rec_pretrained.pdparams">Training Model</a></td>
<td>72.96</td>
<td>3.89 / 1.16</td>
<td>8.72 / 3.56</td>
<td>9.2</td>
<td>The lightweight recognition model of PP-OCRv3, with high inference efficiency, deployable on various hardware devices including edge devices.</td>
</tr>
</table>

<table>
<tr>
<th>Model</th><th>Download Link</th>
<th>Recognition Avg Accuracy(%)</th>
<th>GPU Inference Time (ms)<br/>[Regular Mode / High-Performance Mode]</th>
<th>CPU Inference Time (ms)<br/>[Regular Mode / High-Performance Mode]</th>
<th>Model Size (M)</th>
<th>Description</th>
</tr>
<tr>
<td>ch_SVTRv2_rec</td>
<td><a href="https://paddle-model-ecology.bj.bcebos.com/paddlex/official_inference_model/paddle3.0.0/ch_SVTRv2_rec_infer.tar">Inference Model</a>/<a href="https://paddle-model-ecology.bj.bcebos.com/paddlex/official_pretrained_model/ch_SVTRv2_rec_pretrained.pdparams">Training Model</a></td>
<td>68.81</td>
<td>10.38 / 8.31</td>
<td>66.52 / 30.83</td>
<td>73.9</td>
<td rowspan="1">
SVTRv2 is a server-side text recognition model developed by the OpenOCR team from Fudan University's Vision and Learning Lab (FVL). It won first prize in the PaddleOCR Algorithm Model Challenge - Task 1: OCR End-to-End Recognition, achieving a 6% improvement in end-to-end recognition accuracy over PP-OCRv4 on the A榜 leaderboard.
</td>
</tr>
</table>

<table>
<tr>
<th>Model</th><th>Download Link</th>
<th>Recognition Avg Accuracy(%)</th>
<th>GPU Inference Time (ms)<br/>[Regular Mode / High-Performance Mode]</th>
<th>CPU Inference Time (ms)<br/>[Regular Mode / High-Performance Mode]</th>
<th>Model Size (M)</th>
<th>Description</th>
</tr>
<tr>
<td>ch_RepSVTR_rec</td>
<td><a href="https://paddle-model-ecology.bj.bcebos.com/paddlex/official_inference_model/paddle3.0.0/ch_RepSVTR_rec_infer.tar">Inference Model</a>/<a href="https://paddle-model-ecology.bj.bcebos.com/paddlex/official_pretrained_model/ch_RepSVTR_rec_pretrained.pdparams">Training Model</a></td>
<td>65.07</td>
<td>6.29 / 1.57</td>
<td>20.64 / 5.40</td>
<td>22.1</td>
<td rowspan="1">RepSVTR is a mobile text recognition model based on SVTRv2. It won first prize in the PaddleOCR Algorithm Model Challenge - Task 1: OCR End-to-End Recognition, achieving a 2.5% improvement in end-to-end recognition accuracy over PP-OCRv4 on the B榜 leaderboard, with comparable inference speed.</td>
</tr>
</table>

* <b>English Recognition Models</b>
<table>
<tr>
<th>Model</th><th>Download Link</th>
<th>Recognition Avg Accuracy(%)</th>
<th>GPU Inference Time (ms)<br/>[Regular Mode / High-Performance Mode]</th>
<th>CPU Inference Time (ms)<br/>[Regular Mode / High-Performance Mode]</th>
<th>Model Size (M)</th>
<th>Description</th>
</tr>
<tr>
<td>en_PP-OCRv4_mobile_rec</td>
<td><a href="https://paddle-model-ecology.bj.bcebos.com/paddlex/official_inference_model/paddle3.0.0/\
en_PP-OCRv4_mobile_rec_infer.tar">Inference Model</a>/<a href="https://paddle-model-ecology.bj.bcebos.com/paddlex/official_pretrained_model/en_PP-OCRv4_mobile_rec_pretrained.pdparams">Training Model</a></td>
<td> 70.39</td>
<td>4.81 / 1.23</td>
<td>17.20 / 4.18</td>
<td>6.8</td>
<td>An ultra-lightweight English recognition model trained based on the PP-OCRv4 recognition model, supporting English and numeric recognition.</td>
</tr>
<tr>
<td>en_PP-OCRv3_mobile_rec</td>
<td><a href="https://paddle-model-ecology.bj.bcebos.com/paddlex/official_inference_model/paddle3.0.0/\
en_PP-OCRv3_mobile_rec_infer.tar">Inference Model</a>/<a href="https://paddle-model-ecology.bj.bcebos.com/paddlex/official_pretrained_model/en_PP-OCRv3_mobile_rec_pretrained.pdparams">Training Model</a></td>
<td>70.69</td>
<td>3.56 / 0.78</td>
<td>8.44 / 5.78</td>
<td>7.8 M </td>
<td>An ultra-lightweight English recognition model trained based on the PP-OCRv3 recognition model, supporting English and numeric recognition.</td>
</tr>
</table>

* <b>Multilingual Recognition Models</b>
<table>
<tr>
<th>Model</th><th>Download Link</th>
<th>Recognition Avg Accuracy(%)</th>
<th>GPU Inference Time (ms)<br/>[Regular Mode / High-Performance Mode]</th>
<th>CPU Inference Time (ms)<br/>[Regular Mode / High-Performance Mode]</th>
<th>Model Size (M)</th>
<th>Description</th>
</tr>
<tr>
<td>korean_PP-OCRv3_mobile_rec</td>
<td><a href="https://paddle-model-ecology.bj.bcebos.com/paddlex/official_inference_model/paddle3.0.0/\
korean_PP-OCRv3_mobile_rec_infer.tar">Inference Model</a>/<a href="https://paddle-model-ecology.bj.bcebos.com/paddlex/official_pretrained_model/korean_PP-OCRv3_mobile_rec_pretrained.pdparams">Training Model</a></td>
<td>60.21</td>
<td>3.73 / 0.98</td>
<td>8.76 / 2.91</td>
<td>8.6</td>
<td>An ultra-lightweight Korean recognition model trained based on the PP-OCRv3 recognition model, supporting Korean and numeric recognition.</td>
</tr>
<tr>
<td>japan_PP-OCRv3_mobile_rec</td>
<td><a href="https://paddle-model-ecology.bj.bcebos.com/paddlex/official_inference_model/paddle3.0.0/\
japan_PP-OCRv3_mobile_rec_infer.tar">Inference Model</a>/<a href="https://paddle-model-ecology.bj.bcebos.com/paddlex/official_pretrained_model/japan_PP-OCRv3_mobile_rec_pretrained.pdparams">Training Model</a></td>
<td>45.69</td>
<td>3.86 / 1.01</td>
<td>8.62 / 2.92</td>
<td>8.8 M </td>
<td>An ultra-lightweight Japanese recognition model trained based on the PP-OCRv3 recognition model, supporting Japanese and numeric recognition.</td>
</tr>
<tr>
<td>chinese_cht_PP-OCRv3_mobile_rec</td>
<td><a href="https://paddle-model-ecology.bj.bcebos.com/paddlex/official_inference_model/paddle3.0.0/\
chinese_cht_PP-OCRv3_mobile_rec_infer.tar">Inference Model</a>/<a href="https://paddle-model-ecology.bj.bcebos.com/paddlex/official_pretrained_model/chinese_cht_PP-OCRv3_mobile_rec_pretrained.pdparams">Training Model</a></td>
<td>82.06</td>
<td>3.90 / 1.16</td>
<td>9.24 / 3.18</td>
<td>9.7 M </td>
<td>An ultra-lightweight Traditional Chinese recognition model trained based on the PP-OCRv3 recognition model, supporting Traditional Chinese and numeric recognition.</td>
</tr>
<tr>
<td>te_PP-OCRv3_mobile_rec</td>
<td><a href="https://paddle-model-ecology.bj.bcebos.com/paddlex/official_inference_model/paddle3.0.0/\
te_PP-OCRv3_mobile_rec_infer.tar">Inference Model</a>/<a href="https://paddle-model-ecology.bj.bcebos.com/paddlex/official_pretrained_model/te_PP-OCRv3_mobile_rec_pretrained.pdparams">Training Model</a></td>
<td>95.88</td>
<td>3.59 / 0.81</td>
<td>8.28 / 6.21</td>
<td>7.8 M </td>
<td>An ultra-lightweight Telugu recognition model trained based on the PP-OCRv3 recognition model, supporting Telugu and numeric recognition.</td>
</tr>
<tr>
<td>ka_PP-OCRv3_mobile_rec</td>
<td><a href="https://paddle-model-ecology.bj.bcebos.com/paddlex/official_inference_model/paddle3.0.0/\
ka_PP-OCRv3_mobile_rec_infer.tar">Inference Model</a>/<a href="https://paddle-model-ecology.bj.bcebos.com/paddlex/official_pretrained_model/ka_PP-OCRv3_mobile_rec_pretrained.pdparams">Training Model</a></td>
<td>96.96</td>
<td>3.49 / 0.89</td>
<td>8.63 / 2.77</td>
<td>8.0 M </td>
<td>An ultra-lightweight Kannada recognition model trained based on the PP-OCRv3 recognition model, supporting Kannada and numeric recognition.</td>
</tr>
<tr>
<td>ta_PP-OCRv3_mobile_rec</td>
<td><a href="https://paddle-model-ecology.bj.bcebos.com/paddlex/official_inference_model/paddle3.0.0/\
ta_PP-OCRv3_mobile_rec_infer.tar">Inference Model</a>/<a href="https://paddle-model-ecology.bj.bcebos.com/paddlex/official_pretrained_model/ta_PP-OCRv3_mobile_rec_pretrained.pdparams">Training Model</a></td>
<td>76.83</td>
<td>3.49 / 0.86</td>
<td>8.35 / 3.41</td>
<td>8.0 M </td>
<td>An ultra-lightweight Tamil recognition model trained based on the PP-OCRv3 recognition model, supporting Tamil and numeric recognition.</td>
</tr>
<tr>
<td>latin_PP-OCRv3_mobile_rec</td>
<td><a href="https://paddle-model-ecology.bj.bcebos.com/paddlex/official_inference_model/paddle3.0.0/\
latin_PP-OCRv3_mobile_rec_infer.tar">Inference Model</a>/<a href="https://paddle-model-ecology.bj.bcebos.com/paddlex/official_pretrained_model/latin_PP-OCRv3_mobile_rec_pretrained.pdparams">Training Model</a></td>
<td>76.93</td>
<td>3.53 / 0.78</td>
<td>8.50 / 6.83</td>
<td>7.8</td>
<td>An ultra-lightweight Latin recognition model trained based on the PP-OCRv3 recognition model, supporting Latin and numeric recognition.</td>
</tr>
<tr>
<td>arabic_PP-OCRv3_mobile_rec</td>
<td><a href="https://paddle-model-ecology.bj.bcebos.com/paddlex/official_inference_model/paddle3.0.0/\
arabic_PP-OCRv3_mobile_rec_infer.tar">Inference Model</a>/<a href="https://paddle-model-ecology.bj.bcebos.com/paddlex/official_pretrained_model/arabic_PP-OCRv3_mobile_rec_pretrained.pdparams">Training Model</a></td>
<td>73.55</td>
<td>3.60 / 0.83</td>
<td>8.44 / 4.69</td>
<td>7.8</td>
<td>An ultra-lightweight Arabic script recognition model trained based on the PP-OCRv3 recognition model, supporting Arabic script and numeric recognition.</td>
</tr>
<tr>
<td>cyrillic_PP-OCRv3_mobile_rec</td>
<td><a href="https://paddle-model-ecology.bj.bcebos.com/paddlex/official_inference_model/paddle3.0.0/\
cyrillic_PP-OCRv3_mobile_rec_infer.tar">Inference Model</a>/<a href="https://paddle-model-ecology.bj.bcebos.com/paddlex/official_pretrained_model/cyrillic_PP-OCRv3_mobile_rec_pretrained.pdparams">Training Model</a></td>
<td>94.28</td>
<td>3.56 / 0.79</td>
<td>8.22 / 2.76</td>
<td>7.9 M  </td>
<td>An ultra-lightweight Cyrillic script recognition model trained based on the PP-OCRv3 recognition model, supporting Cyrillic script and numeric recognition.</td>
</tr>
<tr>
<td>devanagari_PP-OCRv3_mobile_rec</td>
<td><a href="https://paddle-model-ecology.bj.bcebos.com/paddlex/official_inference_model/paddle3.0.0/\
devanagari_PP-OCRv3_mobile_rec_infer.tar">Inference Model</a>/<a href="https://paddle-model-ecology.bj.bcebos.com/paddlex/official_pretrained_model/devanagari_PP-OCRv3_mobile_rec_pretrained.pdparams">Training Model</a></td>
<td>96.44</td>
<td>3.60 / 0.78</td>
<td>6.95 / 2.87</td>
<td>7.9</td>
<td>An ultra-lightweight Devanagari script recognition model trained based on the PP-OCRv3 recognition model, supporting Devanagari script and numeric recognition.</td>
</tr>
</table>

<p><b>Text Line Orientation Classification Module (Optional):</b></p>
<table>
<thead>
<tr>
<th>Model</th>
<th>Download Link</th>
<th>Top-1 Acc(%)</th>
<th>GPU Inference Time (ms)<br/>[Regular Mode / High-Performance Mode]</th>
<th>CPU Inference Time (ms)<br/>[Regular Mode / High-Performance Mode]</th>
<th>Model Size (M)</th>
<th>Description</th>
</tr>
</thead>
<tbody>
<tr>
<td>PP-LCNet_x0_25_textline_ori</td>
<td><a href="https://paddle-model-ecology.bj.bcebos.com/paddlex/official_inference_model/paddle3.0.0/PP-LCNet_x0_25_textline_ori_infer.tar">Inference Model</a>/<a href="https://paddle-model-ecology.bj.bcebos.com/paddlex/official_pretrained_model/PP-LCNet_x0_25_textline_ori_pretrained.pdparams">Training Model</a></td>
<td>95.54</td>
<td>2.16 / 0.41</td>
<td>2.37 / 0.73</td>
<td>0.32</td>
<td>A text line classification model based on PP-LCNet_x0_25, with two classes: 0 degrees and 180 degrees.</td>
</tr>
</tbody>
</table>

<p><b>Formula Recognition Module:</b></p>
<table>
<tr>
<th>Model</th><th>Download Link</th>
<th>Avg-BLEU(%)</th>
<th>GPU Inference Time (ms)<br/>[Regular Mode / High-Performance Mode]</th>
<th>CPU Inference Time (ms)<br/>[Regular Mode / High-Performance Mode]</th>
<th>Model Size (M)</th>
<th>Description</th>
</tr>
<td>UniMERNet</td>
<td><a href="https://paddle-model-ecology.bj.bcebos.com/paddlex/official_inference_model/paddle3.0.0/UniMERNet_infer.tar">Inference Model</a>/<a href="https://paddle-model-ecology.bj.bcebos.com/paddlex/official_pretrained_model/UniMERNet_pretrained.pdparams">Training Model</a></td>
<td>86.13</td>
<td>2266.96/-</td>
<td>-/-</td>
<td>1.4 G</td>
<td>UniMERNet is a formula recognition model developed by Shanghai AI Lab. It uses Donut Swin as the encoder and MBartDecoder as the decoder. Trained on a dataset of one million samples, including simple formulas, complex formulas, scanned formulas, and handwritten formulas, it significantly improves recognition accuracy for real-world scenarios.</td>
<td>PP-FormulaNet-S</td>
<td><a href="https://paddle-model-ecology.bj.bcebos.com/paddlex/official_inference_model/paddle3.0.0/PP-FormulaNet-S_infer.tar">Inference Model</a>/<a href="https://paddle-model-ecology.bj.bcebos.com/paddlex/official_pretrained_model/PP-FormulaNet-S_pretrained.pdparams">Training Model</a></td>
<td>87.12</td>
<td>1311.84 / 1311.84</td>
<td>- / 8288.07</td>
<td>167.9</td>
<td rowspan="2">PP-FormulaNet is an advanced formula recognition model developed by Baidu's PaddlePaddle Vision team, supporting 50,000 common LaTeX vocabulary items. The PP-FormulaNet-S version uses PP-HGNetV2-B4 as its backbone and employs techniques like parallel masking and model distillation to significantly improve inference speed while maintaining high recognition accuracy, suitable for simple printed formulas, cross-line simple printed formulas, etc. The PP-FormulaNet-L version is based on Vary_VIT_B as its backbone and is trained on a large-scale formula dataset, showing significant improvement in complex formula recognition compared to PP-FormulaNet-S, suitable for simple printed formulas, complex printed formulas, handwritten formulas, etc.</td>

</tr>
<td>PP-FormulaNet-L</td>
<td><a href="https://paddle-model-ecology.bj.bcebos.com/paddlex/official_inference_model/paddle3.0.0/PP-FormulaNet-L_infer.tar">Inference Model</a>/<a href="https://paddle-model-ecology.bj.bcebos.com/paddlex/official_pretrained_model/PP-FormulaNet-L_pretrained.pdparams">Training Model</a></td>
<td>92.13</td>
<td>1976.52/-</td>
<td>-/-</td>
<td>535.2</td>
<td>LaTeX_OCR_rec</td>
<td><a href="https://paddle-model-ecology.bj.bcebos.com/paddlex/official_inference_model/paddle3.0.0/LaTeX_OCR_rec_infer.tar">Inference Model</a>/<a href="https://paddle-model-ecology.bj.bcebos.com/paddlex/official_pretrained_model/LaTeX_OCR_rec_pretrained.pdparams">Training Model</a></td>
<td>71.63</td>
<td>1088.89 / 1088.89</td>
<td>- / -</td>
<td>89.7</td>
<td>LaTeX-OCR is a formula recognition algorithm based on an autoregressive large model. By using Hybrid ViT as the backbone and transformer as the decoder, it significantly improves the accuracy of formula recognition.</td>
</tr>
</tbody>
</table>

<p><b>Seal Text Recognition Module:</b></p>
<table>
<thead>
<tr>
<th>Model</th><th>Download Link</th>
<th>Detection Hmean(%)</th>
<th>GPU Inference Time (ms)<br/>[Regular Mode / High-Performance Mode]</th>
<th>CPU Inference Time (ms)<br/>[Regular Mode / High-Performance Mode]</th>
<th>Model Size (M)</th>
<th>Description</th>
</tr>
</thead>
<tbody>
<tr>
<td>PP-OCRv4_server_seal_det</td>
<td><a href="https://paddle-model-ecology.bj.bcebos.com/paddlex/official_inference_model/paddle3.0.0/PP-OCRv4_server_seal_det_infer.tar">Inference Model</a>/<a href="https://paddle-model-ecology.bj.bcebos.com/paddlex/official_pretrained_model/PP-OCRv4_server_seal_det_pretrained.pdparams">Training Model</a></td>
<td>98.21</td>
<td>124.64 / 91.57</td>
<td>545.68 / 439.86</td>
<td>109</td>
<td>The server-side seal text detection model of PP-OCRv4, with higher accuracy, suitable for deployment on high-performance servers.</td>
</tr>
<tr>
<td>PP-OCRv4_mobile_seal_det</td>
<td><a href="https://paddle-model-ecology.bj.bcebos.com/paddlex/official_inference_model/paddle3.0.0/PP-OCRv4_mobile_seal_det_infer.tar">Inference Model</a>/<a href="https://paddle-model-ecology.bj.bcebos.com/paddlex/official_pretrained_model/PP-OCRv4_mobile_seal_det_pretrained.pdparams">Training Model</a></td>
<td>96.47</td>
<td>9.70 / 3.56</td>
<td>50.38 / 19.64</td>
<td>4.6</td>
<td>The mobile-side seal text detection model of PP-OCRv4, with higher efficiency, suitable for deployment on edge devices.</td>
</tr>
</tbody>
</table>

<strong>Testing Environment Description:</strong>

  <ul>
      <li><b>Performance Testing Environment</b>
          <ul>
            <li><strong>Test Datasets:
             </strong>
                <ul>
                  <li>Document Image Orientation Classification Model: A dataset built by PaddleX, covering multiple scenarios such as IDs and documents, containing 1,000 images.</li>
                  <li>Text Image Unwarping Model: <a href="https://www3.cs.stonybrook.edu/~cvl/docunet.html">DocUNet</a>.</li>
                  <li>Layout Detection Model: A layout analysis dataset built by PaddleOCR, containing 10,000 common document-type images such as Chinese and English papers, magazines, and reports.</li>
                  <li>PP-DocLayout_plus-L: A layout detection dataset built by PaddleOCR, containing 1,300 document-type images such as Chinese and English papers, magazines, newspapers, reports, PPTs, exams, and textbooks.</li>
                  <li>Table Structure Recognition Model: An internal English table recognition dataset built by PaddleX.</li>
                  <li>Text Detection Model: A Chinese dataset built by PaddleOCR, covering street views, web images, documents, and handwriting, with 500 images for detection.</li>
                  <li>Chinese Recognition Model: A Chinese dataset built by PaddleOCR, covering street views, web images, documents, and handwriting, with 11,000 images for text recognition.</li>
                  <li>ch_SVTRv2_rec: <a href="https://aistudio.baidu.com/competition/detail/1131/0/introduction">PaddleOCR Algorithm Model Challenge - Task 1: OCR End-to-End Recognition</a> A榜 evaluation set.</li>
                  <li>ch_RepSVTR_rec: <a href="https://aistudio.baidu.com/competition/detail/1131/0/introduction">PaddleOCR Algorithm Model Challenge - Task 1: OCR End-to-End Recognition</a> B榜 evaluation set.</li>
                  <li>English Recognition Model: An English dataset built by PaddleX.</li>
                  <li>Multilingual Recognition Model: A multilingual dataset built by PaddleX.</li>
                  <li>Text Line Orientation Classification Model: A dataset built by PaddleX, covering multiple scenarios such as IDs and documents, containing 1,000 images.</li>
                  <li>Seal Text Recognition Model: A dataset built by PaddleX, containing 500 circular seal images.</li>
                </ul>
             </li>
              <li><strong>Hardware Configuration:</strong>
                  <ul>
                      <li>GPU: NVIDIA Tesla T4</li>
                      <li>CPU: Intel Xeon Gold 6271C @ 2.60GHz</li>
                  </ul>
              </li>
              <li><strong>Software Environment:</strong>
                  <ul>
                      <li>Ubuntu 20.04 / CUDA 11.8 / cuDNN 8.9 / TensorRT 8.6.1.6</li>
                      <li>paddlepaddle 3.0.0 / paddleocr 3.0.3</li>
                  </ul>
              </li>
          </ul>
      </li>
      <li><b>Inference Mode Description</b></li>
  </ul>

<table border="1">
    <thead>
        <tr>
            <th>Mode</th>
            <th>GPU Configuration</th>
            <th>CPU Configuration</th>
            <th>Acceleration Technology Combination</th>
        </tr>
    </thead>
    <tbody>
        <tr>
            <td>Regular Mode</td>
            <td>FP32 Precision / No TRT Acceleration</td>
            <td>FP32 Precision / 8 Threads</td>
            <td>PaddleInference</td>
        </tr>
        <tr>
            <td>High-Performance Mode</td>
            <td>Optimal combination of precision types and acceleration strategies</td>
            <td>FP32 Precision / 8 Threads</td>
            <td>Optimal backend selection (Paddle/OpenVINO/TRT, etc.)</td>
        </tr>
    </tbody>
</table>

</details>

## 2. Quick Start

Before using the PP-DocTranslation pipeline locally, please ensure that you have completed the installation of the wheel package according to the [Installation Tutorial](../installation.en.md).

Please note: If you encounter issues such as the program becoming unresponsive, unexpected program termination, running out of memory resources, or extremely slow inference during execution, please try adjusting the configuration according to the documentation, such as disabling unnecessary features or using lighter-weight models.

Before use, you need to prepare the API key for a large language model, which supports the [Baidu Cloud Qianfan Platform](https://console.bce.baidu.com/qianfan/ais/console/onlineService) or local large model services that comply with the OpenAI interface standards.

### 2.1 Experience via Command Line

You can download the [test file](https://paddle-model-ecology.bj.bcebos.com/paddlex/imgs/demo_image/vehicle_certificate-1.png) and quickly experience the pipeline effect with a single command:

```bash
paddleocr pp_doctranslation -i vehicle_certificate-1.png --target_language en --qianfan_api_key your_api_key
```

<details><summary><b>Command line supports more parameter settings. Click to expand for detailed description of command line parameters</b></summary>
<table>
<thead>
<tr>
<th>Parameter</th>
<th>Description</th>
<th>Type</th>
<th>Default Value</th>
</tr>
</thead>
<tbody>
<tr>
<td><code>input</code></td>
<td>Data to be predicted, required. For example, local path of image file or PDF file: <code>/root/data/img.jpg</code>; <b>URL link</b>, such as network URL of image or PDF file: <a href="https://paddle-model-ecology.bj.bcebos.com/paddlex/imgs/demo_image/vehicle_certificate-1.png">example</a>; <b>local directory</b>, the directory must contain images to be predicted, such as local path: <code>/root/data/</code> (currently does not support PDF files in the directory, PDF files need to specify the exact file path).
</td>
<td><code>str</code></td>
<td></td>
</tr>
<tr>
<td><code>save_path</code></td>
<td>Specifies the path to save the inference result files. If not set, inference results will not be saved locally.</td>
<td><code>str</code></td>
<td></td>
</tr>
<tr>
<td><code>target_language</code></td>
<td>Target language (ISO 639-1 language code).</td>
<td><code>str</code></td>
<td><code>zh</code></td>
</tr>
<tr>
<td><code>layout_detection_model_name</code></td>
<td>Model name for layout detection. If not set, the pipeline default model will be used.</td>
<td><code>str</code></td>
<td></td>
</tr>
<tr>
<td><code>layout_detection_model_dir</code></td>
<td>Directory path of the layout detection model. If not set, the official model will be downloaded.</td>
<td><code>str</code></td>
<td></td>
</tr>
<tr>
<td><code>layout_threshold</code></td>
<td>Score threshold for layout model. Any float between <code>0-1</code>. If not set, the pipeline initialized value will be used, default initialized as <code>0.5</code>.</td>
<td><code>float</code></td>
<td></td>
</tr>
<tr>
<td><code>layout_nms</code></td>
<td>Whether to use post-processing NMS in layout detection. If not set, the pipeline initialized value will be used, default initialized as <code>True</code>.</td>
<td><code>bool</code></td>
<td></td>
</tr>
<tr>
<td><code>layout_unclip_ratio</code></td>
<td>Expansion coefficient for detection boxes in layout detection model. Any float greater than <code>0</code>. If not set, the pipeline initialized value will be used, default initialized as <code>1.0</code>.</td>
<td><code>float</code></td>
<td></td>
</tr>
<tr>
<td><code>layout_merge_bboxes_mode</code></td>
<td>Mode for merging detection boxes output by the layout detection model.
<ul>
<li><b>large</b>: when set to large, among overlapping boxes, only the largest outer box is kept and the overlapping inner boxes are deleted;</li>
<li><b>small</b>: when set to small, among overlapping boxes, only the smaller inner boxes are kept and the overlapping outer boxes are deleted;</li>
<li><b>union</b>: no box filtering, both inner and outer boxes are kept;</li>
</ul>If not set, the pipeline initialized value will be used, default initialized as <code>large</code>.</td>
<td><code>str</code></td>
<td></td>
</tr>
<tr>
<td><code>chart_recognition_model_name</code></td>
<td>Model name for chart parsing. If not set, the pipeline default model will be used.</td>
<td><code>str</code></td>
<td></td>
</tr>
<tr>
<td><code>chart_recognition_model_dir</code></td>
<td>Directory path for chart parsing model. If not set, the official model will be downloaded.</td>
<td><code>str</code></td>
<td></td>
</tr>
<tr>
<td><code>chart_recognition_batch_size</code></td>
<td>Batch size for chart parsing model. If not set, batch size defaults to <code>1</code>.</td>
<td><code>int</code></td>
<td></td>
</tr>
<tr>
<td><code>region_detection_model_name</code></td>
<td>Model name for region detection. If not set, the pipeline default model will be used.</td>
<td><code>str</code></td>
<td></td>
</tr>
<tr>
<td><code>region_detection_model_dir</code></td>
<td>Directory path for region detection model. If not set, the official model will be downloaded.</td>
<td><code>str</code></td>
<td></td>
</tr>
<tr>
<td><code>doc_orientation_classify_model_name</code></td>
<td>Model name for document orientation classification. If not set, the pipeline default model will be used.</td>
<td><code>str</code></td>
<td></td>
</tr>
<tr>
<td><code>doc_orientation_classify_model_dir</code></td>
<td>Directory path for document orientation classification model. If not set, the official model will be downloaded.</td>
<td><code>str</code></td>
<td></td>
</tr>
<tr>
<td><code>doc_unwarping_model_name</code></td>
<td>Model name for text image unwarping. If not set, the pipeline default model will be used.</td>
<td><code>str</code></td>
<td></td>
</tr>
<tr>
<td><code>doc_unwarping_model_dir</code></td>
<td>Directory path for text image unwarping model. If not set, the official model will be downloaded.</td>
<td><code>str</code></td>
<td></td>
</tr>
<tr>
<td><code>text_detection_model_name</code></td>
<td>Model name for text detection. If not set, the pipeline default model will be used.</td>
<td><code>str</code></td>
<td></td>
</tr>
<tr>
<td><code>text_detection_model_dir</code></td>
<td>Directory path for text detection model. If not set, the official model will be downloaded.</td>
<td><code>str</code></td>
<td></td>
</tr>
<tr>
<td><code>text_det_limit_side_len</code></td>
<td>Image side length limit for text detection. Any integer greater than <code>0</code>. If not set, the pipeline initialized value will be used, default initialized as <code>960</code>.</td>
<td><code>int</code></td>
<td></td>
</tr>
<tr>
<td><code>text_det_limit_type</code></td>
<td>Type of image side length limit for text detection. Supports <code>min</code> and <code>max</code>. <code>min</code> means ensuring the shortest side of the image is not less than <code>det_limit_side_len</code>, <code>max</code> means ensuring the longest side of the image is not greater than <code>limit_side_len</code>. If not set, the pipeline initialized value will be used, default initialized as <code>max</code>.</td>
<td><code>str</code></td>
<td></td>
</tr>
<tr>
<td><code>text_det_thresh</code></td>
<td>Detection pixel threshold. In the output probability map, pixels with score greater than this threshold are considered text pixels. Any float greater than <code>0</code>. If not set, the pipeline initialized value <code>0.3</code> will be used by default.</td>
<td><code>float</code></td>
<td></td>
</tr>
<tr>
<td><code>text_det_box_thresh</code></td>
<td>Detection box threshold. If the average score of all pixels within the detected bounding box is greater than this threshold, the result is considered a text region. Any float greater than <code>0</code>. If not set, the pipeline initialized value <code>0.6</code> will be used by default.</td>
<td><code>float</code></td>
<td></td>
</tr>
<tr>
<td><code>text_det_unclip_ratio</code></td>
<td>Text detection expansion coefficient, used to expand text regions. The larger the value, the larger the expansion area. Any float greater than <code>0</code>. If not set, the pipeline initialized value <code>2.0</code> will be used by default.</td>
<td><code>float</code></td>
<td></td>
</tr>
<tr>
<td><code>textline_orientation_model_name</code></td>
<td>Model name for textline orientation. If not set, the pipeline default model will be used.</td>
<td><code>str</code></td>
<td></td>
</tr>
<tr>
<td><code>textline_orientation_model_dir</code></td>
<td>Directory path for textline orientation model. If not set, the official model will be downloaded.</td>
<td><code>str</code></td>
<td></td>
</tr>
<tr>
<td><code>textline_orientation_batch_size</code></td>
<td>Batch size for textline orientation model. If not set, batch size defaults to <code>1</code>.</td>
<td><code>int</code></td>
<td></td>
</tr>
<tr>
<td><code>text_recognition_model_name</code></td>
<td>Model name for text recognition. If not set, the pipeline default model will be used.</td>
<td><code>str</code></td>
<td></td>
</tr>
<tr>
<td><code>text_recognition_model_dir</code></td>
<td>Directory path for text recognition model. If not set, the official model will be downloaded.</td>
<td><code>str</code></td>
<td></td>
</tr>
<tr>
<td><code>text_recognition_batch_size</code></td>
<td>Batch size for text recognition model. If not set, batch size defaults to <code>1</code>.</td>
<td><code>int</code></td>
<td></td>
</tr>
<tr>
<td><code>text_rec_score_thresh</code></td>
<td>Text recognition threshold. Text results with scores greater than this threshold will be kept. Any float greater than <code>0</code>. If not set, the pipeline initialized value <code>0.0</code> will be used, meaning no threshold.</td>
<td><code>float</code></td>
<td></td>
</tr>
<tr>
<td><code>table_classification_model_name</code></td>
<td>Model name for table classification. If not set, the pipeline default model will be used.</td>
<td><code>str</code></td>
<td></td>
</tr>
<tr>
<td><code>table_classification_model_dir</code></td>
<td>Directory path for table classification model. If not set, the official model will be downloaded.</td>
<td><code>str</code></td>
<td></td>
</tr>
<tr>
<td><code>wired_table_structure_recognition_model_name</code></td>
<td>Model name for wired table structure recognition. If not set, the pipeline default model will be used.</td>
<td><code>str</code></td>
<td></td>
</tr>
<tr>
<td><code>wired_table_structure_recognition_model_dir</code></td>
<td>Directory path for wired table structure recognition model. If not set, the official model will be downloaded.</td>
<td><code>str</code></td>
<td></td>
</tr>
<tr>
<td><code>wireless_table_structure_recognition_model_name</code></td>
<td>Model name for wireless table structure recognition. If not set, the pipeline default model will be used.</td>
<td><code>str</code></td>
<td></td>
</tr>
<tr>
<td><code>wireless_table_structure_recognition_model_dir</code></td>
<td>Directory path for wireless table structure recognition model. If not set, the official model will be downloaded.</td>
<td><code>str</code></td>
<td></td>
</tr>
<tr>
<td><code>wired_table_cells_detection_model_name</code></td>
<td>Model name for wired table cells detection. If not set, the pipeline default model will be used.</td>
<td><code>str</code></td>
<td></td>
</tr>
<tr>
<td><code>wired_table_cells_detection_model_dir</code></td>
<td>Directory path for wired table cells detection model. If not set, the official model will be downloaded.</td>
<td><code>str</code></td>
<td></td>
</tr>
<tr>
<td><code>wireless_table_cells_detection_model_name</code></td>
<td>Model name for wireless table cells detection. If not set, the pipeline default model will be used.</td>
<td><code>str</code></td>
<td></td>
</tr>
<tr>
<td><code>wireless_table_cells_detection_model_dir</code></td>
<td>Directory path for wireless table cells detection model. If not set, the official model will be downloaded.</td>
<td><code>str</code></td>
<td></td>
</tr>
<tr>
<td><code>table_orientation_classify_model_name</code></td>
<td>Model name for table orientation classification. If not set, the pipeline default model will be used.</td>
<td><code>str</code></td>
<td></td>
</tr>
<tr>
<td><code>table_orientation_classify_model_dir</code></td>
<td>Directory path for table orientation classification model. If not set, the official model will be downloaded.</td>
<td><code>str</code></td>
<td></td>
</tr>
<tr>
<td><code>seal_text_detection_model_name</code></td>
<td>Model name for seal text detection. If not set, the pipeline default model will be used.</td>
<td><code>str</code></td>
<td></td>
</tr>
<tr>
<td><code>seal_text_detection_model_dir</code></td>
<td>Directory path for seal text detection model. If not set, the official model will be downloaded.</td>
<td><code>str</code></td>
<td></td>
</tr>
<tr>
<td><code>seal_det_limit_side_len</code></td>
<td>Image side length limit for seal text detection. Any integer greater than <code>0</code>. If not set, the pipeline initialized value will be used, default initialized as <code>736</code>.</td>
<td><code>int</code></td>
<td></td>
</tr>
<tr>
<td><code>seal_det_limit_type</code></td>
<td>Type of image side length limit for seal text detection. Supports <code>min</code> and <code>max</code>. <code>min</code> means ensuring the shortest side of the image is not less than <code>det_limit_side_len</code>, <code>max</code> means ensuring the longest side is not greater than <code>limit_side_len</code>. If not set, the pipeline initialized value will be used, default initialized as <code>min</code>.</td>
<td><code>str</code></td>
<td></td>
</tr>
<tr>
<td><code>seal_det_thresh</code></td>
<td>Detection pixel threshold. In the output probability map, pixels with score greater than this threshold are considered text pixels. Any float greater than <code>0</code>. If not set, the pipeline initialized value <code>0.2</code> will be used by default.</td>
<td><code>float</code></td>
<td></td>
</tr>
<tr>
<td><code>seal_det_box_thresh</code></td>
<td>Detection box threshold. If the average score of all pixels within the detected bounding box is greater than this threshold, the result is considered a text region. Any float greater than <code>0</code>. If not set, the pipeline initialized value <code>0.6</code> will be used by default.</td>
<td><code>float</code></td>
<td></td>
</tr>
<tr>
<td><code>seal_det_unclip_ratio</code></td>
<td>Expansion coefficient for seal text detection. This method is used to expand the text region; the larger the value, the larger the expansion area. Any float greater than <code>0</code>. If not set, the pipeline initialized value <code>0.5</code> will be used by default.</td>
<td><code>float</code></td>
<td></td>
</tr>
<tr>
<td><code>seal_text_recognition_model_name</code></td>
<td>Model name for seal text recognition. If not set, the pipeline default model will be used.</td>
<td><code>str</code></td>
<td></td>
</tr>
<tr>
<td><code>seal_text_recognition_model_dir</code></td>
<td>Directory path for seal text recognition model. If not set, the official model will be downloaded.</td>
<td><code>str</code></td>
<td></td>
</tr>
<tr>
<td><code>seal_text_recognition_batch_size</code></td>
<td>Batch size for seal text recognition model. If not set, batch size defaults to <code>1</code>.</td>
<td><code>int</code></td>
<td></td>
</tr>
<tr>
<td><code>seal_rec_score_thresh</code></td>
<td>Text recognition threshold. Text results with scores greater than this threshold will be kept. Any float greater than <code>0</code>. If not set, the pipeline initialized value <code>0.0</code> will be used, meaning no threshold.</td>
<td><code>float</code></td>
<td></td>
</tr>
<tr>
<td><code>formula_recognition_model_name</code></td>
<td>Model name for formula recognition. If not set, the pipeline default model will be used.</td>
<td><code>str</code></td>
<td></td>
</tr>
<tr>
<td><code>formula_recognition_model_dir</code></td>
<td>Directory path for formula recognition model. If not set, the official model will be downloaded.</td>
<td><code>str</code></td>
<td></td>
</tr>
<tr>
<td><code>formula_recognition_batch_size</code></td>
<td>Batch size of the formula recognition model. If not set, the batch size defaults to <code>1</code>.</td>
<td><code>int</code></td>
<td></td>
</tr>
<tr>
<td><code>use_doc_orientation_classify</code></td>
<td>Whether to load and use the document orientation classification module. If not set, the pipeline initialized value will be used, default is <code>False</code>.</td>
<td><code>bool</code></td>
<td></td>
</tr>
<tr>
<td><code>use_doc_unwarping</code></td>
<td>Whether to load and use the text image unwarping module. If not set, the pipeline initialized value will be used, default is <code>False</code>.</td>
<td><code>bool</code></td>
<td></td>
</tr>
<tr>
<td><code>use_textline_orientation</code></td>
<td>Whether to load and use the text line orientation classification module. If not set, the pipeline initialized value will be used, default is <code>True</code>.</td>
<td><code>bool</code></td>
<td></td>
</tr>
<tr>
<td><code>use_seal_recognition</code></td>
<td>Whether to load and use the seal text recognition sub-pipeline. If not set, the pipeline initialized value will be used, default is <code>True</code>.</td>
<td><code>bool</code></td>
<td></td>
</tr>
<tr>
<td><code>use_table_recognition</code></td>
<td>Whether to load and use the table recognition sub-pipeline. If not set, the pipeline initialized value will be used, default is <code>True</code>.</td>
<td><code>bool</code></td>
<td></td>
</tr>
<tr>
<td><code>use_formula_recognition</code></td>
<td>Whether to load and use the formula recognition sub-pipeline. If not set, the pipeline initialized value will be used, default is <code>True</code>.</td>
<td><code>bool</code></td>
<td></td>
</tr>
<tr>
<td><code>use_chart_recognition</code></td>
<td>Whether to load and use the chart parsing module. If not set, the pipeline initialized value will be used, default is <code>False</code>.</td>
<td><code>bool</code></td>
<td></td>
</tr>
<tr>
<td><code>use_region_detection</code></td>
<td>Whether to load and use the region detection module. If not set, the pipeline initialized value will be used, default is <code>True</code>.</td>
<td><code>bool</code></td>
<td></td>
</tr>
<tr>
<td><code>qianfan_api_key</code></td>
<td>API key for the Qianfan platform.</td>
<td><code>str</code></td>
<td></td>
</tr>
<tr>
<td><code>device</code></td>
<td>Device used for inference. Supports specifying exact card number:
<ul>
<li><b>CPU</b>: e.g. <code>cpu</code> means using CPU for inference;</li>
<li><b>GPU</b>: e.g. <code>gpu:0</code> means using GPU #1 for inference;</li>
<li><b>NPU</b>: e.g. <code>npu:0</code> means using NPU #1 for inference;</li>
<li><b>XPU</b>: e.g. <code>xpu:0</code> means using XPU #1 for inference;</li>
<li><b>MLU</b>: e.g. <code>mlu:0</code> means using MLU #1 for inference;</li>
<li><b>DCU</b>: e.g. <code>dcu:0</code> means using DCU #1 for inference;</li>
</ul>If not set, the pipeline initialized value will be used. At initialization, the local GPU device #0 will be preferred, if none, CPU device will be used.
</td>
<td><code>str</code></td>
<td></td>
</tr>
<tr>
<td><code>enable_hpi</code></td>
<td>Whether to enable high-performance inference.</td>
<td><code>bool</code></td>
<td><code>False</code></td>
</tr>
<tr>
<td><code>use_tensorrt</code></td>
<<<<<<< HEAD
<td>Whether to enable the TensorRT subgraph engine of Paddle Inference. If the model does not support acceleration by TensorRT, enabling this flag will not enable acceleration.<br/>
For PaddlePaddle with CUDA 11.8, compatible TensorRT version is 8.x (x≥6), recommended TensorRT version is 8.6.1.6.<br/>
</td>
=======
<td>Whether to enable the TensorRT subgraph engine of Paddle Inference. If the model does not support acceleration via TensorRT, acceleration will not be used even if this flag is set.<br/>For PaddlePaddle with CUDA 11.8, the compatible TensorRT version is 8.x (x&amp;gt;=6), and it is recommended to install TensorRT 8.6.1.6.<br/></td>
>>>>>>> eb2ce823
<td><code>bool</code></td>
<td><code>False</code></td>
</tr>
<tr>
<td><code>precision</code></td>
<td>Computation precision, e.g. fp32, fp16.</td>
<td><code>str</code></td>
<td><code>fp32</code></td>
</tr>
<tr>
<td><code>enable_mkldnn</code></td>
<td>Whether to enable MKL-DNN accelerated inference. If MKL-DNN is unavailable or the model does not support acceleration via MKL-DNN, enabling this flag will not enable acceleration.</td>
<td><code>bool</code></td>
<td><code>True</code></td>
</tr>
<tr>
<td><code>mkldnn_cache_capacity</code></td>
<td>MKL-DNN cache capacity.</td>
<td><code>int</code></td>
<td><code>10</code></td>
</tr>
<tr>
<td><code>cpu_threads</code></td>
<td>Number of threads used for inference on CPU.</td>
<td><code>int</code></td>
<td><code>8</code></td>
</tr>
<tr>
<td><code>paddlex_config</code></td>
<td>Path to PaddleX pipeline configuration file.</td>
<td><code>str</code></td>
<td></td>
</tr>
</tbody>
</table>
</details>
<br />

The execution results will be printed to the terminal.

### 2.2 Integration via Python Script

The command-line method is for quickly experiencing and viewing the results. Generally, in projects, integration via code is often required. You can download the [test file](https://paddle-model-ecology.bj.bcebos.com/paddlex/imgs/demo_image/vehicle_certificate-1.png) and use the following sample code for inference:

```python
from paddleocr import PPDocTranslation

# Create a translation pipeline
pipeline = PPDocTranslation()

# Document path
input_path = "document_sample.pdf"

# Output directory
output_path = "./output"

# Large model configuration
chat_bot_config = {
    "module_name": "chat_bot",
    "model_name": "ernie-3.5-8k",
    "base_url": "https://qianfan.baidubce.com/v2",
    "api_type": "openai",
    "api_key": "api_key",  # your api_key
}

if input_path.lower().endswith(".md"):
    # Read markdown documents, supporting passing in directories and url links with the .md suffix
    ori_md_info_list = pipeline.load_from_markdown(input_path)
else:
    # Use PP-StructureV3 to perform layout parsing on PDF/image documents to obtain markdown information
    visual_predict_res = pipeline.visual_predict(
        input_path,
        use_doc_orientation_classify=False,
        use_doc_unwarping=False,
        use_common_ocr=True,
        use_seal_recognition=True,
use_table_recognition=True,
    )

    ori_md_info_list = []
    for res in visual_predict_res:
        layout_parsing_result = res["layout_parsing_result"]
        ori_md_info_list.append(layout_parsing_result.markdown)
        layout_parsing_result.save_to_img(output_path)
        layout_parsing_result.save_to_markdown(output_path)

    # Concatenate the markdown information of multi-page documents into a single markdown file, and save the merged original markdown text
    if input_path.lower().endswith(".pdf"):
        ori_md_info = pipeline.concatenate_markdown_pages(ori_md_info_list)
        ori_md_info.save_to_markdown(output_path)

# Perform document translation (target language: English)
tgt_md_info_list = pipeline.translate(
    ori_md_info_list=ori_md_info_list,
    target_language="en",
    chunk_size=5000,
    chat_bot_config=chat_bot_config,
)
# Save the translation results
for tgt_md_info in tgt_md_info_list:
    tgt_md_info.save_to_markdown(output_path)
```

After executing the above code, you will obtain the parsed results of the original document to be translated, the Markdown file of the original text to be translated, and the Markdown file of the translated document, all saved in the `output` directory.

The process, API description, and output description of PP-DocTranslation prediction are as follows:

<details><summary>(1) Instantiate the PP-DocTranslation pipeline object by calling <code>PPDocTranslation</code>.</summary>

Relevant parameter descriptions are as follows:

<table>
<thead>
<tr>
<th>Parameter</th>
<th>Description</th>
<th>Type</th>
<th>Default Value</th>
</tr>
</thead>
<tbody>
<tr>
<td><code>layout_detection_model_name</code></td>
<td>The model name for layout detection. If set to <code>None</code>, the pipeline's default model will be used.</td>
<td><code>str|None</code></td>
<td><code>None</code></td>
</tr>
<tr>
<td><code>layout_detection_model_dir</code></td>
<td>The directory path of the layout detection model. If set to <code>None</code>, the official model will be downloaded.</td>
<td><code>str|None</code></td>
<td><code>None</code></td>
</tr>
<tr>
<td><code>layout_threshold</code></td>
<td>Score threshold for the layout model.
<ul>
<li><b>float</b>: Any float between <code>0-1</code>;</li>
<li><b>dict</b>: <code>{0:0.1}</code>, where the key is the class ID and the value is the threshold for that class;</li>
<li><b>None</b>: If set to <code>None</code>, the pipeline's initialized value will be used, defaulting to <code>0.5</code>.</li>
</ul>
</td>
<td><code>float|dict|None</code></td>
<td><code>None</code></td>
</tr>
<tr>
<td><code>layout_nms</code></td>
<td>Whether to use post-processing NMS for layout detection. If set to <code>None</code>, the pipeline's initialized value will be used, defaulting to <code>True</code>.</td>
<td><code>bool|None</code></td>
<td><code>None</code></td>
</tr>
<tr>
<td><code>layout_unclip_ratio</code></td>
<td>Expansion coefficient for detection boxes in the layout detection model.
<ul>
<li><b>float</b>: Any float greater than <code>0</code>;</li>
<li><b>Tuple[float,float]</b>: Expansion coefficients in horizontal and vertical directions respectively;</li>
<li><b>dict</b>: Keys are <b>int</b> representing <code>cls_id</code>, values are <b>tuple</b>, e.g. <code>{0: (1.1, 2.0)}</code>, meaning for class 0 detection boxes, center remains unchanged, width expanded by 1.1 times, height expanded by 2.0 times;</li>
<li><b>None</b>: If set to <code>None</code>, the pipeline's initialized value will be used, defaulting to <code>1.0</code>.</li>
</ul>
</td>
<td><code>float|Tuple[float,float]|dict|None</code></td>
<td><code>None</code></td>
</tr>
<tr>
<td><code>layout_merge_bboxes_mode</code></td>
<td>Overlap box filtering method for layout detection.
<ul>
<li><b>str</b>: <code>large</code>, <code>small</code>, <code>union</code>, indicating whether to keep the larger box, smaller box, or both during overlap filtering;</li>
<li><b>dict</b>: Keys are <b>int</b> <code>cls_id</code>, values are <b>str</b>, e.g. <code>{0: "large", 2: "small"}</code>, meaning use "large" mode for class 0 boxes and "small" mode for class 2 boxes;</li>
<li><b>None</b>: If set to <code>None</code>, the pipeline's initialized value will be used, defaulting to <code>large</code>.</li>
</ul>
</td>
<td><code>str|dict|None</code></td>
<td><code>None</code></td>
</tr>
<tr>
<td><code>chart_recognition_model_name</code></td>
<td>The model name for chart parsing. If set to <code>None</code>, the pipeline's default model will be used.</td>
<td><code>str|None</code></td>
<td><code>None</code></td>
</tr>
<tr>
<td><code>chart_recognition_model_dir</code></td>
<td>The directory path of the chart parsing model. If set to <code>None</code>, the official model will be downloaded.</td>
<td><code>str|None</code></td>
<td><code>None</code></td>
</tr>
<tr>
<td><code>chart_recognition_batch_size</code></td>
<td>Batch size for the chart parsing model. If set to <code>None</code>, batch size defaults to <code>1</code>.</td>
<td><code>int|None</code></td>
<td><code>None</code></td>
</tr>
<tr>
<td><code>region_detection_model_name</code></td>
<td>The model name for region detection. If set to <code>None</code>, the pipeline's default model will be used.</td>
<td><code>str|None</code></td>
<td><code>None</code></td>
</tr>
<tr>
<td><code>region_detection_model_dir</code></td>
<td>The directory path of the region detection model. If set to <code>None</code>, the official model will be downloaded.</td>
<td><code>str|None</code></td>
<td><code>None</code></td>
</tr>
<tr>
<td><code>doc_orientation_classify_model_name</code></td>
<td>The model name for document orientation classification. If set to <code>None</code>, the pipeline's default model will be used.</td>
<td><code>str|None</code></td>
<td><code>None</code></td>
</tr>
<tr>
<td><code>doc_orientation_classify_model_dir</code></td>
<td>The directory path of the document orientation classification model. If set to <code>None</code>, the official model will be downloaded.</td>
<td><code>str|None</code></td>
<td><code>None</code></td>
</tr>
<tr>
<td><code>doc_unwarping_model_name</code></td>
<td>The model name for text image unwarping. If set to <code>None</code>, the pipeline's default model will be used.</td>
<td><code>str|None</code></td>
<td><code>None</code></td>
</tr>
<tr>
<td><code>doc_unwarping_model_dir</code></td>
<td>The directory path of the text image unwarping model. If set to <code>None</code>, the official model will be downloaded.</td>
<td><code>str|None</code></td>
<td><code>None</code></td>
</tr>
<tr>
<td><code>text_detection_model_name</code></td>
<td>The model name for text detection. If set to <code>None</code>, the pipeline's default model will be used.</td>
<td><code>str|None</code></td>
<td><code>None</code></td>
</tr>
<tr>
<td><code>text_detection_model_dir</code></td>
<td>The directory path of the text detection model. If set to <code>None</code>, the official model will be downloaded.</td>
<td><code>str|None</code></td>
<td><code>None</code></td>
</tr>
<tr>
<td><code>text_det_limit_side_len</code></td>
<td>Image side length limit for text detection.
<ul>
<li><b>int</b>: Any integer greater than <code>0</code>;</li>
<li><b>None</b>: If set to <code>None</code>, the pipeline's initialized value will be used, defaulting to <code>960</code>.</li>
</ul>
</td>
<td><code>int|None</code></td>
<td><code>None</code></td>
</tr>
<tr>
<td><code>text_det_limit_type</code></td>
<td>Type of image side length limit for text detection.
<ul>
<li><b>str</b>: Supports <code>min</code> and <code>max</code>, where <code>min</code> means ensuring the shortest side of the image is not less than <code>det_limit_side_len</code>, and <code>max</code> means ensuring the longest side is not greater than <code>limit_side_len</code>;</li>
<li><b>None</b>: If set to <code>None</code>, the pipeline's initialized value will be used, defaulting to <code>max</code>.</li>
</ul>
</td>
<td><code>str|None</code></td>
<td><code>None</code></td>
</tr>
<tr>
<td><code>text_det_thresh</code></td>
<td>Pixel threshold for detection; pixels in the output probability map with scores above this threshold are considered text pixels.
<ul>
<li><b>float</b>: Any float greater than <code>0</code>;</li>
<li><b>None</b>: If set to <code>None</code>, the pipeline's initialized value of <code>0.3</code> will be used.</li>
</ul>
</td>
<td><code>float|None</code></td>
<td><code>None</code></td>
</tr>
<tr>
<td><code>text_det_box_thresh</code></td>
<td>Detection box threshold; when the average score of all pixels inside a detected box exceeds this threshold, it is considered a text region.
<ul>
<li><b>float</b>: Any float greater than <code>0</code>;</li>
<li><b>None</b>: If set to <code>None</code>, the pipeline's initialized value of <code>0.6</code> will be used.</li>
</ul>
</td>
<td><code>float|None</code></td>
<td><code>None</code></td>
</tr>
<tr>
<td><code>text_det_unclip_ratio</code></td>
<td>Expansion coefficient for text detection; this method expands the text region, and the larger the value, the larger the expansion area.
<ul>
<li><b>float</b>: Any float greater than <code>0</code>;</li>
<li><b>None</b>: If set to <code>None</code>, the pipeline's initialized value of <code>2.0</code> will be used.</li>
</ul>
</td>
<td><code>float|None</code></td>
<td><code>None</code></td>
</tr>
<tr>
<td><code>textline_orientation_model_name</code></td>
<td>The model name for text line orientation classification. If set to <code>None</code>, the pipeline's default model will be used.</td>
<td><code>str|None</code></td>
<td><code>None</code></td>
</tr>
<tr>
<td><code>textline_orientation_model_dir</code></td>
<td>The directory path of the text line orientation model. If set to <code>None</code>, the official model will be downloaded.</td>
<td><code>str|None</code></td>
<td><code>None</code></td>
</tr>
<tr>
<td><code>textline_orientation_batch_size</code></td>
<td>Batch size for the text line orientation model. If set to <code>None</code>, batch size defaults to <code>1</code>.</td>
<td><code>int|None</code></td>
<td><code>None</code></td>
</tr>
<tr>
<td><code>text_recognition_model_name</code></td>
<td>The model name for text recognition. If set to <code>None</code>, the pipeline's default model will be used.</td>
<td><code>str|None</code></td>
<td><code>None</code></td>
</tr>
<tr>
<td><code>text_recognition_model_dir</code></td>
<td>The directory path of the text recognition model. If set to <code>None</code>, the official model will be downloaded.</td>
<td><code>str|None</code></td>
<td><code>None</code></td>
</tr>
<tr>
<td><code>text_recognition_batch_size</code></td>
<td>Batch size for the text recognition model. If set to <code>None</code>, batch size defaults to <code>1</code>.</td>
<td><code>int|None</code></td>
<td><code>None</code></td>
</tr>
<tr>
<td><code>text_rec_score_thresh</code></td>
<td>Text recognition threshold; text results with scores greater than this threshold will be retained.
<ul>
<li><b>float</b>: Any float greater than <code>0</code>;</li>
<li><b>None</b>: If set to <code>None</code>, the pipeline's initialized value of <code>0.0</code> (no threshold) will be used.</li>
</ul>
</td>
<td><code>float|None</code></td>
<td><code>None</code></td>
</tr>
<tr>
<td><code>table_classification_model_name</code></td>
<td>The model name for table classification. If set to <code>None</code>, the pipeline's default model will be used.</td>
<td><code>str|None</code></td>
<td><code>None</code></td>
</tr>
<tr>
<td><code>table_classification_model_dir</code></td>
<td>The directory path of the table classification model. If set to <code>None</code>, the official model will be downloaded.</td>
<td><code>str|None</code></td>
<td><code>None</code></td>
</tr>
<tr>
<td><code>wired_table_structure_recognition_model_name</code></td>
<td>The model name for wired table structure recognition. If set to <code>None</code>, the pipeline's default model will be used.</td>
<td><code>str|None</code></td>
<td><code>None</code></td>
</tr>
<tr>
<td><code>wired_table_structure_recognition_model_dir</code></td>
<td>The directory path of the wired table structure recognition model. If set to <code>None</code>, the official model will be downloaded.</td>
<td><code>str|None</code></td>
<td><code>None</code></td>
</tr>
<tr>
<td><code>wireless_table_structure_recognition_model_name</code></td>
<td>The model name for wireless table structure recognition. If set to <code>None</code>, the pipeline's default model will be used.</td>
<td><code>str|None</code></td>
<td><code>None</code></td>
</tr>
<tr>
<td><code>wireless_table_structure_recognition_model_dir</code></td>
<td>The directory path of the wireless table structure recognition model. If set to <code>None</code>, the official model will be downloaded.</td>
<td><code>str|None</code></td>
<td><code>None</code></td>
</tr>
<tr>
<td><code>wired_table_cells_detection_model_name</code></td>
<td>The model name for wired table cell detection. If set to <code>None</code>, the pipeline's default model will be used.</td>
<td><code>str|None</code></td>
<td><code>None</code></td>
</tr>
<tr>
<td><code>wired_table_cells_detection_model_dir</code></td>
<td>The directory path of the wired table cell detection model. If set to <code>None</code>, the official model will be downloaded.</td>
<td><code>str|None</code></td>
<td><code>None</code></td>
</tr>
<tr>
<td><code>wireless_table_cells_detection_model_name</code></td>
<td>The model name for wireless table cell detection. If set to <code>None</code>, the pipeline's default model will be used.</td>
<td><code>str|None</code></td>
<td><code>None</code></td>
</tr>
<tr>
<td><code>wireless_table_cells_detection_model_dir</code></td>
<td>The directory path of the wireless table cell detection model. If set to <code>None</code>, the official model will be downloaded.</td>
<td><code>str|None</code></td>
<td><code>None</code></td>
</tr>
<tr>
<td><code>table_orientation_classify_model_name</code></td>
<td>The model name for table orientation classification. If set to <code>None</code>, the pipeline's default model will be used.</td>
<td><code>str|None</code></td>
<td><code>None</code></td>
</tr>
<tr>
<td><code>table_orientation_classify_model_dir</code></td>
<td>The directory path of the table orientation classification model. If set to <code>None</code>, the official model will be downloaded.</td>
<td><code>str|None</code></td>
<td><code>None</code></td>
</tr>
<tr>
<td><code>seal_text_detection_model_name</code></td>
<td>The model name for seal text detection. If set to <code>None</code>, the pipeline's default model will be used.</td>
<td><code>str|None</code></td>
<td><code>None</code></td>
</tr>
<tr>
<td><code>seal_text_detection_model_dir</code></td>
<td>The directory path of the seal text detection model. If set to <code>None</code>, the official model will be downloaded.</td>
<td><code>str|None</code></td>
<td><code>None</code></td>
</tr>
<tr>
<td><code>seal_det_limit_side_len</code></td>
<td>Image side length limit for seal text detection.
<ul>
<li><b>int</b>: any integer greater than <code>0</code>;</li>
<li><b>None</b>: if set to <code>None</code>, the parameter value initialized by the pipeline will be used, with a default initialization of <code>736</code>.</li>
</ul>
</td>
<td><code>int|None</code></td>
<td><code>None</code></td>
</tr>
<tr>
<td><code>seal_det_limit_type</code></td>
<td>Type of image side length limit for seal text detection.
<ul>
<li><b>str</b>: supports <code>min</code> and <code>max</code>, where <code>min</code> ensures the shortest image side is not less than <code>det_limit_side_len</code>, and <code>max</code> ensures the longest image side is not greater than <code>limit_side_len</code>;</li>
<li><b>None</b>: if set to <code>None</code>, the parameter value initialized by the pipeline will be used, with a default initialization of <code>min</code>.</li>
</ul>
</td>
<td><code>str|None</code></td>
<td><code>None</code></td>
</tr>
<tr>
<td><code>seal_det_thresh</code></td>
<td>Detection pixel threshold. In the output probability map, pixels with scores above this threshold are considered text pixels.
<ul>
<li><b>float</b>: any floating number greater than <code>0</code>;</li>
<li><b>None</b>: if set to <code>None</code>, the pipeline default parameter value <code>0.2</code> will be used.</li>
</ul>
</td>
<td><code>float|None</code></td>
<td><code>None</code></td>
</tr>
<tr>
<td><code>seal_det_box_thresh</code></td>
<td>Detection box threshold. When the average score of all pixels within the detected bounding box is greater than this threshold, the result is considered a text region.
<ul>
<li><b>float</b>: any floating number greater than <code>0</code>;</li>
<li><b>None</b>: if set to <code>None</code>, the pipeline default parameter value <code>0.6</code> will be used.</li>
</ul>
</td>
<td><code>float|None</code></td>
<td><code>None</code></td>
</tr>
<tr>
<td><code>seal_det_unclip_ratio</code></td>
<td>Expansion coefficient for seal text detection. This method expands the text region; the larger the value, the larger the expansion area.
<ul>
<li><b>float</b>: any floating number greater than <code>0</code>;</li>
<li><b>None</b>: if set to <code>None</code>, the pipeline default parameter value <code>0.5</code> will be used.</li>
</ul>
</td>
<td><code>float|None</code></td>
<td><code>None</code></td>
</tr>
<tr>
<td><code>seal_text_recognition_model_name</code></td>
<td>Name of the seal text recognition model. If set to <code>None</code>, the pipeline default model will be used.</td>
<td><code>str|None</code></td>
<td><code>None</code></td>
</tr>
<tr>
<td><code>seal_text_recognition_model_dir</code></td>
<td>Directory path for the seal text recognition model. If set to <code>None</code>, the official model will be downloaded.</td>
<td><code>str|None</code></td>
<td><code>None</code></td>
</tr>
<tr>
<td><code>seal_text_recognition_batch_size</code></td>
<td>Batch size for the seal text recognition model. If set to <code>None</code>, the batch size defaults to <code>1</code>.</td>
<td><code>int|None</code></td>
<td><code>None</code></td>
</tr>
<tr>
<td><code>seal_rec_score_thresh</code></td>
<td>Seal text recognition threshold. Text results with scores above this threshold will be retained.
<ul>
<li><b>float</b>: any floating number greater than <code>0</code>;</li>
<li><b>None</b>: if set to <code>None</code>, the pipeline default parameter value <code>0.0</code> will be used, meaning no threshold is set.</li>
</ul>
</td>
<td><code>float|None</code></td>
<td><code>None</code></td>
</tr>
<tr>
<td><code>formula_recognition_model_name</code></td>
<td>Name of the formula recognition model. If set to <code>None</code>, the pipeline default model will be used.</td>
<td><code>str|None</code></td>
<td><code>None</code></td>
</tr>
<tr>
<td><code>formula_recognition_model_dir</code></td>
<td>Directory path for the formula recognition model. If set to <code>None</code>, the official model will be downloaded.</td>
<td><code>str|None</code></td>
<td><code>None</code></td>
</tr>
<tr>
<td><code>formula_recognition_batch_size</code></td>
<td>Batch size for the formula recognition model. If set to <code>None</code>, the batch size defaults to <code>1</code>.</td>
<td><code>int|None</code></td>
<td><code>None</code></td>
</tr>
<tr>
<td><code>use_doc_orientation_classify</code></td>
<td>Whether to load and use the document orientation classification module. If set to <code>None</code>, the pipeline initialized parameter value will be used, defaulting to <code>False</code>.</td>
<td><code>bool|None</code></td>
<td><code>None</code></td>
</tr>
<tr>
<td><code>use_doc_unwarping</code></td>
<td>Whether to load and use the text image unwarping module. If set to <code>None</code>, the pipeline initialized parameter value will be used, defaulting to <code>False</code>.</td>
<td><code>bool|None</code></td>
<td><code>None</code></td>
</tr>
<tr>
<td><code>use_textline_orientation</code></td>
<td>Whether to load and use the text line orientation classification module. If set to <code>None</code>, the pipeline initialized parameter value will be used, defaulting to <code>True</code>.</td>
<td><code>bool|None</code></td>
<td><code>None</code></td>
</tr>
<tr>
<td><code>use_seal_recognition</code></td>
<td>Whether to load and use the seal text recognition sub-pipeline. If set to <code>None</code>, the pipeline initialized parameter value will be used, defaulting to <code>True</code>.</td>
<td><code>bool|None</code></td>
<td><code>None</code></td>
</tr>
<tr>
<td><code>use_table_recognition</code></td>
<td>Whether to load and use the table recognition sub-pipeline. If set to <code>None</code>, the pipeline initialized parameter value will be used, defaulting to <code>True</code>.</td>
<td><code>bool|None</code></td>
<td><code>None</code></td>
</tr>
<tr>
<td><code>use_formula_recognition</code></td>
<td>Whether to load and use the formula recognition sub-pipeline. If set to <code>None</code>, the pipeline initialized parameter value will be used, defaulting to <code>True</code>.</td>
<td><code>bool|None</code></td>
<td><code>None</code></td>
</tr>
<tr>
<td><code>use_chart_recognition</code></td>
<td>Whether to load and use the chart parsing module. If set to <code>None</code>, the pipeline initialized parameter value will be used, defaulting to <code>False</code>.</td>
<td><code>bool|None</code></td>
<td><code>None</code></td>
</tr>
<tr>
<td><code>use_region_detection</code></td>
<td>Whether to load and use the document region detection module. If set to <code>None</code>, the pipeline initialized parameter value will be used, defaulting to <code>True</code>.</td>
<td><code>bool|None</code></td>
<td><code>None</code></td>
</tr>
<tr>
<td><code>chat_bot_config</code></td>
<td>Large language model configuration information. The configuration content is the following dict:
<pre><code>{
"module_name": "chat_bot",
"model_name": "ernie-3.5-8k",
"base_url": "https://qianfan.baidubce.com/v2",
"api_type": "openai",
"api_key": "api_key"  # Please set this to the actual API key
}</code></pre>
</td>
<td><code>dict|None</code></td>
<td><code>None</code></td>
</tr>
<tr>
<td><code>device</code></td>
<td>Device used for inference. Supports specifying a specific card number:
<ul>
<li><b>CPU</b>: e.g. <code>cpu</code> means using CPU for inference;</li>
<li><b>GPU</b>: e.g. <code>gpu:0</code> means using the first GPU for inference;</li>
<li><b>NPU</b>: e.g. <code>npu:0</code> means using the first NPU for inference;</li>
<li><b>XPU</b>: e.g. <code>xpu:0</code> means using the first XPU for inference;</li>
<li><b>MLU</b>: e.g. <code>mlu:0</code> means using the first MLU for inference;</li>
<li><b>DCU</b>: e.g. <code>dcu:0</code> means using the first DCU for inference;</li>
<li><b>None</b>: if set to <code>None</code>, initialization will prioritize using the local GPU device 0; if unavailable, CPU will be used.</li>
</ul>
</td>
<td><code>str|None</code></td>
<td><code>None</code></td>
</tr>
<tr>
<td><code>enable_hpi</code></td>
<td>Whether to enable high-performance inference.</td>
<td><code>bool</code></td>
<td><code>False</code></td>
</tr>
<tr>
<td><code>use_tensorrt</code></td>
<<<<<<< HEAD
<td>Whether to enable Paddle Inference’s TensorRT subgraph engine. If the model does not support acceleration via TensorRT, enabling this flag will have no effect.<br/>
For Paddle with CUDA 11.8, the compatible TensorRT version is 8.x (x≥6), recommended installation is TensorRT 8.6.1.6.<br/>
</td>
=======
<td>Whether to enable the TensorRT subgraph engine of Paddle Inference. If the model does not support acceleration via TensorRT, acceleration will not be used even if this flag is set.<br/>For PaddlePaddle with CUDA 11.8, the compatible TensorRT version is 8.x (x&amp;gt;=6), and it is recommended to install TensorRT 8.6.1.6.<br/></td>
>>>>>>> eb2ce823
<td><code>bool</code></td>
<td><code>False</code></td>
</tr>
<tr>
<td><code>precision</code></td>
<td>Computation precision, such as fp32, fp16.</td>
<td><code>str</code></td>
<td><code>"fp32"</code></td>
</tr>
<tr>
<td><code>enable_mkldnn</code></td>
<td>Whether to enable MKL-DNN accelerated inference. If MKL-DNN is unavailable or the model does not support acceleration via MKL-DNN, enabling this flag will have no effect.
</td>
<td><code>bool</code></td>
<td><code>True</code></td>
</tr>
<tr>
<td><code>mkldnn_cache_capacity</code></td>
<td>MKL-DNN cache capacity.</td>
<td><code>int</code></td>
<td><code>10</code></td>
</tr>
<tr>
<td><code>cpu_threads</code></td>
<td>Number of threads used during inference on CPU.</td>
<td><code>int</code></td>
<td><code>8</code></td>
</tr>
<tr>
<td><code>paddlex_config</code></td>
<td>Path to the PaddleX pipeline configuration file.</td>
<td><code>str|None</code></td>
<td><code>None</code></td>
</tr>
</tbody>
</table>

</details>

<details><summary>(2) Call the <code>visual_predict()</code> method of the PP-DocTranslation pipeline object to obtain visual prediction results. This method returns a list of results. Additionally, the pipeline provides a <code>visual_predict_iter()</code> method. Both methods accept the same parameters and return the same results, but <code>visual_predict_iter()</code> returns a <code>generator</code>, which can process and retrieve prediction results step-by-step, suitable for large datasets or memory-saving scenarios. You can choose either method according to your actual needs. Below are the parameters of the <code>visual_predict()</code> method and their descriptions:</summary>

<table>
<thead>
<tr>
<th>Parameter</th>
<th>Description</th>
<th>Type</th>
<th>Default</th>
</tr>
</thead>
<tr>
<td><code>input</code></td>
<td>Data to be predicted, supports multiple input types, required.
<ul>
  <li><b>Python Var</b>: image data such as <code>numpy.ndarray</code>;</li>
  <li><b>str</b>: local path of image or PDF files, e.g. <code>/root/data/img.jpg</code>; <b>URL link</b>: network URL of image or PDF files, e.g. <a href="https://paddle-model-ecology.bj.bcebos.com/paddlex/imgs/demo_image/vehicle_certificate-1.png">example</a>; <b>local directory</b>: directory containing images to be predicted, e.g. <code>/root/data/</code> (currently does not support PDFs in directories, PDF files need to specify exact file path);</li>
  <li><b>list</b>: list elements must be one of the above types, e.g. <code>[numpy.ndarray, numpy.ndarray]</code>, <code>["/root/data/img1.jpg", "/root/data/img2.jpg"]</code>, <code>["/root/data1", "/root/data2"]</code>.</li>
</ul>
</td>
<td><code>Python Var|str|list</code></td>
<td></td>
</tr>
<tr>
<td><code>use_doc_orientation_classify</code></td>
<td>Whether to use the document orientation classification module during inference. Setting to <code>None</code> means using the instantiated parameter, otherwise this parameter has higher priority.</td>
<td><code>bool|None</code></td>
<td><code>None</code></td>
</tr>
<tr>
<td><code>use_doc_unwarping</code></td>
<td>Whether to use the text image unwarping module during inference. Setting to <code>None</code> means using the instantiated parameter, otherwise this parameter has higher priority.</td>
<td><code>bool|None</code></td>
<td><code>None</code></td>
</tr>
<tr>
<td><code>use_textline_orientation</code></td>
<td>Whether to use the text line orientation classification module during inference. Setting to <code>None</code> means using the instantiated parameter, otherwise this parameter has higher priority.</td>
<td><code>bool|None</code></td>
<td><code>None</code></td>
</tr>
<tr>
<td><code>use_seal_recognition</code></td>
<td>Whether to use the seal text recognition sub-pipeline during inference. Setting to <code>None</code> means using the instantiated parameter, otherwise this parameter has higher priority.</td>
<td><code>bool|None</code></td>
<td><code>None</code></td>
</tr>
<tr>
<td><code>use_table_recognition</code></td>
<td>Whether to use the table recognition sub-pipeline during inference. Setting to <code>None</code> means using the instantiated parameter, otherwise this parameter has higher priority.</td>
<td><code>bool|None</code></td>
<td><code>None</code></td>
</tr>
<tr>
<td><code>use_formula_recognition</code></td>
<td>Whether to use the formula recognition sub-pipeline during inference. Setting to <code>None</code> means using the instantiated parameter, otherwise this parameter has higher priority.</td>
<td><code>bool|None</code></td>
<td><code>None</code></td>
</tr>
<tr>
<td><code>use_chart_recognition</code></td>
<td>Whether to use the chart parsing module during inference. Setting to <code>None</code> means using the instantiated parameter, otherwise this parameter has higher priority.</td>
<td><code>bool|None</code></td>
<td><code>None</code></td>
</tr>
<tr>
<td><code>use_region_detection</code></td>
<td>Whether to use the document layout detection module during inference. Setting to <code>None</code> means using the instantiated parameter, otherwise this parameter has higher priority.</td>
<td><code>bool|None</code></td>
<td><code>None</code></td>
</tr>
<tr>
<td><code>layout_threshold</code></td>
<td>Parameter meaning is basically the same as the instantiated parameter. Setting to <code>None</code> means using the instantiated parameter, otherwise this parameter has higher priority.</td>
<td><code>float|dict|None</code></td>
<td><code>None</code></td>
</tr>
<tr>
<td><code>layout_nms</code></td>
<td>Parameter meaning is basically the same as the instantiated parameter. Setting to <code>None</code> means using the instantiated parameter, otherwise this parameter has higher priority.</td>
<td><code>bool|None</code></td>
<td><code>None</code></td>
</tr>
<tr>
<td><code>layout_unclip_ratio</code></td>
<td>Parameter meaning is basically the same as the instantiated parameter. Setting to <code>None</code> means using the instantiated parameter, otherwise this parameter has higher priority.</td>
<td><code>float|Tuple[float,float]|dict|None</code></td>
<td><code>None</code></td>
</tr>
<tr>
<td><code>layout_merge_bboxes_mode</code></td>
<td>Parameter meaning is basically the same as the instantiated parameter. Setting to <code>None</code> means using the instantiated parameter, otherwise this parameter has higher priority.</td>
<td><code>str|dict|None</code></td>
<td><code>None</code></td>
</tr>
<tr>
<td><code>text_det_limit_side_len</code></td>
<td>Parameter meaning is basically the same as the instantiated parameter. Setting to <code>None</code> means using the instantiated parameter, otherwise this parameter has higher priority.</td>
<td><code>int|None</code></td>
<td><code>None</code></td>
</tr>
<tr>
<td><code>text_det_limit_type</code></td>
<td>Parameter meaning is basically the same as the instantiated parameter. Setting to <code>None</code> means using the instantiated parameter, otherwise this parameter has higher priority.</td>
<td><code>str|None</code></td>
<td><code>None</code></td>
</tr>
<tr>
<td><code>text_det_thresh</code></td>
<td>Parameter meaning is basically the same as the instantiated parameter. Setting to <code>None</code> means using the instantiated parameter, otherwise this parameter has higher priority.</td>
<td><code>float|None</code></td>
<td><code>None</code></td>
</tr>
<tr>
<td><code>text_det_box_thresh</code></td>
<td>Parameter meaning is basically the same as the instantiated parameter. Setting to <code>None</code> means using the instantiated parameter, otherwise this parameter has higher priority.</td>
<td><code>float|None</code></td>
<td><code>None</code></td>
</tr>
<tr>
<td><code>text_det_unclip_ratio</code></td>
<td>Parameter meaning is basically the same as the instantiated parameter. Setting to <code>None</code> means using the instantiated parameter, otherwise this parameter has higher priority.</td>
<td><code>float|None</code></td>
<td><code>None</code></td>
</tr>
<tr>
<td><code>text_rec_score_thresh</code></td>
<td>Parameter meaning is basically the same as the instantiated parameter. Setting to <code>None</code> means using the instantiated parameter, otherwise this parameter has higher priority.</td>
<td><code>float|None</code></td>
<td><code>None</code></td>
</tr>
<tr>
<td><code>seal_det_limit_side_len</code></td>
<td>Parameter meaning is basically the same as the instantiated parameter. Setting to <code>None</code> means using the instantiated parameter, otherwise this parameter has higher priority.</td>
<td><code>int|None</code></td>
<td><code>None</code></td>
</tr>
<tr>
<td><code>seal_det_limit_type</code></td>
<td>Parameter meaning is basically the same as the instantiated parameter. Setting to <code>None</code> means using the instantiated parameter, otherwise this parameter has higher priority.</td>
<td><code>str|None</code></td>
<td><code>None</code></td>
</tr>
<tr>
<td><code>seal_det_thresh</code></td>
<td>Parameter meaning is basically the same as the instantiated parameter. Setting to <code>None</code> means using the instantiated parameter, otherwise this parameter has higher priority.</td>
<td><code>float|None</code></td>
<td><code>None</code></td>
</tr>
<tr>
<td><code>seal_det_box_thresh</code></td>
<td>Parameter meaning is basically the same as the instantiated parameter. Setting to <code>None</code> means using the instantiated parameter, otherwise this parameter has higher priority.</td>
<td><code>float|None</code></td>
<td><code>None</code></td>
</tr>
<tr>
<td><code>seal_det_unclip_ratio</code></td>
<td>Parameter meaning is basically the same as the instantiated parameter. Setting to <code>None</code> means using the instantiated parameter, otherwise this parameter has higher priority.</td>
<td><code>float|None</code></td>
<td><code>None</code></td>
</tr>
<tr>
<td><code>seal_rec_score_thresh</code></td>
<td>Parameter meaning is basically the same as the instantiated parameter. Setting to <code>None</code> means using the instantiated parameter, otherwise this parameter has higher priority.</td>
<td><code>float|None</code></td>
<td><code>None</code></td>
</tr>
<tr>
<td><code>use_wired_table_cells_trans_to_html</code></td>
<td>Whether to enable direct conversion of wired table cell detection results to HTML. When enabled, HTML is constructed directly based on the geometric relations of wired table cell detection results.</td>
<td><code>bool</code></td>
<td><code>False</code></td>
</tr>
<tr>
<td><code>use_wireless_table_cells_trans_to_html</code></td>
<td>Whether to enable direct conversion of wireless table cell detection results to HTML. When enabled, HTML is constructed directly based on the geometric relations of wireless table cell detection results.</td>
<td><code>bool</code></td>
<td><code>False</code></td>
</tr>
<tr>
<td><code>use_table_orientation_classify</code></td>
<td>Whether to enable table orientation classification. When enabled, tables with 90/180/270 degree rotations in images can be corrected in orientation and correctly recognized.</td>
<td><code>bool</code></td>
<td><code>True</code></td>
</tr>
<tr>
<td><code>use_ocr_results_with_table_cells</code></td>
<td>Whether to enable OCR segmentation by table cells. When enabled, OCR detection results are segmented and re-recognized based on cell prediction results to avoid missing text.</td>
<td><code>bool</code></td>
<td><code>True</code></td>
</tr>
<tr>
<td><code>use_e2e_wired_table_rec_model</code></td>
<td>Whether to enable end-to-end wired table recognition mode. When enabled, the cell detection model is not used, only the table structure recognition model is used.</td>
<td><code>bool</code></td>
<td><code>False</code></td>
</tr>
<tr>
<td><code>use_e2e_wireless_table_rec_model</code></td>
<td>Whether to enable end-to-end wireless table recognition mode. When enabled, the cell detection model is not used, only the table structure recognition model is used.</td>
<td><code>bool</code></td>
<td><code>True</code></td>
</tr>
</table>
</details>

<details><summary>(3) Processing visual prediction results: Each sample's prediction result is a corresponding Result object, supporting operations such as printing, saving as images, and saving as <code>json</code> files:</summary>

<table>
<thead>
<tr>
<th>Method</th>
<th>Description</th>
<th>Parameter</th>
<th>Parameter Type</th>
<th>Parameter Description</th>
<th>Default</th>
</tr>
</thead>
<tr>
<td rowspan="3"><code>print()</code></td>
<td rowspan="3">Print results to terminal</td>
<td><code>format_json</code></td>
<td><code>bool</code></td>
<td>Whether to format the output content using <code>JSON</code> indentation</td>
<td><code>True</code></td>
</tr>
<tr>
<td><code>indent</code></td>
<td><code>int</code></td>
<td>Specify indentation level to beautify output <code>JSON</code> data for better readability, effective only when <code>format_json</code> is <code>True</code></td>
<td>4</td>
</tr>
<tr>
<td><code>ensure_ascii</code></td>
<td><code>bool</code></td>
<td>Control whether non-<code>ASCII</code> characters are escaped as <code>Unicode</code>. When set to <code>True</code>, all non-<code>ASCII</code> characters will be escaped; if <code>False</code>, original characters are preserved. Effective only when <code>format_json</code> is <code>True</code></td>
<td><code>False</code></td>
</tr>
<tr>
<td rowspan="3"><code>save_to_json()</code></td>
<td rowspan="3">Save results as a JSON file</td>
<td><code>save_path</code></td>
<td><code>str</code></td>
<td>File path for saving. If a directory is specified, the saved file name matches the input file type name</td>
<td>None</td>
</tr>
<tr>
<td><code>indent</code></td>
<td><code>int</code></td>
<td>Specify indentation level to beautify output <code>JSON</code> data for better readability, effective only when <code>format_json</code> is <code>True</code></td>
<td>4</td>
</tr>
<tr>
<td><code>ensure_ascii</code></td>
<td><code>bool</code></td>
<td>Control whether non-<code>ASCII</code> characters are escaped as <code>Unicode</code>. When set to <code>True</code>, all non-<code>ASCII</code> characters will be escaped; if <code>False</code>, original characters are preserved. Effective only when <code>format_json</code> is <code>True</code></td>
<td><code>False</code></td>
</tr>
<tr>
<td><code>save_to_img()</code></td>
<td>Save visualized images from intermediate modules as PNG format images</td>
<td><code>save_path</code></td>
<td><code>str</code></td>
<td>File path for saving, supports directory or file path</td>
<td>None</td>
</tr>
<tr>
<td><code>save_to_markdown()</code></td>
<td>Save each page of image or PDF files as separate markdown files</td>
<td><code>save_path</code></td>
<td><code>str</code></td>
<td>File path for saving, supports directory or file path</td>
<td>None</td>
</tr>
<tr>
<td><code>save_to_html()</code></td>
<td>Save tables in the file as HTML format files</td>
<td><code>save_path</code></td>
<td><code>str</code></td>
<td>File path for saving, supports directory or file path</td>
<td>None</td>
</tr>
<tr>
<td><code>save_to_xlsx()</code></td>
<td>Save tables in the file as XLSX format files</td>
<td><code>save_path</code></td>
<td><code>str</code></td>
<td>File path for saving, supports directory or file path</td>
<td>None</td>
</tr>
</table>

- Calling the `print()` method will print the results to the terminal, with the following explanation of printed content:
    - `input_path`: `(str)` Input path of the image or PDF to be predicted
    - `page_index`: `(Union[int, None])` If the input is a PDF, this indicates the current page number; otherwise `None`
    - `model_settings`: `(Dict[str, bool])` Model parameters configured for the pipeline
        - `use_doc_preprocessor`: `(bool)` Controls whether to enable the document preprocessing sub-pipeline
        - `use_general_ocr`: `(bool)` Controls whether to enable the OCR sub-pipeline
        - `use_seal_recognition`: `(bool)` Controls whether to enable the seal text recognition sub-pipeline
        - `use_table_recognition`: `(bool)` Controls whether to enable the table recognition sub-pipeline
        - `use_formula_recognition`: `(bool)` Controls whether to enable the formula recognition sub-pipeline
    - `doc_preprocessor_res`: `(Dict[str, Union[List[float], str]])` Document preprocessing result dictionary, present only when `use_doc_preprocessor=True`
        - `input_path`: `(str)` Image path accepted by the document preprocessing sub-pipeline; if input is `numpy.ndarray`, saved as `None`, here it is `None`
        - `page_index`: `None`, here input is `numpy.ndarray`, so value is `None`
        - `model_settings`: `(Dict[str, bool])` Model configuration parameters of the document preprocessing sub-pipeline
          - `use_doc_orientation_classify`: `(bool)` Controls whether to enable the document image orientation classification sub-module
          - `use_doc_unwarping`: `(bool)` Controls whether to enable the text image unwarping sub-module
        - `angle`: `(int)` Prediction result of the document image orientation classification sub-module, returns actual angle value if enabled
    - `parsing_res_list`: `(List[Dict])` List of parsing results, each element is a dictionary; list order corresponds to reading order after parsing
        - `block_bbox`: `(np.ndarray)` Bounding box of layout detection
        - `block_label`: `(str)` Label of the layout region, e.g. `text`, `table`, etc.
        - `block_content`: `(str)` Content within the layout region
        - `seg_start_flag`: `(bool)` Indicates whether this layout region is the start of a paragraph
        - `seg_end_flag`: `(bool)` Indicates whether this layout region is the end of a paragraph
        - `sub_label`: `(str)` Sub-label of the layout region, e.g. sub-label of `text` could be `title_text`
        - `sub_index`: `(int)` Sub-index of the layout region, used for restoring Markdown
        - `index`: `(int)` Index of the layout region, used to display layout sorting results
    - `overall_ocr_res`: `(Dict[str, Union[List[str], List[float], numpy.ndarray]])` Global OCR result dictionary
      - `input_path`: `(Union[str, None])` Image path accepted by the image OCR sub-pipeline; if input is `numpy.ndarray`, saved as `None`
      - `page_index`: `None`, here input is `numpy.ndarray`, so value is `None`
      - `model_settings`: `(Dict)` Model configuration parameters of the OCR sub-pipeline
      - `dt_polys`: `(List[numpy.ndarray])` List of text detection polygons; each detection box is a numpy array with 4 vertex coordinates, shape (4, 2), dtype int16
      - `dt_scores`: `(List[float])` Confidence scores of text detection boxes
      - `text_det_params`: `(Dict[str, Dict[str, int, float]])` Configuration parameters of the text detection module
        - `limit_side_len`: `(int)` Length limit for image preprocessing
        - `limit_type`: `(str)` Processing method for length limit
        - `thresh`: `(float)` Confidence threshold for text pixel classification
        - `box_thresh`: `(float)` Confidence threshold for text detection boxes
        - `unclip_ratio`: `(float)` Expansion factor for text detection boxes
        - `text_type`: `(str)` Type of text detection, currently fixed as "general"
      - `text_type`: `(str)` Type of text detection, currently fixed as "general"
      - `textline_orientation_angles`: `(List[int])` Prediction results of text line orientation classification; returns actual angle values when enabled (e.g. [0,0,1])
      - `text_rec_score_thresh`: `(float)` Filtering threshold for text recognition results
      - `rec_texts`: `(List[str])` List of text recognition results, only including texts exceeding the `text_rec_score_thresh`
      - `rec_scores`: `(List[float])` Confidence scores of text recognition, filtered by `text_rec_score_thresh`
      - `rec_polys`: `(List[numpy.ndarray])` List of text detection boxes filtered by confidence, format same as `dt_polys`
    - `formula_res_list`: `(List[Dict[str, Union[numpy.ndarray, List[float], str]]])` List of formula recognition results, each element is a dictionary
        - `rec_formula`: `(str)` Formula recognition result
        - `rec_polys`: `(numpy.ndarray)` Formula detection boxes, shape (4, 2), dtype int16
        - `formula_region_id`: `(int)` Region ID where the formula is located
    - `seal_res_list`: `(List[Dict[str, Union[numpy.ndarray, List[float], str]]])` List of seal recognition results, each element is a dictionary
        - `input_path`: `(str)` Input path of seal image
        - `page_index`: `None`, here input is `numpy.ndarray`, so value is `None`
        - `model_settings`: `(Dict)` Model configuration parameters of the seal text recognition sub-pipeline
        - `dt_polys`: `(List[numpy.ndarray])` List of seal detection boxes, format same as `dt_polys`
        - `text_det_params`: `(Dict[str, Dict[str, int, float]])` Configuration parameters of the seal detection module, meanings same as above
        - `text_type`: `(str)` Type of seal detection, currently fixed as "seal"
        - `text_rec_score_thresh`: `(float)` Filtering threshold for seal recognition results
        - `rec_texts`: `(List[str])` List of seal recognition results, only including texts exceeding the `text_rec_score_thresh`
        - `rec_scores`: `(List[float])` Confidence scores of seal recognition, filtered by `text_rec_score_thresh`
        - `rec_polys`: `(List[numpy.ndarray])` List of seal detection boxes filtered by confidence, format same as `dt_polys`
        - `rec_boxes`: `(numpy.ndarray)` Rectangular bounding box array of detection boxes, shape (n, 4), dtype int16; each row represents one rectangle
    - `table_res_list`: `(List[Dict[str, Union[numpy.ndarray, List[float], str]]])` List of table recognition results, each element is a dictionary
        - `cell_box_list`: `(List[numpy.ndarray])` List of table cell bounding boxes
        - `pred_html`: `(str)` Table in HTML format string
        - `table_ocr_pred`: `(dict)` OCR recognition results of the table
            - `rec_polys`: `(List[numpy.ndarray])` List of cell detection boxes
            - `rec_texts`: `(List[str])` Recognition results of cells
            - `rec_scores`: `(List[float])` Recognition confidence scores of cells
            - `rec_boxes`: `(numpy.ndarray)` Rectangular bounding box array of detection boxes, shape (n, 4), dtype int16; each row represents one rectangle

- Calling the `save_to_json()` method will save the above content to the specified `save_path`. If a directory is specified, the saved path will be `save_path/{your_img_basename}_res.json`. If a file is specified, it will be saved directly to that file. Since JSON files do not support saving numpy arrays, all `numpy.array` types will be converted to list format.
- Calling the `save_to_img()` method will save visualization results to the specified `save_path`. If a directory is specified, it will save layout detection visual images, global OCR visual images, layout reading order visual images, etc. If a file is specified, it will be saved directly to that file. (The pipeline usually contains many result images, so it is not recommended to specify a specific file path directly, or multiple images will be overwritten, leaving only the last image.)
- Calling the `save_to_markdown()` method will save the converted Markdown files to the specified `save_path`. The saved file path will be `save_path/{your_img_basename}.md`. If the input is a PDF file, it is recommended to specify a directory directly, otherwise multiple markdown files will be overwritten.
- Calling the `concatenate_markdown_pages()` method merges the multi-page Markdown contents output by the PP-DocTranslation pipeline `markdown_list` into a single complete document and returns the merged Markdown content.
</details>

<details><summary>(4) Call the <code>translate()</code> method to perform document translation. This method returns the original and translated markdown content as a markdown object, which can be saved locally by executing the <code>save_to_markdown()</code> method for the desired parts. Below are the relevant parameters of the <code>translate()</code> method:</summary>

<table>
<thead>
<tr>
<th>Parameter</th>
<th>Description</th>
<th>Type</th>
<th>Default</th>
</tr>
</thead>
<tbody>
<tr>
<td><code>ori_md_info_list</code></td>
<td>List of original Markdown data containing content to be translated. Must be a list of dictionaries, each representing a document block</td>
<td><code>List[Dict]</code></td>
<td></td>
</tr>
<tr>
<td><code>target_language</code></td>
<td>Target language (ISO 639-1 language code, e.g. <code>"en"</code>/<code>"ja"</code>/<code>"fr"</code>)</td>
<td><code>str</code></td>
<td><code>"zh"</code></td>
</tr>
<tr>
<td><code>chunk_size</code></td>
<td>Character count threshold for chunked translation processing</td>
<td><code>int</code></td>
<td><code>5000</code></td>
</tr>
<tr>
<td><code>task_description</code></td>
<td>Custom task description prompt</td>
<td><code>str|None</code></td>
<td><code>None</code></td>
</tr>
<tr>
<td><code>output_format</code></td>
<td>Specified output format requirements, e.g. "preserve original Markdown structure"</td>
<td><code>str|None</code></td>
<td><code>None</code></td>
</tr>
<tr>
<td><code>rules_str</code></td>
<td>Custom translation rule description</td>
<td><code>str|None</code></td>
<td><code>None</code></td>
</tr>
<tr>
<td><code>few_shot_demo_text_content</code></td>
<td>Few-shot learning example text content</td>
<td><code>str|None</code></td>
<td><code>None</code></td>
</tr>
<tr>
<td><code>few_shot_demo_key_value_list</code></td>
<td>Structured few-shot example data in key-value pairs, can include professional terminology glossary</td>
<td><code>str|None</code></td>
<td><code>None</code></td>
</tr>
<tr>
<td><code>glossary</code></td>
<td>Professional terminology glossary for translation</td>
<td><code>dict|None</code></td>
<td><code>None</code></td>
</tr>
<tr>
<td><code>llm_request_interval</code></td>
<td>Interval in seconds between requests to the large language model. This parameter helps prevent too frequent calls to the LLM.</td>
<td><code>float</code></td>
<td><code>0.0</code></td>
</tr>
<tr>
<td><code>chat_bot_config</code></td>
<td>Large language model configuration. Setting to <code>None</code> uses instantiation parameters; otherwise, this parameter takes priority.</td>
<td><code>dict|None</code></td>
<td><code>None</code></td>
</tr>
</tbody>
</table>

</details>

## 3. Development Integration/Deployment

If the pipeline can meet your requirements for inference speed and accuracy, you can proceed directly with development integration/deployment.

If you need to directly apply the pipeline in your Python project, you can refer to the sample code in [2.2 Python Script Approach](#22-python脚本方式集成).

In addition, PaddleOCR also offers two other deployment methods, detailed as follows:

🚀 High-Performance Inference: In real-world production environments, many applications have stringent performance criteria (especially response speed) for deployment strategies to ensure efficient system operation and a smooth user experience. To this end, PaddleOCR provides high-performance inference capabilities, aiming to deeply optimize model inference and pre/post-processing, achieving significant acceleration in the end-to-end process. For detailed information on the high-performance inference process, please refer to [High-Performance Inference](../deployment/high_performance_inference.en.md).

☁️ Serving: Serving is a common deployment form in real-world production environments. By encapsulating inference functions as services, clients can access these services through network requests to obtain inference results. For detailed information on the pipeline serving process, please refer to [Serving](../deployment/serving.en.md).

Below are the API references for basic serving and examples of multi-language service invocation:

<details><summary>API Reference</summary>
<p>Main operations provided by the serving:</p>
<ul>
<li>HTTP request method is POST.</li>
<li>Both request body and response body are JSON data (JSON objects).</li>
<li>When the request is processed successfully, the response status code is <code>200</code>, and the response body has the following properties:</li>
</ul>
<table>
<thead>
<tr>
<th>Name</th>
<th>Type</th>
<th>Meaning</th>
</tr>
</thead>
<tbody>
<tr>
<td><code>logId</code></td>
<td><code>string</code></td>
<td>Request UUID.</td>
</tr>
<tr>
<td><code>errorCode</code></td>
<td><code>integer</code></td>
<td>Error code. Fixed as <code>0</code>.</td>
</tr>
<tr>
<td><code>errorMsg</code></td>
<td><code>string</code></td>
<td>Error message. Fixed as <code>"Success"</code>.</td>
</tr>
<tr>
<td><code>result</code></td>
<td><code>object</code></td>
<td>Operation result.</td>
</tr>
</tbody>
</table>
<ul>
<li>When the request is not successful, the response body has the following properties:</li>
</ul>
<table>
<thead>
<tr>
<th>Name</th>
<th>Type</th>
<th>Meaning</th>
</tr>
</thead>
<tbody>
<tr>
<td><code>logId</code></td>
<td><code>string</code></td>
<td>Request UUID.</td>
</tr>
<tr>
<td><code>errorCode</code></td>
<td><code>integer</code></td>
<td>Error code. Same as response status code.</td>
</tr>
<tr>
<td><code>errorMsg</code></td>
<td><code>string</code></td>
<td>Error message.</td>
</tr>
</tbody>
</table>
<p>Main operations provided by the serving are as follows:</p>
<ul>
<li><b><code>analyzeImages</code></b></li>
</ul>
<p>Use computer vision models to analyze images, obtaining OCR, table recognition results, etc.</p>
<p><code>POST /doctrans-visual</code></p>
<ul>
<li>Request body properties are as follows:</li>
</ul>
<table>
<thead>
<tr>
<th>Name</th>
<th>Type</th>
<th>Meaning</th>
<th>Required</th>
</tr>
</thead>
<tbody>
<tr>
<td><code>file</code></td>
<td><code>string</code></td>
<td>URL of image or PDF file accessible by the server, or Base64 encoding of such file contents. By default, for PDF files over 10 pages, only the first 10 pages are processed.<br /> To remove the page limit, add the following configuration in the pipeline config file:
<pre><code>Serving:
  extra:
    max_num_input_imgs: null
</code></pre>
</td>
<td>Yes</td>
</tr>
<tr>
<td><code>fileType</code></td>
<td><code>integer</code>｜<code>null</code></td>
<td>File type. <code>0</code> means PDF, <code>1</code> means image file. If not present in the request, the file type will be inferred from the URL.</td>
<td>No</td>
</tr>
<tr>
<td><code>useDocOrientationClassify</code></td>
<td><code>boolean</code> | <code>null</code></td>
<td>See the <code>use_doc_orientation_classify</code> parameter description in the pipeline object's <code>visual_predict</code> method.</td>
<td>No</td>
</tr>
<tr>
<td><code>useDocUnwarping</code></td>
<td><code>boolean</code> | <code>null</code></td>
<td>See the <code>use_doc_unwarping</code> parameter description in the pipeline object's <code>visual_predict</code> method.</td>
<td>No</td>
</tr>
<tr>
<td><code>useTextlineOrientation</code></td>
<td><code>boolean</code> | <code>null</code></td>
<td>See the <code>use_textline_orientation</code> parameter description in the pipeline object's <code>visual_predict</code> method.</td>
<td>No</td>
</tr>
<tr>
<td><code>useSealRecognition</code></td>
<td><code>boolean</code> | <code>null</code></td>
<td>See the <code>use_seal_recognition</code> parameter description in the pipeline object's <code>visual_predict</code> method.</td>
<td>No</td>
</tr>
<tr>
<td><code>useTableRecognition</code></td>
<td><code>boolean</code> | <code>null</code></td>
<td>See the <code>use_table_recognition</code> parameter description in the pipeline object's <code>visual_predict</code> method.</td>
<td>No</td>
</tr>
<tr>
<td><code>useFormulaRecognition</code></td>
<td><code>boolean</code> | <code>null</code></td>
<td>See the <code>use_formula_recognition</code> parameter description in the pipeline object's <code>visual_predict</code> method.</td>
<td>No</td>
</tr>
<tr>
<td><code>useChartRecognition</code></td>
<td><code>boolean</code> | <code>null</code></td>
<td>See the <code>use_chart_recognition</code> parameter description in the pipeline object's <code>visual_predict</code> method.</td>
<td>No</td>
</tr>
<tr>
<td><code>useRegionDetection</code></td>
<td><code>boolean</code> | <code>null</code></td>
<td>See the <code>use_region_detection</code> parameter description in the pipeline object's <code>visual_predict</code> method.</td>
<td>No</td>
</tr>
<tr>
<td><code>layoutThreshold</code></td>
<td><code>number</code> | <code>object</code> | <code>null</code></td>
<td>See the <code>layout_threshold</code> parameter description in the pipeline object's <code>visual_predict</code> method.</td>
<td>No</td>
</tr>
<tr>
<td><code>layoutNms</code></td>
<td><code>boolean</code> | <code>null</code></td>
<td>See the <code>layout_nms</code> parameter description in the pipeline object's <code>visual_predict</code> method.</td>
<td>No</td>
</tr>
<tr>
<td><code>layoutUnclipRatio</code></td>
<td><code>number</code> | <code>array</code> | <code>object</code> | <code>null</code></td>
<td>See the <code>layout_unclip_ratio</code> parameter description in the pipeline object's <code>visual_predict</code> method.</td>
<td>No</td>
</tr>
<tr>
<td><code>layoutMergeBboxesMode</code></td>
<td><code>string</code> | <code>object</code> | <code>null</code></td>
<td>See the <code>layout_merge_bboxes_mode</code> parameter description in the pipeline object's <code>visual_predict</code> method.</td>
<td>No</td>
</tr>
<tr>
<td><code>textDetLimitSideLen</code></td>
<td><code>integer</code> | <code>null</code></td>
<td>See the <code>text_det_limit_side_len</code> parameter description in the pipeline object's <code>visual_predict</code> method.</td>
<td>No</td>
</tr>
<tr>
<td><code>textDetLimitType</code></td>
<td><code>string</code> | <code>null</code></td>
<td>See the <code>text_det_limit_type</code> parameter description in the pipeline object's <code>visual_predict</code> method.</td>
<td>No</td>
</tr>
<tr>
<td><code>textDetThresh</code></td>
<td><code>number</code> | <code>null</code></td>
<td>See the <code>text_det_thresh</code> parameter description in the pipeline object's <code>visual_predict</code> method.</td>
<td>No</td>
</tr>
<tr>
<td><code>textDetBoxThresh</code></td>
<td><code>number</code> | <code>null</code></td>
<td>See the <code>text_det_box_thresh</code> parameter description in the pipeline object's <code>visual_predict</code> method.</td>
<td>No</td>
</tr>
<tr>
<td><code>textDetUnclipRatio</code></td>
<td><code>number</code> | <code>null</code></td>
<td>See the <code>text_det_unclip_ratio</code> parameter description in the pipeline object's <code>visual_predict</code> method.</td>
<td>No</td>
</tr>
<tr>
<td><code>textRecScoreThresh</code></td>
<td><code>number</code> | <code>null</code></td>
<td>See the <code>text_rec_score_thresh</code> parameter description in the pipeline object's <code>visual_predict</code> method.</td>
<td>No</td>
</tr>
<tr>
<td><code>sealDetLimitSideLen</code></td>
<td><code>integer</code> | <code>null</code></td>
<td>See the <code>seal_det_limit_side_len</code> parameter description in the pipeline object's <code>visual_predict</code> method.</td>
<td>No</td>
</tr>
<tr>
<td><code>sealDetLimitType</code></td>
<td><code>string</code> | <code>null</code></td>
<td>See the <code>seal_det_limit_type</code> parameter description in the pipeline object's <code>visual_predict</code> method.</td>
<td>No</td>
</tr>
<tr>
<td><code>sealDetThresh</code></td>
<td><code>number</code> | <code>null</code></td>
<td>See the <code>seal_det_thresh</code> parameter description in the pipeline object's <code>visual_predict</code> method.</td>
<td>No</td>
</tr>
<tr>
<td><code>sealDetBoxThresh</code></td>
<td><code>number</code> | <code>null</code></td>
<td>See the <code>seal_det_box_thresh</code> parameter description in the pipeline object's <code>visual_predict</code> method.</td>
<td>No</td>
</tr>
<tr>
<td><code>sealDetUnclipRatio</code></td>
<td><code>number</code> | <code>null</code></td>
<td>See the <code>seal_det_unclip_ratio</code> parameter description in the pipeline object's <code>visual_predict</code> method.</td>
<td>No</td>
</tr>
<tr>
<td><code>sealRecScoreThresh</code></td>
<td><code>number</code> | <code>null</code></td>
<td>See the <code>seal_rec_score_thresh</code> parameter description in the pipeline object's <code>visual_predict</code> method.</td>
<td>No</td>
</tr>
<tr>
<td><code>useWiredTableCellsTransToHtml</code></td>
<td><code>boolean</code></td>
<td>See the <code>use_wired_table_cells_trans_to_html</code> parameter description in the pipeline object's <code>visual_predict</code> method.</td>
<td>No</td>
</tr>
<tr>
<td><code>useWirelessTableCellsTransToHtml</code></td>
<td><code>boolean</code></td>
<td>See the <code>use_wireless_table_cells_trans_to_html</code> parameter description in the pipeline object's <code>visual_predict</code> method.</td>
<td>No</td>
</tr>
<tr>
<td><code>useTableOrientationClassify</code></td>
<td><code>boolean</code></td>
<td>See the <code>use_table_orientation_classify</code> parameter description in the pipeline object's <code>visual_predict</code> method.</td>
<td>No</td>
</tr>
<tr>
<td><code>useOcrResultsWithTableCells</code></td>
<td><code>boolean</code></td>
<td>See the <code>use_ocr_results_with_table_cells</code> parameter description in the pipeline object's <code>visual_predict</code> method.</td>
<td>No</td>
</tr>
<tr>
<td><code>useE2eWiredTableRecModel</code></td>
<td><code>boolean</code></td>
<td>See the <code>use_e2e_wired_table_rec_model</code> parameter description in the pipeline object's <code>visual_predict</code> method.</td>
<td>No</td>
</tr>
<tr>
<td><code>useE2eWirelessTableRecModel</code></td>
<td><code>boolean</code></td>
<td>See the <code>use_e2e_wireless_table_rec_model</code> parameter description in the pipeline object's <code>visual_predict</code> method.</td>
<td>No</td>
</tr>
<tr>
<td><code>visualize</code></td>
<td><code>boolean</code> | <code>null</code></td>
<td>Whether to return visualization result images and intermediate images during processing.
<ul style="margin: 0 0 0 1em; padding-left: 0em;">
<li>If <code>true</code> is passed: return images.</li>
<li>If <code>false</code> is passed: do not return images.</li>
<li>If this parameter is not provided in the request body or <code>null</code> is passed: follow the pipeline config file setting <code>Serving.visualize</code>.</li>
</ul>
<br/>For example, add the following field in the pipeline config file:<br/>
<pre><code>Serving:
  visualize: False
</code></pre>
By default, images will not be returned; the <code>visualize</code> parameter in the request body can override this default behavior. If neither the request body nor the config file sets it (or the request body passes <code>null</code> and the config file does not set it), images will be returned by default.
</td>
<td>No</td>
</tr>
</tbody>
</table>
<ul>
<li>When the request is processed successfully, the response body's <code>result</code> has the following properties:</li>
</ul>
<table>
<thead>
<tr>
<th>Name</th>
<th>Type</th>
<th>Meaning</th>
</tr>
</thead>
<tbody>
<tr>
<td><code>layoutParsingResults</code></td>
<td><code>array</code></td>
<td>Layout parsing results. The array length is 1 (for image input) or equals the actual number of processed pages (for PDF input). For PDF input, each element corresponds to the result of each processed page in order.</td>
</tr>
<tr>
<td><code>dataInfo</code></td>
<td><code>object</code></td>
<td>Input data information.</td>
</tr>
</tbody>
</table>
<p>Each element in <code>layoutParsingResults</code> is an <code>object</code> with the following properties:</p>
<table>
<thead>
<tr>
<th>Name</th>
<th>Type</th>
<th>Meaning</th>
</tr>
</thead>
<tbody>
<tr>
<td><code>prunedResult</code></td>
<td><code>object</code></td>
<td>Simplified version of the <code>res</code> field in the JSON representation of the <code>layout_parsing_result</code> generated by the pipeline object's <code>visual_predict</code> method, with <code>input_path</code> and <code>page_index</code> fields removed.</td>
</tr>
<tr>
<td><code>markdown</code></td>
<td><code>object</code></td>
<td>Markdown result.</td>
</tr>
<tr>
<td><code>outputImages</code></td>
<td><code>object</code> | <code>null</code></td>
<td>See the <code>img</code> property description in the pipeline prediction results. Images are in JPEG format and Base64 encoded.</td>
</tr>
<tr>
<td><code>inputImage</code></td>
<td><code>string</code> | <code>null</code></td>
<td>Input image. JPEG format, Base64 encoded.</td>
</tr>
</tbody>
</table>
<p><code>markdown</code> is an <code>object</code> with the following properties:</p>
<table>
<thead>
<tr>
<th>Name</th>
<th>Type</th>
<th>Meaning</th>
</tr>
</thead>
<tbody>
<tr>
<td><code>text</code></td>
<td><code>string</code></td>
<td>Markdown text.</td>
</tr>
<tr>
<td><code>images</code></td>
<td><code>object</code></td>
<td>Key-value pairs of Markdown image relative paths and Base64 encoded images.</td>
</tr>
<tr>
<td><code>isStart</code></td>
<td><code>boolean</code></td>
<td>Whether the first element on the current page is the start of a paragraph.</td>
</tr>
<tr>
<td><code>isEnd</code></td>
<td><code>boolean</code></td>
<td>Whether the last element on the current page is the end of a paragraph.</td>
</tr>
</tbody>
</table>
<ul>
<li><b><code>translate</code></b></li>
</ul>
<p>Use a large model to translate documents.</p>
<p><code>POST /doctrans-translate</code></p>
<ul>
<li>Request body properties are as follows:</li>
</ul>
<table>
<thead>
<tr>
<th>Name</th>
<th>Type</th>
<th>Meaning</th>
<th>Required</th>
</tr>
</thead>
<tbody>
<tr>
<td><code>markdownList</code></td>
<td><code>array</code></td>
<td>List of Markdown to be translated. Can be obtained from the results of the <code>analyzeImages</code> operation. The <code>images</code> attribute will not be used.</td>
<td>Yes</td>
</tr>
<tr>
<td><code>targetLanguage</code></td>
<td><code>string</code></td>
<td>Please refer to the <code>target_language</code> parameter description in the <code>translate</code> method of the pipeline object.</td>
<td>No</td>
</tr>
<tr>
<td><code>chunkSize</code></td>
<td><code>integer</code></td>
<td>Please refer to the <code>chunk_size</code> parameter description in the <code>translate</code> method of the pipeline object.</td>
<td>No</td>
</tr>
<tr>
<td><code>taskDescription</code></td>
<td><code>string</code> | <code>null</code></td>
<td>Please refer to the <code>task_description</code> parameter description in the <code>translate</code> method of the pipeline object.</td>
<td>No</td>
</tr>
<tr>
<td><code>outputFormat</code></td>
<td><code>string</code> | <code>null</code></td>
<td>Please refer to the <code>output_format</code> parameter description in the <code>translate</code> method of the pipeline object.</td>
<td>No</td>
</tr>
<tr>
<td><code>rulesStr</code></td>
<td><code>string</code> | <code>null</code></td>
<td>Please refer to the <code>rules_str</code> parameter description in the <code>translate</code> method of the pipeline object.</td>
<td>No</td>
</tr>
<tr>
<td><code>fewShotDemoTextContent</code></td>
<td><code>string</code> | <code>null</code></td>
<td>Please refer to the <code>few_shot_demo_text_content</code> parameter description in the <code>translate</code> method of the pipeline object.</td>
<td>No</td>
</tr>
<tr>
<td><code>fewShotDemoKeyValueList</code></td>
<td><code>string</code> | <code>null</code></td>
<td>Please refer to the <code>few_shot_demo_key_value_list</code> parameter description in the <code>translate</code> method of the pipeline object.</td>
<td>No</td>
</tr>
<tr>
<td><code>glossary</code></td>
<td><code>object</code> | <code>null</code></td>
<td>Please refer to the <code>glossary</code> parameter description in the <code>translate</code> method of the pipeline object.</td>
<td>No</td>
</tr>
<tr>
<td><code>llmRequestInterval</code></td>
<td><code>number</code> | <code>null</code></td>
<td>Please refer to the <code>llm_request_interval</code> parameter description in the <code>translate</code> method of the pipeline object.</td>
<td>No</td>
</tr>
<tr>
<td><code>chatBotConfig</code></td>
<td><code>object</code> | <code>null</code></td>
<td>Please refer to the <code>chat_bot_config</code> parameter description in the <code>translate</code> method of the pipeline object.</td>
<td>No</td>
</tr>
</tbody>
</table>
<ul>
<li>When the request is successfully processed, the <code>result</code> in the response body has the following attributes:</li>
</ul>
<table>
<thead>
<tr>
<th>Name</th>
<th>Type</th>
<th>Meaning</th>
</tr>
</thead>
<tbody>
<tr>
<td><code>translationResults</code></td>
<td><code>array</code></td>
<td>Translation results.</td>
</tr>
</tbody>
</table>
<p>Each element in <code>translationResults</code> is an <code>object</code> with the following attributes:</p>
<table>
<thead>
<tr>
<th>Name</th>
<th>Type</th>
<th>Meaning</th>
</tr>
</thead>
<tbody>
<tr>
<td><code>language</code></td>
<td><code>string</code></td>
<td>Target language.</td>
</tr>
<tr>
<td><code>markdown</code></td>
<td><code>object</code></td>
<td>Markdown result. Object definition is consistent with the <code>markdown</code> returned by the <code>analyzeImages</code> operation.</td>
</tr>
</tbody>
</table>

<li><b>Note: </b></li>Including sensitive parameters such as the API key for large model calls in the request body may pose security risks. If not necessary, set these parameters in the configuration file and do not pass them during the request.<br/><br/>
</details>
<details><summary>Examples of multi-language service invocation</summary>
<details>
<summary>Python</summary>
<pre><code class="language-python">import base64
import pathlib
import pprint
import sys

import requests


API_BASE_URL = "http://127.0.0.1:8080"

file_path = "./demo.jpg"
target_language = "en"

with open(file_path, "rb") as file:
    file_bytes = file.read()
    file_data = base64.b64encode(file_bytes).decode("ascii")

payload = {
    "file": file_data,
    "fileType": 1,
}
resp_visual = requests.post(url=f"{API_BASE_URL}/doctrans-visual", json=payload)
if resp_visual.status_code != 200:
    print(
        f"Request to doctrans-visual failed with status code {resp_visual.status_code}."
    )
    pprint.pp(resp_visual.json())
    sys.exit(1)
result_visual = resp_visual.json()["result"]

markdown_list = []
for i, res in enumerate(result_visual["layoutParsingResults"]):
    md_dir = pathlib.Path(f"markdown_{i}")
    md_dir.mkdir(exist_ok=True)
    (md_dir / "doc.md")
write_text(res["markdown"]["text"])
    for img_path, img in res["markdown"]["images"].items():
        img_path = md_dir / img_path
        img_path.parent.mkdir(parents=True, exist_ok=True)
        img_path.write_bytes(base64.b64decode(img))
    print(f"The Markdown document to be translated is saved at {md_dir / 'doc.md'}")
    del res["markdown"]["images"]
    markdown_list.append(res["markdown"])
    for img_name, img in res["outputImages"].items():
        img_path = f"{img_name}_{i}.jpg"
        with open(img_path, "wb") as f:
            f.write(base64.b64decode(img))
        print(f"Output image saved at {img_path}")

payload = {
    "markdownList": markdown_list,
"targetLanguage": target_language,
}
resp_translate = requests.post(url=f"{API_BASE_URL}/doctrans-translate", json=payload)
if resp_translate.status_code != 200:
    print(
        f"Request to doctrans-translate failed with status code {resp_translate.status_code}."
    )
    pprint.pprint(resp_translate.json())  # Corrected 'pp' to 'pprint' for proper function call
    sys.exit(1)
result_translate = resp_translate.json()["result"]

for i, res in enumerate(result_translate["translationResults"]):
    md_dir = pathlib.Path(f"markdown_{i}")
    (md_dir / "doc_translated.md").write_text(res["markdown"]["text"])
    print(f"Translated markdown document saved at {md_dir / 'doc_translated.md'}")</code></pre></details>
</details>
<br/>

## 4. Secondary Development
If the default model weights provided by the PP-DocTranslation pipeline do not meet your accuracy or speed requirements in your scenario, you can try to use<b>your own data from specific domains or application scenarios</b>to further<b>fine-tune</b>the existing model to improve the recognition effect in your scenario.

### 4.1 Model Fine-tuning
Since the PP-DocTranslation pipeline contains several modules, if the performance of the model pipeline does not meet expectations, the issue may originate from any one of these modules. You can analyze cases with poor extraction results, use visualized images to determine which module has the problem, and refer to the corresponding fine-tuning tutorial links in the following table to fine-tune the model.

<table>
<thead>
<tr>
<th>Scenario</th>
<th>Fine-tuning module</th>
<th>Fine-tuning reference link</th>
</tr>
</thead>
<tbody>
<tr>
<td>Inaccurate detection of layout areas, such as failure to detect seals and tables</td>
<td>Layout detection module</td>
<td><a href="https://paddlepaddle.github.io/PaddleX/latest/module_usage/tutorials/ocr_modules/layout_detection.html#_5">Link</a></td>
</tr>
<tr>
<td>Inaccurate recognition of table structures</td>
<td>Table structure recognition module</td>
<td><a href="https://paddlepaddle.github.io/PaddleOCR/main/version3.x/module_usage/table_structure_recognition.html#_5">Link</a></td>
</tr>
<tr>
<td>Inaccurate recognition of formulas</td>
<td>Formula recognition module</td>
<td><a href="https://paddlepaddle.github.io/PaddleOCR/main/version3.x/module_usage/formula_recognition.html#_5">Link</a></td>
</tr>
<tr>
<td>Omission in detecting seal texts</td>
<td>Seal text detection module</td>
<td><a href="https://paddlepaddle.github.io/PaddleOCR/main/version3.x/module_usage/seal_text_detection.html#_5">Link</a></td>
</tr>
<tr>
<td>Omission in detecting texts</td>
<td>Text detection module</td>
<td><a href="https://paddlepaddle.github.io/PaddleOCR/main/version3.x/module_usage/text_detection.html#_5">Link</a></td>
</tr>
<tr>
<td>Inaccurate text content</td>
<td>Text recognition module</td>
<td><a href="https://paddlepaddle.github.io/PaddleOCR/main/version3.x/module_usage/text_recognition.html#_5">Link</a></td>
</tr>
<tr>
<td>Inaccurate correction of vertical or rotated text lines</td>
<td>Text line orientation classification module</td>
<td><a href="https://paddlepaddle.github.io/PaddleX/latest/module_usage/tutorials/ocr_modules/textline_orientation_classification.html#_5">Link</a></td>
</tr>
<tr>
<td>Inaccurate correction of whole image rotation</td>
<td>Document image orientation classification module</td>
<td><a href="https://paddlepaddle.github.io/PaddleX/latest/module_usage/tutorials/ocr_modules/doc_img_orientation_classification.html#_5">Link</a></td>
</tr>
<tr>
<td>Inaccurate correction of image distortion</td>
<td>Text image unwarping module</td>
<td>Fine-tuning is temporarily not supported</td>
</tr>
</tbody>
</table>

### 4.2 Model Application
After completing fine-tuning training with your private dataset, you can obtain a local model weight file. Then, you can use the fine-tuned model weights by customizing the pipeline configuration file.

1. Obtain the pipeline configuration file

You can call the `export_paddlex_config_to_yaml` method of the PP-DocTranslation pipeline object in PaddleOCR to export the current pipeline configuration to a YAML file:

```Python
from paddleocr import PPDocTranslation

pipeline = PPDocTranslation()
pipeline.export_paddlex_config_to_yaml("PP-DocTranslation.yaml")
```

2. Modify the configuration file

After obtaining the default pipeline configuration file, replace the local path of the fine-tuned model weights with the corresponding location in the pipeline configuration file. For example,

```yaml
......
SubModules:
    TextDetection:
    module_name: text_detection
    model_name: PP-OCRv5_server_det
    model_dir: null # Replace with the path to the weights of the fine-tuned text detection model
    limit_side_len: 960
    limit_type: max
    thresh: 0.3
    box_thresh: 0.6
    unclip_ratio: 1.5

    TextRecognition:
    module_name: text_recognition
    model_name: PP-OCRv5_server_rec
    model_dir: null # Replace with the path to the weights of the fine-tuned text recognition model
    batch_size: 1
            score_thresh: 0
......
```

The pipeline configuration file not only includes parameters supported by PaddleOCR CLI and Python API but also allows for more advanced configurations. Detailed information can be found in the corresponding pipeline usage tutorial in the [Overview of PaddleX Model Pipeline Usage](https://paddlepaddle.github.io/PaddleX/latest/pipeline_usage/pipeline_develop_guide.html). Refer to the detailed instructions therein and adjust the configurations according to your needs.

3. Load the pipeline configuration file in CLI

After modifying the configuration file, specify the path to the modified pipeline configuration file using the `--paddlex_config` parameter in the command line. PaddleOCR will then read its contents as the pipeline configuration. Here is an example:

```bash
paddleocr pp_doctranslation --paddlex_config PP-DocTranslation.yaml ...
```

4. Load the pipeline configuration file in the Python API

When initializing the pipeline object, you can pass the path of the PaddleX pipeline configuration file or a configuration dict through the `paddlex_config` parameter, and PaddleOCR will read its content as the pipeline configuration. The example is as follows:

```python
from paddleocr import PPDocTranslation

pipeline = PPDocTranslation(paddlex_config="PP-DocTranslation.yaml")
```<|MERGE_RESOLUTION|>--- conflicted
+++ resolved
@@ -1135,13 +1135,7 @@
 </tr>
 <tr>
 <td><code>use_tensorrt</code></td>
-<<<<<<< HEAD
-<td>Whether to enable the TensorRT subgraph engine of Paddle Inference. If the model does not support acceleration by TensorRT, enabling this flag will not enable acceleration.<br/>
-For PaddlePaddle with CUDA 11.8, compatible TensorRT version is 8.x (x≥6), recommended TensorRT version is 8.6.1.6.<br/>
-</td>
-=======
 <td>Whether to enable the TensorRT subgraph engine of Paddle Inference. If the model does not support acceleration via TensorRT, acceleration will not be used even if this flag is set.<br/>For PaddlePaddle with CUDA 11.8, the compatible TensorRT version is 8.x (x&amp;gt;=6), and it is recommended to install TensorRT 8.6.1.6.<br/></td>
->>>>>>> eb2ce823
 <td><code>bool</code></td>
 <td><code>False</code></td>
 </tr>
@@ -1758,13 +1752,7 @@
 </tr>
 <tr>
 <td><code>use_tensorrt</code></td>
-<<<<<<< HEAD
-<td>Whether to enable Paddle Inference’s TensorRT subgraph engine. If the model does not support acceleration via TensorRT, enabling this flag will have no effect.<br/>
-For Paddle with CUDA 11.8, the compatible TensorRT version is 8.x (x≥6), recommended installation is TensorRT 8.6.1.6.<br/>
-</td>
-=======
 <td>Whether to enable the TensorRT subgraph engine of Paddle Inference. If the model does not support acceleration via TensorRT, acceleration will not be used even if this flag is set.<br/>For PaddlePaddle with CUDA 11.8, the compatible TensorRT version is 8.x (x&amp;gt;=6), and it is recommended to install TensorRT 8.6.1.6.<br/></td>
->>>>>>> eb2ce823
 <td><code>bool</code></td>
 <td><code>False</code></td>
 </tr>
