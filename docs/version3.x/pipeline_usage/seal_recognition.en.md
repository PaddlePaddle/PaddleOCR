---
comments: true
---

# Seal Text Recognition Pipeline Tutorial

## 1. Introduction to Seal Text Recognition Pipeline
Seal text recognition is a technology that automatically extracts and recognizes the content of seals from documents or images. The recognition of seal text is part of document processing and has many applications in various scenarios, such as contract comparison, warehouse entry and exit review, and invoice reimbursement review.

The seal text recognition pipeline is used to recognize the text content of seals, extracting the text information from seal images and outputting it in text form. This pipeline integrates the industry-renowned end-to-end OCR system PP-OCRv4, supporting the detection and recognition of curved seal text. Additionally, this pipeline integrates an optional layout region localization module, which can accurately locate the layout position of the seal within the entire document. It also includes optional document image orientation correction and distortion correction functions. Based on this pipeline, millisecond-level accurate text content prediction can be achieved on a CPU. This pipeline also provides flexible service deployment methods, supporting the use of multiple programming languages on various hardware. Moreover, it offers custom development capabilities, allowing you to train and fine-tune on your own dataset based on this pipeline, and the trained model can be seamlessly integrated.

<img src="https://paddle-model-ecology.bj.bcebos.com/paddlex/PaddleX3.0/doc_images/practical_tutorial/PP-ChatOCRv3_doc_seal/01.png"/>

<b>The seal text recognition</b> pipeline includes a seal text detection module and a text recognition module, as well as optional layout detection module, document image orientation classification module, and text image correction module.

- [Seal Text Detection Module](../module_usage/seal_text_detection.en.md)
- [Text Recognition Module](../module_usage/text_recognition.en.md)
- [Layout Detection Module](../module_usage/layout_detection.en.md) (Optional)
- [Document Image Orientation Classification Module](../module_usage/doc_img_orientation_classification.en.md) (Optional)
- [Text Image Unwarping Module](../module_usage/text_image_unwarping.en.md) (Optional)

In this pipeline, you can choose the model to use based on the benchmark data below.

<details>
<summary> <b>Layout Region Detection Module (Optional):</b></summary>

* <b>Layout detection model, including 20 common categories: document title, paragraph title, text, page number, abstract, table of contents, references, footnotes, header, footer, algorithm, formula, formula number, image, table, figure and table title (figure title, table title, and chart title), seal, chart, sidebar text, and reference content</b>
<table>
<thead>
<tr>
<th>Model</th><th>Model Download Link</th>
<th>mAP(0.5) (%)</th>
<th>GPU Inference Time (ms)<br/>[Regular Mode / High-Performance Mode]</th>
<th>CPU Inference Time (ms)<br/>[Regular Mode / High-Performance Mode]</th>
<th>Model Storage Size (M)</th>
<th>Description</th>
</tr>
</thead>
<tbody>
<tr>
<td>PP-DocLayout_plus-L</td><td><a href="https://paddle-model-ecology.bj.bcebos.com/paddlex/official_inference_model/paddle3.0.0/PP-DocLayout_plus-L_infer.tar">Inference Model</a>/<a href="https://paddle-model-ecology.bj.bcebos.com/paddlex/official_pretrained_model/PP-DocLayout_plus-L_pretrained.pdparams">Training Model</a></td>
<td>83.2</td>
<td>34.6244 / 10.3945</td>
<td>510.57 / - </td>
<td>126.01 M</td>
<td>A higher precision layout region localization model based on RT-DETR-L trained on a self-built dataset including Chinese and English papers, multi-column magazines, newspapers, PPTs, contracts, books, exam papers, research reports, ancient books, Japanese documents, and vertical text documents</td>
</tr>
<tr>
</tbody>
</table>

* <b>Layout detection model, including 23 common categories: document title, paragraph title, text, page number, abstract, table of contents, references, footnotes, header, footer, algorithm, formula, formula number, image, chart title, table, table title, seal, chart title, chart, header image, footer image, sidebar text</b>
<table>
<thead>
<tr>
<th>Model</th><th>Model Download Link</th>
<th>mAP(0.5) (%)</th>
<th>GPU Inference Time (ms)<br/>[Regular Mode / High-Performance Mode]</th>
<th>CPU Inference Time (ms)<br/>[Regular Mode / High-Performance Mode]</th>
<th>Model Storage Size (M)</th>
<th>Description</th>
</tr>
</thead>
<tbody>
<tr>
<td>PP-DocLayout-L</td><td><a href="https://paddle-model-ecology.bj.bcebos.com/paddlex/official_inference_model/paddle3.0.0/PP-DocLayout-L_infer.tar">Inference Model</a>/<a href="https://paddle-model-ecology.bj.bcebos.com/paddlex/official_pretrained_model/PP-DocLayout-L_pretrained.pdparams">Training Model</a></td>
<td>90.4</td>
<td>34.6244 / 10.3945</td>
<td>510.57 / -</td>
<td>123.76 M</td>
<td>A high precision layout region localization model based on RT-DETR-L trained on a self-built dataset including Chinese and English papers, magazines, contracts, books, exam papers, and research reports</td>
</tr>
<tr>
<td>PP-DocLayout-M</td><td><a href="https://paddle-model-ecology.bj.bcebos.com/paddlex/official_inference_model/paddle3.0.0/PP-DocLayout-M_infer.tar">Inference Model</a>/<a href="https://paddle-model-ecology.bj.bcebos.com/paddlex/official_pretrained_model/PP-DocLayout-M_pretrained.pdparams">Training Model</a></td>
<td>75.2</td>
<td>13.3259 / 4.8685</td>
<td>44.0680 / 44.0680</td>
<td>22.578</td>
<td>A balanced model of accuracy and efficiency based on PicoDet-L trained on a self-built dataset including Chinese and English papers, magazines, contracts, books, exam papers, and research reports</td>
</tr>
<tr>
<td>PP-DocLayout-S</td><td><a href="https://paddle-model-ecology.bj.bcebos.com/paddlex/official_inference_model/paddle3.0.0/PP-DocLayout-S_infer.tar">Inference Model</a>/<a href="https://paddle-model-ecology.bj.bcebos.com/paddlex/official_pretrained_model/PP-DocLayout-S_pretrained.pdparams">Training Model</a></td>
<td>70.9</td>
<td>8.3008 / 2.3794</td>
<td>10.0623 / 9.9296</td>
<td>4.834</td>
<td>A highly efficient layout region localization model based on PicoDet-S trained on a self-built dataset including Chinese and English papers, magazines, contracts, books, exam papers, and research reports</td>
</tr>
</tbody>
</table>

>❗ Listed above are the <b>4 core models</b> that are the focus of the layout detection module, which supports a total of <b>13 full models</b>, including multiple models with pre-defined different categories, among which 9 models include the seal category. Apart from the 3 core models mentioned above, the remaining models are as follows:

<details><summary> 👉Details of the Model List</summary>

* <b>3-class layout detection model, including table, image, seal</b>
<table>
<thead>
<tr>
<th>Model</th><th>Model Download Link</th>
<th>mAP(0.5) (%)</th>
<th>GPU Inference Time (ms)<br/>[Regular Mode / High-Performance Mode]</th>
<th>CPU Inference Time (ms)<br/>[Regular Mode / High-Performance Mode]</th>
<th>Model Storage Size (M)</th>
<th>Description</th>
</tr>
</thead>
<tbody>
<tr>
<td>PicoDet-S_layout_3cls</td><td><a href="https://paddle-model-ecology.bj.bcebos.com/paddlex/official_inference_model/paddle3.0.0/PicoDet-S_layout_3cls_infer.tar">Inference Model</a>/<a href="https://paddle-model-ecology.bj.bcebos.com/paddlex/official_pretrained_model/PicoDet-S_layout_3cls_pretrained.pdparams">Training Model</a></td>
<td>88.2</td>
<td>8.99 / 2.22</td>
<td>16.11 / 8.73</td>
<td>4.8</td>
<td>A highly efficient layout region localization model based on the lightweight PicoDet-S model trained on a self-built dataset including Chinese and English papers, magazines, and research reports</td>
</tr>
<tr>
<td>PicoDet-L_layout_3cls</td><td><a href="https://paddle-model-ecology.bj.bcebos.com/paddlex/official_inference_model/paddle3.0.0/PicoDet-L_layout_3cls_infer.tar">Inference Model</a>/<a href="https://paddle-model-ecology.bj.bcebos.com/paddlex/official_pretrained_model/PicoDet-L_layout_3cls_pretrained.pdparams">Training Model</a></td>
<td>89.0</td>
<td>13.05 / 4.50</td>
<td>41.30 / 41.30</td>
<td>22.6</td>
<td>An efficiency-accuracy balanced layout region localization model based on PicoDet-L trained on a self-built dataset including Chinese and English papers, magazines, and research reports</td>
</tr>
<tr>
<td>RT-DETR-H_layout_3cls</td><td><a href="https://paddle-model-ecology.bj.bcebos.com/paddlex/official_inference_model/paddle3.0.0/RT-DETR-H_layout_3cls_infer.tar">Inference Model</a>/<a href="https://paddle-model-ecology.bj.bcebos.com/paddlex/official_pretrained_model/RT-DETR-H_layout_3cls_pretrained.pdparams">Training Model</a></td>
<td>95.8</td>
<td>114.93 / 27.71</td>
<td>947.56 / 947.56</td>
<td>470.1</td>
<td>A high precision layout region localization model based on RT-DETR-H trained on a self-built dataset including Chinese and English papers, magazines, and research reports</td>
</tr>
</tbody></table>

* <b>17-class region detection model, including 17 common layout categories: paragraph title, image, text, number, abstract, content, chart title, formula, table, table title, references, document title, footnote, header, algorithm, footer, seal</b>
<table>
<thead>
<tr>
<th>Model</th><th>Model Download Link</th>
<th>mAP(0.5) (%)</th>
<th>GPU Inference Time (ms)<br/>[Regular Mode / High-Performance Mode]</th>
<th>CPU Inference Time (ms)<br/>[Regular Mode / High-Performance Mode]</th>
<th>Model Storage Size (M)</th>
<th>Description</th>
</tr>
</thead>
<tbody>
<tr>
<td>PicoDet-S_layout_17cls</td><td><a href="https://paddle-model-ecology.bj.bcebos.com/paddlex/official_inference_model/paddle3.0.0/PicoDet-S_layout_17cls_infer.tar">Inference Model</a>/<a href="https://paddle-model-ecology.bj.bcebos.com/paddlex/official_pretrained_model/PicoDet-S_layout_17cls_pretrained.pdparams">Training Model</a></td>
<td>87.4</td>
<td>9.11 / 2.12</td>
<td>15.42 / 9.12</td>
<td>4.8</td>
<td>A highly efficient layout region localization model based on the lightweight PicoDet-S model trained on a self-built dataset including Chinese and English papers, magazines, and research reports</td>
</tr>
<tr>
<td>PicoDet-L_layout_17cls</td><td><a href="https://paddle-model-ecology.bj.bcebos.com/paddlex/official_inference_model/paddle3.0.0/PicoDet-L_layout_17cls_infer.tar">Inference Model</a>/<a href="https://paddle-model-ecology.bj.bcebos.com/paddlex/official_pretrained_model/PicoDet-L_layout_17cls_pretrained.pdparams">Training Model</a></td>
<td>89.0</td>
<td>13.50 / 4.69</td>
<td>43.32 / 43.32</td>
<td>22.6</td>
<td>An efficiency-accuracy balanced layout region localization model based on PicoDet-L trained on a self-built dataset including Chinese and English papers, magazines, and research reports</td>
</tr>
<tr>
<td>RT-DETR-H_layout_17cls</td><td><a href="https://paddle-model-ecology.bj.bcebos.com/paddlex/official_inference_model/paddle3.0.0/RT-DETR-H_layout_17cls_infer.tar">Inference Model</a>/<a href="https://paddle-model-ecology.bj.bcebos.com/paddlex/official_pretrained_model/RT-DETR-H_layout_17cls_pretrained.pdparams">Training Model</a></td>
<td>98.3</td>
<td>115.29 / 104.09</td>
<td>995.27 / 995.27</td>
<td>470.2</td>
<td>A high precision layout region localization model based on RT-DETR-H trained on a self-built dataset including Chinese and English papers, magazines, and research reports</td>
</tr>
</tbody>
</table>
</details>
</details>

<details>
<summary> <b>Document Image Orientation Classification Module (Optional):</b></summary>
<table>
<thead>
<tr>
<th>Model</th><th>Model Download Link</th>
<th>Top-1 Acc (%)</th>
<th>GPU Inference Time (ms)<br/>[Regular Mode / High-Performance Mode]</th>
<th>CPU Inference Time (ms)<br/>[Regular Mode / High-Performance Mode]</th>
<th>Model Storage Size (M)</th>
<th>Description</th>
</tr>
</thead>
<tbody>
<tr>
<td>PP-LCNet_x1_0_doc_ori</td><td><a href="https://paddle-model-ecology.bj.bcebos.com/paddlex/official_inference_model/paddle3.0.0/PP-LCNet_x1_0_doc_ori_infer.tar">Inference Model</a>/<a href="https://paddle-model-ecology.bj.bcebos.com/paddlex/official_pretrained_model/PP-LCNet_x1_0_doc_ori_pretrained.pdparams">Training Model</a></td>
<td>99.06</td>
<td>2.31 / 0.43</td>
<td>3.37 / 1.27</td>
<td>7</td>
<td>A document image classification model based on PP-LCNet_x1_0, containing four categories: 0 degrees, 90 degrees, 180 degrees, and 270 degrees</td>
</tr>
</tbody>
</table>
</details>

<details>
<summary> <b>Text Image Correction Module (Optional):</b></summary>
<table>
<thead>
<tr>
<th>Model</th><th>Model Download Link</th>
<th>CER </th>
<th>Model Storage Size (M)</th>
<th>Description</th>
</tr>
</thead>
<tbody>
<tr>
<td>UVDoc</td><td><a href="https://paddle-model-ecology.bj.bcebos.com/paddlex/official_inference_model/paddle3.0.0/UVDoc_infer.tar">Inference Model</a>/<a href="https://paddle-model-ecology.bj.bcebos.com/paddlex/official_pretrained_model/UVDoc_pretrained.pdparams">Training Model</a></td>
<td>0.179</td>
<td>30.3 M</td>
<td>A high precision text image correction model</td>
</tr>
</tbody>
</table>
</details>

<details>
<summary> <b>Seal Text Detection Module:</b></summary>
<table>
<thead>
<tr>
<th>Model</th><th>Model Download Link</th>
<th>Detection Hmean (%)</th>
<th>GPU Inference Time (ms)<br/>[Regular Mode / High-Performance Mode]</th>
<th>CPU Inference Time (ms)<br/>[Regular Mode / High-Performance Mode]</th>
<th>Model Storage Size (M)</th>
<th>Description</th>
</tr>
</thead>
<tbody>
<tr>
<td>PP-OCRv4_server_seal_det</td><td><a href="https://paddle-model-ecology.bj.bcebos.com/paddlex/official_inference_model/paddle3.0.0/PP-OCRv4_server_seal_det_infer.tar">Inference Model</a>/<a href="https://paddle-model-ecology.bj.bcebos.com/paddlex/official_pretrained_model/PP-OCRv4_server_seal_det_pretrained.pdparams">Training Model</a></td>
<td>98.40</td>
<td>74.75 / 67.72</td>
<td>382.55 / 382.55</td>
<td>109</td>
<td>PP-OCRv4 server-side seal text detection model, with higher accuracy, suitable for deployment on better servers</td>
</tr>
<tr>
<td>PP-OCRv4_mobile_seal_det</td><td><a href="https://paddle-model-ecology.bj.bcebos.com/paddlex/official_inference_model/paddle3.0.0/PP-OCRv4_mobile_seal_det_infer.tar">Inference Model</a>/<a href="https://paddle-model-ecology.bj.bcebos.com/paddlex/official_pretrained_model/PP-OCRv4_mobile_seal_det_pretrained.pdparams">Training Model</a></td>
<td>96.36</td>
<td>7.82 / 3.09</td>
<td>48.28 / 23.97</td>
<td>4.6</td>
<td>PP-OCRv4 mobile-side seal text detection model, with higher efficiency, suitable for deployment on the edge</td>
</tr>
</tbody>
</table>
</details>

<details>
<summary><b>Text Recognition Module:</b></summary>
<table>
<tr>
<th>Model</th><th>Model Download Link</th>
<th>Recognition Avg Accuracy(%)</th>
<th>GPU Inference Time (ms)<br/>[Regular Mode / High-Performance Mode]</th>
<th>CPU Inference Time (ms)<br/>[Regular Mode / High-Performance Mode]</th>
<th>Model Storage Size (M)</th>
<th>Description</th>
</tr>
<tr>
<td>PP-OCRv5_server_rec</td><td><a href="https://paddle-model-ecology.bj.bcebos.com/paddlex/official_inference_model/paddle3.0.0/\
PP-OCRv5_server_rec_infer.tar">Inference Model</a>/<a href="https://paddle-model-ecology.bj.bcebos.com/paddlex/official_pretrained_model/PP-OCRv5_server_rec_pretrained.pdparams">Training Model</a></td>
<td>86.38</td>
<td> 8.45/2.36 </td>
<td> 122.69/122.69 </td>
<td>81 M</td>
<td rowspan="2">PP-OCRv5_rec is a new generation text recognition model. This model aims to efficiently and accurately support the recognition of four major languages: Simplified Chinese, Traditional Chinese, English, and Japanese, as well as complex text scenes like handwriting, vertical text, pinyin, and rare characters with a single model. It balances recognition effectiveness, inference speed, and model robustness, providing efficient and accurate technical support for document understanding in various scenarios.</td>
</tr>
<tr>
<td>PP-OCRv5_mobile_rec</td><td><a href="https://paddle-model-ecology.bj.bcebos.com/paddlex/official_inference_model/paddle3.0.0/\
PP-OCRv5_mobile_rec_infer.tar">Inference Model</a>/<a href="https://paddle-model-ecology.bj.bcebos.com/paddlex/official_pretrained_model/PP-OCRv5_mobile_rec_pretrained.pdparams">Training Model</a></td>
<td>81.29</td>
<td> 1.46/5.43 </td>
<td> 5.32/91.79 </td>
<td>16 M</td>
</tr>
<tr>
<td>PP-OCRv4_server_rec_doc</td><td><a href="https://paddle-model-ecology.bj.bcebos.com/paddlex/official_inference_model/paddle3.0.0/\
PP-OCRv4_server_rec_doc_infer.tar">Inference Model</a>/<a href="https://paddle-model-ecology.bj.bcebos.com/paddlex/official_pretrained_model/PP-OCRv4_server_rec_doc_pretrained.pdparams">Training Model</a></td>
<td>86.58</td>
<td>6.65 / 2.38</td>
<td>32.92 / 32.92</td>
<td>181 M</td>
<td>PP-OCRv4_server_rec_doc is trained on a mix of more Chinese document data and PP-OCR training data based on PP-OCRv4_server_rec, enhancing recognition capabilities for some traditional Chinese characters, Japanese, and special characters, supporting over 15,000+ characters. Besides improving document-related text recognition, it also enhances general text recognition capabilities</td>
</tr>
<tr>
<td>PP-OCRv4_mobile_rec</td><td><a href="https://paddle-model-ecology.bj.bcebos.com/paddlex/official_inference_model/paddle3.0.0/PP-OCRv4_mobile_rec_infer.tar">Inference Model</a>/<a href="https://paddle-model-ecology.bj.bcebos.com/paddlex/official_pretrained_model/PP-OCRv4_mobile_rec_pretrained.pdparams">Training Model</a></td>
<td>83.28</td>
<td>4.82 / 1.20</td>
<td>16.74 / 4.64</td>
<td>88 M</td>
<td>PP-OCRv4 lightweight recognition model, with high inference efficiency, can be deployed on multiple hardware devices, including edge devices</td>
</tr>
<tr>
<td>PP-OCRv4_server_rec </td><td><a href="https://paddle-model-ecology.bj.bcebos.com/paddlex/official_inference_model/paddle3.0.0/PP-OCRv4_server_rec_infer.tar">Inference Model</a>/<a href="https://paddle-model-ecology.bj.bcebos.com/paddlex/official_pretrained_model/PP-OCRv4_server_rec_pretrained.pdparams">Training Model</a></td>
<td>85.19 </td>
<td>6.58 / 2.43</td>
<td>33.17 / 33.17</td>
<td>151 M</td>
<td>PP-OCRv4 server-side model, with high inference accuracy, can be deployed on various servers</td>
</tr>
<tr>
<td>en_PP-OCRv4_mobile_rec</td><td><a href="https://paddle-model-ecology.bj.bcebos.com/paddlex/official_inference_model/paddle3.0.0/\
en_PP-OCRv4_mobile_rec_infer.tar">Inference Model</a>/<a href="https://paddle-model-ecology.bj.bcebos.com/paddlex/official_pretrained_model/en_PP-OCRv4_mobile_rec_pretrained.pdparams">Training Model</a></td>
<td>70.39</td>
<td>4.81 / 0.75</td>
<td>16.10 / 5.31</td>
<td>66 M</td>
<td>An ultra-lightweight English recognition model trained based on the PP-OCRv4 recognition model, supporting English and number recognition</td>
</tr>
</table>

> ❗ Listed above are the <b>6 core models</b> that are the focus of the text recognition module, which supports a total of <b>20 full models</b>, including multiple multi-language text recognition models, with the complete model list as follows:

<details><summary> 👉Details of the Model List</summary>

* <b>PP-OCRv5 Multi-Scene Model</b>

<table>
<tr>
<th>Model</th><th>Model Download Link</th>
<th>Chinese Recognition Avg Accuracy(%)</th>
<th>English Recognition Avg Accuracy(%)</th>
<th>Traditional Chinese Recognition Avg Accuracy(%)</th>
<th>Japanese Recognition Avg Accuracy(%)</th>
<th>GPU Inference Time (ms)<br/>[Regular Mode / High-Performance Mode]</th>
<th>CPU Inference Time (ms)<br/>[Regular Mode / High-Performance Mode]</th>
<th>Model Storage Size (M)</th>
<th>Description</th>
</tr>
<tr>
<td>PP-OCRv5_server_rec</td><td><a href="https://paddle-model-ecology.bj.bcebos.com/paddlex/official_inference_model/paddle3.0.0/\
PP-OCRv5_server_rec_infer.tar">Inference Model</a>/<a href="https://paddle-model-ecology.bj.bcebos.com/paddlex/official_pretrained_model/PP-OCRv5_server_rec_pretrained.pdparams">Training Model</a></td>
<td>86.38</td>
<td>64.70</td>
<td>93.29</td>
<td>60.35</td>
<td> 1.46/5.43 </td>
<td> 5.32/91.79 </td>
<td>81 M</td>
<td rowspan="2">PP-OCRv5_rec is a new generation text recognition model. This model aims to efficiently and accurately support the recognition of four major languages: Simplified Chinese, Traditional Chinese, English, and Japanese, as well as complex text scenes like handwriting, vertical text, pinyin, and rare characters with a single model. It balances recognition effectiveness, inference speed, and model robustness, providing efficient and accurate technical support for document understanding in various scenarios.</td>
</tr>
<tr>
<td>PP-OCRv5_mobile_rec</td><td><a href="https://paddle-model-ecology.bj.bcebos.com/paddlex/official_inference_model/paddle3.0.0/\
PP-OCRv5_mobile_rec_infer.tar">Inference Model</a>/<a href="https://paddle-model-ecology.bj.bcebos.com/paddlex/official_pretrained_model/PP-OCRv5_mobile_rec_pretrained.pdparams">Training Model</a></td>
<td>81.29</td>
<td>66.00</td>
<td>83.55</td>
<td>54.65</td>
<td> 1.46/5.43 </td>
<td> 5.32/91.79 </td>
<td>16 M</td>
</tr>
</table>

* <b>Chinese Recognition Model</b>
<table>
<tr>
<th>Model</th><th>Model Download Link</th>
<th>Recognition Avg Accuracy(%)</th>
<th>GPU Inference Time (ms)<br/>[Regular Mode / High-Performance Mode]</th>
<th>CPU Inference Time (ms)<br/>[Regular Mode / High-Performance Mode]</th>
<th>Model Storage Size (M)</th>
<th>Description</th>
</tr>
<tr>
<td>PP-OCRv4_server_rec_doc</td><td><a href="https://paddle-model-ecology.bj.bcebos.com/paddlex/official_inference_model/paddle3.0.0/\
PP-OCRv4_server_rec_doc_infer.tar">Inference Model</a>/<a href="https://paddle-model-ecology.bj.bcebos.com/paddlex/official_pretrained_model/PP-OCRv4_server_rec_doc_pretrained.pdparams">Training Model</a></td>
<td>86.58</td>
<td>6.65 / 2.38</td>
<td>32.92 / 32.92</td>
<td>91 M</td>
<td>PP-OCRv4_server_rec_doc is trained on a mix of more Chinese document data and PP-OCR training data based on PP-OCRv4_server_rec, enhancing recognition capabilities for some traditional Chinese characters, Japanese, and special characters, supporting over 15,000+ characters. Besides improving document-related text recognition, it also enhances general text recognition capabilities</td>
</tr>
<tr>
<td>PP-OCRv4_mobile_rec</td><td><a href="https://paddle-model-ecology.bj.bcebos.com/paddlex/official_inference_model/paddle3.0.0/PP-OCRv4_mobile_rec_infer.tar">Inference Model</a>/<a href="https://paddle-model-ecology.bj.bcebos.com/paddlex/official_pretrained_model/PP-OCRv4_mobile_rec_pretrained.pdparams">Training Model</a></td>
<td>83.28</td>
<td>4.82 / 1.20</td>
<td>16.74 / 4.64</td>
<td>11 M</td>
<td>PP-OCRv4 lightweight recognition model, with high inference efficiency, can be deployed on multiple hardware devices, including edge devices</td>
</tr>
<tr>
<td>PP-OCRv4_server_rec </td><td><a href="https://paddle-model-ecology.bj.bcebos.com/paddlex/official_inference_model/paddle3.0.0/PP-OCRv4_server_rec_infer.tar">Inference Model</a>/<a href="https://paddle-model-ecology.bj.bcebos.com/paddlex/official_pretrained_model/PP-OCRv4_server_rec_pretrained.pdparams">Training Model</a></td>
<td>85.19 </td>
<td>6.58 / 2.43</td>
<td>33.17 / 33.17</td>
<td>87 M</td>
<td>PP-OCRv4 server-side model, with high inference accuracy, can be deployed on various servers</td>
</tr>
<tr>
<td>PP-OCRv3_mobile_rec</td><td><a href="https://paddle-model-ecology.bj.bcebos.com/paddlex/official_inference_model/paddle3.0.0/\
PP-OCRv3_mobile_rec_infer.tar">Inference Model</a>/<a href="https://paddle-model-ecology.bj.bcebos.com/paddlex/official_pretrained_model/PP-OCRv3_mobile_rec_pretrained.pdparams">Training Model</a></td>
<td>75.43</td>
<td>5.87 / 1.19</td>
<td>9.07 / 4.28</td>
<td>11 M</td>
<td>PP-OCRv3 lightweight recognition model, with high inference efficiency, can be deployed on multiple hardware devices, including edge devices</td>
</tr>
</table>

<table>
<tr>
<th>Model</th><th>Model Download Link</th>
<th>Recognition Avg Accuracy(%)</th>
<th>GPU Inference Time (ms)<br/>[Regular Mode / High-Performance Mode]</th>
<th>CPU Inference Time (ms)<br/>[Regular Mode / High-Performance Mode]</th>
<th>Model Storage Size (M)</th>
<th>Description</th>
</tr>
<tr>
<td>ch_SVTRv2_rec</td><td><a href="https://paddle-model-ecology.bj.bcebos.com/paddlex/official_inference_model/paddle3.0.0/ch_SVTRv2_rec_infer.tar">Inference Model</a>/<a href="https://paddle-model-ecology.bj.bcebos.com/paddlex/official_pretrained_model/ch_SVTRv2_rec_pretrained.pdparams">Training Model</a></td>
<td>68.81</td>
<td>8.08 / 2.74</td>
<td>50.17 / 42.50</td>
<td>73.9 M</td>
<td rowspan="1">
SVTRv2 is a server-side text recognition model developed by the OpenOCR team from Fudan University's Visual and Learning Lab (FVL), which won first place in the PaddleOCR Algorithm Model Challenge - Task 1: OCR End-to-End Recognition, improving the end-to-end recognition accuracy on the A leaderboard by 6% compared to PP-OCRv4.
</td>
</tr>
</table>

<table>
<tr>
<th>Model</th><th>Model Download Link</th>
<th>Recognition Avg Accuracy(%)</th>
<th>GPU Inference Time (ms)<br/>[Regular Mode / High-Performance Mode]</th>
<th>CPU Inference Time (ms)<br/>[Regular Mode / High-Performance Mode]</th>
<th>Model Storage Size (M)</th>
<th>Description</th>
</tr>
<tr>
<td>ch_RepSVTR_rec</td><td><a href="https://paddle-model-ecology.bj.bcebos.com/paddlex/official_inference_model/paddle3.0.0/ch_RepSVTR_rec_infer.tar">Inference Model</a>/<a href="https://paddle-model-ecology.bj.bcebos.com/paddlex/official_pretrained_model/ch_RepSVTR_rec_pretrained.pdparams">Training Model</a></td>
<td>65.07</td>
<td>5.93 / 1.62</td>
<td>20.73 / 7.32</td>
<td>22.1 M</td>
<td rowspan="1">RepSVTR text recognition model is a mobile-side text recognition model based on SVTRv2, which won first place in the PaddleOCR Algorithm Model Challenge - Task 1: OCR End-to-End Recognition, improving the end-to-end recognition accuracy on the B leaderboard by 2.5% compared to PP-OCRv4, with comparable inference speed.</td>
</tr>
</table>

* <b>English Recognition Model</b>
<table>
<tr>
<th>Model</th><th>Model Download Link</th>
<th>Recognition Avg Accuracy(%)</th>
<th>GPU Inference Time (ms)<br/>[Regular Mode / High-Performance Mode]</th>
<th>CPU Inference Time (ms)<br/>[Regular Mode / High-Performance Mode]</th>
<th>Model Storage Size (M)</th>
<th>Description</th>
</tr>
<tr>
<td>en_PP-OCRv4_mobile_rec</td><td><a href="https://paddle-model-ecology.bj.bcebos.com/paddlex/official_inference_model/paddle3.0.0/\
en_PP-OCRv4_mobile_rec_infer.tar">Inference Model</a>/<a href="https://paddle-model-ecology.bj.bcebos.com/paddlex/official_pretrained_model/en_PP-OCRv4_mobile_rec_pretrained.pdparams">Training Model</a></td>
<td> 70.39</td>
<td>4.81 / 0.75</td>
<td>16.10 / 5.31</td>
<td>6.8 M</td>
<td>An ultra-lightweight English recognition model trained based on the PP-OCRv4 recognition model, supporting English and number recognition</td>
</tr>
<tr>
<td>en_PP-OCRv3_mobile_rec</td><td><a href="https://paddle-model-ecology.bj.bcebos.com/paddlex/official_inference_model/paddle3.0.0/\
en_PP-OCRv3_mobile_rec_infer.tar">Inference Model</a>/<a href="https://paddle-model-ecology.bj.bcebos.com/paddlex/official_pretrained_model/en_PP-OCRv3_mobile_rec_pretrained.pdparams">Training Model</a></td>
<td>70.69</td>
<td>5.44 / 0.75</td>
<td>8.65 / 5.57</td>
<td>7.8 M </td>
<td>An ultra-lightweight English recognition model trained based on the PP-OCRv3 recognition model, supporting English and number recognition</td>
</tr>
</table>

* <b>Multilingual Recognition Model</b>
<table>
<tr>
<th>Model</th><th>Model Download Link</th>
<th>Recognition Avg Accuracy(%)</th>
<th>GPU Inference Time (ms)<br/>[Regular Mode / High-Performance Mode]</th>
<th>CPU Inference Time (ms)<br/>[Regular Mode / High-Performance Mode]</th>
<th>Model Storage Size (M)</th>
<th>Description</th>
</tr>
<tr>
<td>korean_PP-OCRv3_mobile_rec</td><td><a href="https://paddle-model-ecology.bj.bcebos.com/paddlex/official_inference_model/paddle3.0.0/\
korean_PP-OCRv3_mobile_rec_infer.tar">Inference Model</a>/<a href="https://paddle-model-ecology.bj.bcebos.com/paddlex/official_pretrained_model/korean_PP-OCRv3_mobile_rec_pretrained.pdparams">Training Model</a></td>
<td>60.21</td>
<td>5.40 / 0.97</td>
<td>9.11 / 4.05</td>
<td>8.6 M</td>
<td>An ultra-lightweight Korean recognition model trained based on the PP-OCRv3 recognition model, supporting Korean and number recognition</td>
</tr>
<tr>
<td>japan_PP-OCRv3_mobile_rec</td><td><a href="https://paddle-model-ecology.bj.bcebos.com/paddlex/official_inference_model/paddle3.0.0/\
japan_PP-OCRv3_mobile_rec_infer.tar">Inference Model</a>/<a href="https://paddle-model-ecology.bj.bcebos.com/paddlex/official_pretrained_model/japan_PP-OCRv3_mobile_rec_pretrained.pdparams">Training Model</a></td>
<td>45.69</td>
<td>5.70 / 1.02</td>
<td>8.48 / 4.07</td>
<td>8.8 M </td>
<td>An ultra-lightweight Japanese recognition model trained based on the PP-OCRv3 recognition model, supporting Japanese and number recognition</td>
</tr>
<tr>
<td>chinese_cht_PP-OCRv3_mobile_rec</td><td><a href="https://paddle-model-ecology.bj.bcebos.com/paddlex/official_inference_model/paddle3.0.0/\
chinese_cht_PP-OCRv3_mobile_rec_infer.tar">Inference Model</a>/<a href="https://paddle-model-ecology.bj.bcebos.com/paddlex/official_pretrained_model/chinese_cht_PP-OCRv3_mobile_rec_pretrained.pdparams">Training Model</a></td>
<td>82.06</td>
<td>5.90 / 1.28</td>
<td>9.28 / 4.34</td>
<td>9.7 M </td>
<td>An ultra-lightweight Traditional Chinese recognition model trained based on the PP-OCRv3 recognition model, supporting Traditional Chinese and number recognition</td>
</tr>
<tr>
<td>te_PP-OCRv3_mobile_rec</td><td><a href="https://paddle-model-ecology.bj.bcebos.com/paddlex/official_inference_model/paddle3.0.0/\
te_PP-OCRv3_mobile_rec_infer.tar">Inference Model</a>/<a href="https://paddle-model-ecology.bj.bcebos.com/paddlex/official_pretrained_model/te_PP-OCRv3_mobile_rec_pretrained.pdparams">Training Model</a></td>
<td>95.88</td>
<td>5.42 / 0.82</td>
<td>8.10 / 6.91</td>
<td>7.8 M </td>
<td>An ultra-lightweight Telugu recognition model trained based on the PP-OCRv3 recognition model, supporting Telugu and number recognition</td>
</tr>
<tr>
<td>ka_PP-OCRv3_mobile_rec</td><td><a href="https://paddle-model-ecology.bj.bcebos.com/paddlex/official_inference_model/paddle3.0.0/\
ka_PP-OCRv3_mobile_rec_infer.tar">Inference Model</a>/<a href="https://paddle-model-ecology.bj.bcebos.com/paddlex/official_pretrained_model/ka_PP-OCRv3_mobile_rec_pretrained.pdparams">Training Model</a></td>
<td>96.96</td>
<td>5.25 / 0.79</td>
<td>9.09 / 3.86</td>
<td>8.0 M </td>
<td>An ultra-lightweight Kannada recognition model trained based on the PP-OCRv3 recognition model, supporting Kannada and number recognition</td>
</tr>
<tr>
<td>ta_PP-OCRv3_mobile_rec</td><td><a href="https://paddle-model-ecology.bj.bcebos.com/paddlex/official_inference_model/paddle3.0.0/\
ta_PP-OCRv3_mobile_rec_infer.tar">Inference Model</a>/<a href="https://paddle-model-ecology.bj.bcebos.com/paddlex/official_pretrained_model/ta_PP-OCRv3_mobile_rec_pretrained.pdparams">Training Model</a></td>
<td>76.83</td>
<td>5.23 / 0.75</td>
<td>10.13 / 4.30</td>
<td>8.0 M </td>
<td>An ultra-lightweight Tamil recognition model trained based on the PP-OCRv3 recognition model, supporting Tamil and number recognition</td>
</tr>
<tr>
<td>latin_PP-OCRv3_mobile_rec</td><td><a href="https://paddle-model-ecology.bj.bcebos.com/paddlex/official_inference_model/paddle3.0.0/\
latin_PP-OCRv3_mobile_rec_infer.tar">Inference Model</a>/<a href="https://paddle-model-ecology.bj.bcebos.com/paddlex/official_pretrained_model/latin_PP-OCRv3_mobile_rec_pretrained.pdparams">Training Model</a></td>
<td>76.93</td>
<td>5.20 / 0.79</td>
<td>8.83 / 7.15</td>
<td>7.8 M</td>
<td>An ultra-lightweight Latin recognition model trained based on the PP-OCRv3 recognition model, supporting Latin and number recognition</td>
</tr>
<tr>
<td>arabic_PP-OCRv3_mobile_rec</td><td><a href="https://paddle-model-ecology.bj.bcebos.com/paddlex/official_inference_model/paddle3.0.0/\
arabic_PP-OCRv3_mobile_rec_infer.tar">Inference Model</a>/<a href="https://paddle-model-ecology.bj.bcebos.com/paddlex/official_pretrained_model/arabic_PP-OCRv3_mobile_rec_pretrained.pdparams">Training Model</a></td>
<td>73.55</td>
<td>5.35 / 0.79</td>
<td>8.80 / 4.56</td>
<td>7.8 M</td>
<td>An ultra-lightweight Arabic letter recognition model trained based on the PP-OCRv3 recognition model, supporting Arabic letters and number recognition</td>
</tr>
<tr>
<td>cyrillic_PP-OCRv3_mobile_rec</td><td><a href="https://paddle-model-ecology.bj.bcebos.com/paddlex/official_inference_model/paddle3.0.0/\
cyrillic_PP-OCRv3_mobile_rec_infer.tar">Inference Model</a>/<a href="https://paddle-model-ecology.bj.bcebos.com/paddlex/official_pretrained_model/cyrillic_PP-OCRv3_mobile_rec_pretrained.pdparams">Training Model</a></td>
<td>94.28</td>
<td>5.23 / 0.76</td>
<td>8.89 / 3.88</td>
<td>7.9 M  </td>
<td>An ultra-lightweight Cyrillic letter recognition model trained based on the PP-OCRv3 recognition model, supporting Cyrillic letters and number recognition</td>
</tr>
<tr>
<td>devanagari_PP-OCRv3_mobile_rec</td><td><a href="https://paddle-model-ecology.bj.bcebos.com/paddlex/official_inference_model/paddle3.0.0/\
devanagari_PP-OCRv3_mobile_rec_infer.tar">Inference Model</a>/<a href="https://paddle-model-ecology.bj.bcebos.com/paddlex/official_pretrained_model/devanagari_PP-OCRv3_mobile_rec_pretrained.pdparams">Training Model</a></td>
<td>96.44</td>
<td>5.22 / 0.79</td>
<td>8.56 / 4.06</td>
<td>7.9 M</td>
<td>An ultra-lightweight Devanagari letter recognition model trained based on the PP-OCRv3 recognition model, supporting Devanagari letters and number recognition</td>
</tr>
</table>
</details>
</details>

<details>
<summary> <b>Test Environment Description:</b></summary>

  <ul>
      <li><b>Performance Test Environment</b>
          <ul>
            <li><strong>Test Dataset:
             </strong>
                <ul>
                  <li>Document Image Orientation Classification Model: Self-built internal dataset covering multiple scenarios such as documents and certificates, containing 1000 images.</li>
                  <li>Text Image Correction Model: <a href="https://www3.cs.stonybrook.edu/~cvl/docunet.html">DocUNet</a>.</li>
                   <li>Layout Region Detection Model: PaddleOCR self-built layout region detection dataset, containing 500 common document type images such as Chinese and English papers, magazines, contracts, books, exam papers, and research reports.</li>
                    <li>3-Class Layout Detection Model: PaddleOCR self-built layout region detection dataset, containing 1154 common document type images such as Chinese and English papers, magazines, and research reports.</li>
                  <li>17-Class Region Detection Model: PaddleOCR self-built layout region detection dataset, containing 892 common document type images such as Chinese and English papers, magazines, and research reports.</li>
                  <li>Text Detection Model: PaddleOCR self-built Chinese dataset covering multiple scenarios such as street scenes, web images, documents, and handwriting, where detection includes 500 images.</li>
                   <li>Chinese Recognition Model: PaddleOCR self-built Chinese dataset covering multiple scenarios such as street scenes, web images, documents, and handwriting, where text recognition includes 11,000 images.</li>
                    <li>ch_SVTRv2_rec: <a href="https://aistudio.baidu.com/competition/detail/1131/0/introduction">PaddleOCR Algorithm Model Challenge - Task 1: OCR End-to-End Recognition</a> A leaderboard evaluation set.</li>
                  <li>ch_RepSVTR_rec: <a href="https://aistudio.baidu.com/competition/detail/1131/0/introduction">PaddleOCR Algorithm Model Challenge - Task 1: OCR End-to-End Recognition</a> B leaderboard evaluation set.</li>
                  <li>English Recognition Model: Self-built internal English dataset.</li>
                   <li>Multilingual Recognition Model: Self-built internal multilingual dataset.</li>
                    <li>Text Line Orientation Classification Model: Self-built internal dataset covering multiple scenarios such as documents and certificates, containing 1000 images.</li>
                   <li>Seal Text Detection Model: Self-built internal dataset containing 500 circular seal images.</li>
                </ul>
             </li>
              <li><strong>Hardware Configuration:</strong>
                  <ul>
                      <li>GPU: NVIDIA Tesla T4</li>
                      <li>CPU: Intel Xeon Gold 6271C @ 2.60GHz</li>
                      <li>Other Environment: Ubuntu 20.04 / cuDNN 8.6 / TensorRT 8.5.2.2</li>
                  </ul>
              </li>
          </ul>
      </li>
      <li><b>Inference Mode Description</b></li>
  </ul>

<table border="1">
    <thead>
        <tr>
            <th>Mode</th>
            <th>GPU Configuration</th>
            <th>CPU Configuration</th>
            <th>Acceleration Technology Combination</th>
        </tr>
    </thead>
    <tbody>
        <tr>
            <td>Regular Mode</td>
            <td>FP32 Precision / No TRT Acceleration</td>
            <td>FP32 Precision / 8 Threads</td>
            <td>PaddleInference</td>
        </tr>
        <tr>
            <td>High-Performance Mode</td>
            <td>Optimal combination of prior precision type and acceleration strategy</td>
            <td>FP32 Precision / 8 Threads</td>
            <td>Select optimal prior backend (Paddle/OpenVINO/TRT, etc.)</td>
        </tr>
    </tbody>
</table>
</details>

<br />
<b>If you are more concerned with model accuracy, please choose a model with higher accuracy. If you are more concerned with inference speed, please choose a model with faster inference speed. If you are more concerned with model storage size, please choose a model with smaller storage size</b>.


## 2. Quick Start

Before using the seal text recognition pipeline locally, please ensure that you have completed the installation of the wheel package according to the [installation tutorial](../installation.md). Once the installation is complete, you can experience it locally via the command line or integrate it with Python.

### 2.1 Command Line Experience

You can quickly experience the seal_recognition pipeline effect with a single command:

```bash
paddleocr seal_recognition -i https://paddle-model-ecology.bj.bcebos.com/paddlex/imgs/demo_image/seal_text_det.png \
    --use_doc_orientation_classify False \
    --use_doc_unwarping False

# Use --device to specify the use of GPU for model inference.
paddleocr seal_recognition -i ./seal_text_det.png --device gpu
```

<details><summary><b>The command line supports more parameter settings. Click to expand for detailed explanations of command line parameters.</b></summary>
<table>
<thead>
<tr>
<th>Parameter</th>
<th>Description</th>
<th>Parameter Type</th>
<th>Default Value</th>
</tr>
</thead>
<tbody>
<tr>
<td><code>input</code></td>
<td>Data to be predicted, required.
Local path of image or PDF file, e.g., <code>/root/data/img.jpg</code>; <b>URL link</b>, e.g., network URL of image or PDF file: <a href="https://paddle-model-ecology.bj.bcebos.com/paddlex/imgs/demo_image/seal_text_det.png">Example</a>; <b>Local directory</b>, the directory should contain images to be predicted, e.g., local path: <code>/root/data/</code> (currently does not support prediction of PDF files in directories; PDF files must be specified with a specific file path).
</td>
<td><code>str</code></td>
<td></td>
</tr>
<tr>
<td><code>save_path</code></td>
<td>
Specify the path to save the inference results file. If not set, the inference results will not be saved locally.</td>
<td><code>str</code></td>
<td></td>
</tr>
<tr>
<td><code>doc_orientation_classify_model_name</code></td>
<td> 
The name of the document orientation classification model. If not set, the default model in pipeline will be used.</td>
<td><code>str</code></td>
<td></td>
</tr>
<tr>
<td><code>doc_orientation_classify_model_dir</code></td>
<td>The directory path of the document orientation classification model. If not set, the official model will be downloaded.</td>
<td><code>str</code></td>
<td></td>
</tr>
<tr>
<td><code>doc_unwarping_model_name</code></td>
<td> The name of the text image unwarping model. If not set, the default model in pipeline will be used.</td>
<td><code>str</code></td>
<td></td>
</tr>
<tr>
<td><code>doc_unwarping_model_dir</code></td>
<td> The directory path of the  text image unwarping model. If not set, the official model will be downloaded.
</td>
<td><code>str</code></td>
<td></td>
</tr>
<tr>
<td><code>layout_detection_model_name</code></td>
<td>
The name of the layout detection model. If not set, the default model in pipeline will be used. </td>
<td><code>str</code></td>
<td></td>
</tr>
<tr>
<td><code>layout_detection_model_dir</code></td>
<td> The directory path of the  layout detection model. If not set, the official model will be downloaded.
</td>
<td><code>str</code></td>
<td></td>
</tr>
<tr>
<td><code>seal_text_detection_model_name</code></td>
<<<<<<< HEAD
<td>The name of the seal text detection model. If not set, the pipeline's default model will be used.</td>
=======
<td>The name of the seal text detection model. If set to <code>None</code>, the pipeline's default model will be used.</td>
>>>>>>> 549d83a8
<td><code>str</code></td>
<td></td>
</tr>
<tr>
<td><code>seal_text_detection_model_dir</code></td>
<td>The directory path of the seal text detection model. If not set, the official model will be downloaded.</td>
<td><code>str</code></td>
<td></td>
</tr>
<tr>  
<td><code>text_recognition_model_name</code></td>  
<td>Name of the text recognition model. If not set, the default pipeline model is used.</td>  
<td><code>str</code></td>  
<td></td>  
</tr>  
<tr>  
<td><code>text_recognition_model_dir</code></td>  
<td>Directory path of the text recognition model. If not set, the official model is downloaded.</td>  
<td><code>str</code></td>  
<td></td>  
</tr>
<tr>  
<td><code>text_recognition_batch_size</code></td>  
<td>Batch size for the text recognition model. If not set, defaults to <code>1</code>.</td>  
<td><code>int</code></td>  
<td></td>  
</tr>
<tr>  
<td><code>use_doc_orientation_classify</code></td>  
<td>Whether to load and use document orientation classification.If not set, defaults to pipeline initialization value (<code>True</code>).</td>  
<td><code>bool</code></td>  
<td></td>  
</tr>  
<tr>  
<td><code>use_doc_unwarping</code></td>  
<td>Whether to load and use text image correction. If not set, defaults to pipeline initialization value (<code>True</code>).</td>  
<td><code>bool</code></td>  
<td></td>  
</tr>   
<tr>
<td><code>use_layout_detection</code></td>
<td>
Whether to load and use the layout detection module. If not set, the parameter will default to the value initialized in the pipeline, which is <code>True</code>.</td>
<td><code>bool</code></td>
<td></td>
</tr>
<tr>
<td><code>layout_threshold</code></td>
<td>Threshold for layout detection, used to filter out predictions with low confidence.
<<<<<<< HEAD
Such as 0.2, indicates filtering out all bounding boxes with a confidence score less than 0.2.If not set, the default PaddleX official model configuration will be used.
=======
<ul>
<li><b>float</b>， such as 0.2, indicates filtering out all bounding boxes with a confidence score less than 0.2.</li>
<li><b>Dictionary</b>, with <b>int</b> keys representing <code>cls_id</code> and <b>float</b> values as thresholds. For example, <code>{0: 0.45, 2: 0.48, 7: 0.4}</code> indicates applying a threshold of 0.45 for class ID 0, 0.48 for class ID 2, and 0.4 for class ID 7</li>
<li><b>None</b>, If not specified, the default official model configuration will be used</li>
</ul>
>>>>>>> 549d83a8
</td>
<td><code>float</code></td>
<td></td>
</tr>
<tr>
<td><code>layout_nms</code></td>
<td>Whether to load and use NMS (Non-Maximum Suppression) post-processing for layout region detection to filter out overlapping boxes. If not set, the default configuration of the official model will be used.</td>
<td><code>bool</code></td>
<td></td>
</tr>
<tr>
<td><code>layout_unclip_ratio</code></td>
<td>The scaling factor for the side length of the detection boxes in layout region detection.
<<<<<<< HEAD
A positive float number, e.g., 1.1, indicating that the center of the bounding box remains unchanged while the width and height are both scaled up by a factor of 1.1.If not set, the default PaddleX official model configuration will be used.
=======
<ul>
<li><b>float</b>: A positive float number, e.g., 1.1, indicating that the center of the bounding box remains unchanged while the width and height are both scaled up by a factor of 1.1</li>
<li><b>List</b>: e.g., [1.2, 1.5], indicating that the center of the bounding box remains unchanged while the width is scaled up by a factor of 1.2 and the height by a factor of 1.5</li>
<li><b>None</b>: If not specified, the default official model configuration will be used</li>
</ul>
>>>>>>> 549d83a8
</td>
<td><code>float</code></td>
<td></td>
</tr>
<tr>
<td><code>layout_merge_bboxes_mode</code></td>
<td>The merging mode for the detection boxes output by the model in layout region detection.
<ul>
<li><b>large</b>: When set to "large", only the largest outer bounding box will be retained for overlapping bounding boxes, and the inner overlapping boxes will be removed.</li>
<li><b>small</b>: When set to "small", only the smallest inner bounding boxes will be retained for overlapping bounding boxes, and the outer overlapping boxes will be removed.</li>
<li><b>union</b>: No filtering of bounding boxes will be performed, and both inner and outer boxes will be retained.</li>
<<<<<<< HEAD
</ul>If not set, the default PaddleX official model configuration will be used.
=======
<li><b>None</b>: If not specified, the default official model configuration will be used</li>
</ul>
>>>>>>> 549d83a8
</td>
<td><code>str</code></td>
<td></td>
</tr>
<tr>
<td><code>seal_det_limit_side_len</code></td>
<td>Image side length limit for seal text detection.
Any integer > <code>0</code>.If not set, the default is <code>736</code>.
</td>
<td><code>int</code></td>
<td></td>
</tr>
<tr>
<td><code>seal_det_limit_type</code></td>
<td>Limit type for image side in seal text detection.
Supports <code>min</code> and <code>max</code>; <code>min</code> ensures shortest side ≥ <code>det_limit_side_len</code>, <code>max</code> ensures longest side ≤ <code>limit_side_len</code>.If not set, default is <code>min</code>.
</td>
<td><code>str</code></td>
<td></td>
</tr>
<tr>
<td><code>seal_det_thresh</code></td>
<td>Pixel threshold. Pixels with scores above this value in the probability map are considered text.
any float > <code>0</code>.If not set, default is <code>0.2</code>.
</td>
<td><code>float</code></td>
<td></td>
</tr>
<tr>
<td><code>seal_det_box_thresh</code></td>
<td>Box threshold. Boxes with average pixel scores above this value are considered text regions.
any float > <code>0</code>.If not set, default is <code>0.6</code>.
</td>
<td><code>float</code></td>
<td></td>
</tr>
<tr>
<td><code>seal_det_unclip_ratio</code></td>
<td>Expansion ratio for seal text detection. Higher value means larger expansion area.
Any float > <code>0</code>.If not set, default is <code>0.5</code>.
</td>
<td><code>float</code></td>
<td></td>
</tr>
<tr>
<td><code>seal_rec_score_thresh</code></td>
<td>Recognition score threshold. Text results above this value will be kept.
Any float > <code>0</code>.If not set, default is <code>0.0</code> (no threshold).
</td>
<td><code>float</code></td>
<td></td>
</tr>
<tr>
<td><code>device</code></td>
<td>The device used for inference. Support for specifying specific card numbers.
<ul>
<li><b>CPU</b>: For example, <code>cpu</code> indicates using the CPU for inference.</li>
<li><b>GPU</b>: For example, <code>gpu:0</code> indicates using the first GPU for inference.</li>
<li><b>NPU</b>: For example, <code>npu:0</code> indicates using the first NPU for inference.</li>
<li><b>XPU</b>: For example, <code>xpu:0</code> indicates using the first XPU for inference.</li>
<li><b>MLU</b>: For example, <code>mlu:0</code> indicates using the first MLU for inference.</li>
<li><b>DCU</b>: For example, <code>dcu:0</code> indicates using the first DCU for inference.</li>
</ul>If not set, the production line's initialized value for this parameter will be used. During initialization, the local GPU device 0 will be preferred; if unavailable, the CPU device will be used.
</td>
<td><code>str</code></td>
<td></td>
</tr>
<tr>
<td><code>enable_hpi</code></td>
<td>Whether to enable high-performance inference.</td>
<td><code>bool</code></td>
<td><code>False</code></td>
</tr>
<tr>
<td><code>use_tensorrt</code></td>
<td>Whether to use TensorRT for inference acceleration.</td>
<td><code>bool</code></td>
<td><code>False</code></td>
</tr>
<tr>
<td><code>min_subgraph_size</code></td>
<td>The minimum subgraph size, used to optimize the computation of model subgraphs.</td>
<td><code>int</code></td>
<td><code>3</code></td>
</tr>
<tr>
<td><code>precision</code></td>
<td>The computational precision, such as fp32, fp16.</td>
<td><code>str</code></td>
<td><code>fp32</code></td>
</tr>
<tr>
<td><code>enable_mkldnn</code></td>
<td>Whether to enable the MKL-DNN acceleration library. If not set, it will be enabled by default.</td>
<td><code>bool</code></td>
<td></td>
</tr>
<tr>
<td><code>cpu_threads</code></td>
<td>The number of threads used for inference on the CPU.</td>
<td><code>int</code></td>
<td><code>8</code></td>
</tr>
<tr>
<td><code>paddlex_config</code></td>
<td>Path to PaddleX pipeline configuration file.</td>
<td><code>str</code></td>
<td></td>
</tr>
</tbody>
</table>
</details>
<br />



After running, the results will be printed to the terminal, as follows:

```bash
{'res': {'input_path': './seal_text_det.png', 'model_settings': {'use_doc_preprocessor': True, 'use_layout_detection': True}, 'doc_preprocessor_res': {'input_path': None, 'page_index': None, 'model_settings': {'use_doc_orientation_classify': False, 'use_doc_unwarping': False}, 'angle': -1}, 'layout_det_res': {'input_path': None, 'page_index': None, 'boxes': [{'cls_id': 16, 'label': 'seal', 'score': 0.975529670715332, 'coordinate': [6.191284, 0.16680908, 634.39325, 628.85345]}]}, 'seal_res_list': [{'input_path': None, 'page_index': None, 'model_settings': {'use_doc_preprocessor': False, 'use_textline_orientation': False}, 'dt_polys': [array([[320,  38],
       ...,
       [315,  38]]), array([[461, 347],
       ...,
       [456, 346]]), array([[439, 445],
       ...,
       [434, 444]]), array([[158, 468],
       ...,
       [154, 466]])], 'text_det_params': {'limit_side_len': 736, 'limit_type': 'min', 'thresh': 0.2, 'max_side_limit': 4000, 'box_thresh': 0.6, 'unclip_ratio': 0.5}, 'text_type': 'seal', 'textline_orientation_angles': array([-1, ..., -1]), 'text_rec_score_thresh': 0, 'rec_texts': ['天津君和缘商贸有限公司', '发票专用章', '吗繁物', '5263647368706'], 'rec_scores': array([0.99340463, ..., 0.9916274 ]), 'rec_polys': [array([[320,  38],
       ...,
       [315,  38]]), array([[461, 347],
       ...,
       [456, 346]]), array([[439, 445],
       ...,
       [434, 444]]), array([[158, 468],
       ...,
       [154, 466]])], 'rec_boxes': array([], dtype=float64)}]}}
```
The visualized results are saved under `save_path`, and the visualized result of seal OCR is as follows:

<img src="https://raw.githubusercontent.com/cuicheng01/PaddleX_doc_images/main/images/pipelines/seal_recognition/04.png"/>

### 2.2 Python Script Integration

* The above command line is for quickly experiencing and viewing the effect. Generally, in a project, you often need to integrate through code. You can complete the quick inference of the pipeline with just a few lines of code. The inference code is as follows:

```python
from paddleocr import SealRecognition

pipeline = SealRecognition(
    use_doc_orientation_classify=False, # Set whether to use document orientation classification model
    use_doc_unwarping=False, # Set whether to use document image unwarping module
)
# ocr = SealRecognition(device="gpu") # Specify GPU for model inference
output = pipeline.predict("./seal_text_det.png")
for res in output:
    res.print() ## Print structured prediction results
    res.save_to_img("./output/")
    res.save_to_json("./output/")
```

In the above Python script, the following steps were executed:

(1) Instantiate a pipeline object for seal text recognition using the SealRecognition() class, with specific parameter descriptions as follows:

<table>
<thead>
<tr>
<th>Parameter</th>
<th>Description</th>
<th>Type</th>
<th>Default Value</th>
</tr>
</thead>
<tbody>
<tr>
<td><code>doc_orientation_classify_model_name</code></td>
<td>Name of the document orientation classification model. If set to <code>None</code>, the pipeline default model is used.</td>
<td><code>str</code></td>
<td><code>None</code></td>
</tr>
<tr>
<td><code>doc_orientation_classify_model_dir</code></td>
<td>Directory path of the document orientation classification model. If set to <code>None</code>, the official model will be downloaded.</td>
<td><code>str</code></td>
<td><code>None</code></td>
</tr>
<tr>
<td><code>doc_unwarping_model_name</code></td>
<td>Name of the document unwarping model. If set to <code>None</code>, the pipeline default model is used.</td>
<td><code>str</code></td>
<td><code>None</code></td>
</tr>
<tr>
<td><code>doc_unwarping_model_dir</code></td>
<td>Directory path of the document unwarping model. If set to <code>None</code>, the official model will be downloaded.</td>
<td><code>str</code></td>
<td><code>None</code></td>
</tr>
<tr>
<td><code>layout_detection_model_name</code></td>
<td>Name of the layout detection model. If set to <code>None</code>, the pipeline default model is used.</td>
<td><code>str</code></td>
<td><code>None</code></td>
</tr>
<tr>
<td><code>layout_detection_model_dir</code></td>
<td>Directory path of the layout detection model. If set to <code>None</code>, the official model will be downloaded.</td>
<td><code>str</code></td>
<td><code>None</code></td>
</tr>
<tr>
<td><code>seal_text_detection_model_name</code></td>
<td>Name of the seal text detection model. If not set, the default model will be used.</td>
<td><code>str</code></td>
<td></td>
</tr>
<tr>
<td><code>seal_text_detection_model_dir</code></td>
<td>Directory of the seal text detection model. If not set, the official model will be downloaded.</td>
<td><code>str</code></td>
<td></td>
</tr>
<tr>
<td><code>text_recognition_model_name</code></td>
<td>Name of the text recognition model. If set to <code>None</code>, the pipeline default model is used.</td>
<td><code>str</code></td>
<td><code>None</code></td>
</tr>
<tr>
<td><code>text_recognition_model_dir</code></td>
<td>Directory path of the text recognition model. If set to <code>None</code>, the official model will be downloaded.</td>
<td><code>str</code></td>
<td><code>None</code></td>
</tr>
<tr>
<td><code>text_recognition_batch_size</code></td>
<td>Batch size for the text recognition model. If set to <code>None</code>, the default batch size is <code>1</code>.</td>
<td><code>int</code></td>
<td><code>None</code></td>
</tr>
<tr>
<td><code>use_doc_orientation_classify</code></td>
<td>Whether to enable the document orientation classification module. If set to <code>None</code>, the default value is <code>True</code>.</td>
<td><code>bool</code></td>
<td><code>None</code></td>
</tr>
<tr>
<td><code>use_doc_unwarping</code></td>
<td>Whether to enable the document image unwarping module. If set to <code>None</code>, the default value is <code>True</code>.</td>
<td><code>bool</code></td>
<td><code>None</code></td>
</tr>
<tr>
<td><code>use_layout_detection</code></td>
<td>Whether to load and use the layout detection module. If set to <code>None</code>, the parameter will default to the value initialized in the pipeline, which is <code>True</code>.</td>
<td><code>bool</code></td>
<td><code>None</code></td>
</tr>
<tr>
<td><code>layout_threshold</code></td>
<td>Same as the parameter used during initialization.</td>
<td><code>float|dict</code></td>
<td><code>None</code></td>
</tr>
<tr>
<td><code>layout_nms</code></td>
<td>Same as the parameter used during initialization.</td>
<td><code>bool</code></td>
<td><code>None</code></td>
</tr>
<tr>
<td><code>layout_unclip_ratio</code></td>
<td>Same as the parameter used during initialization.</td>
<td><code>float|Tuple[float,float]|dict</code></td>
<td><code>None</code></td>
</tr>
<tr>
<td><code>layout_merge_bboxes_mode</code></td>
<td>Same as the parameter used during initialization.</td>
<td><code>str|dict</code></td>
<td><code>None</code></td>
</tr>
<tr>
<td><code>seal_det_limit_side_len</code></td>
<td>Image side length limit for seal text detection.
<ul>
<li><b>int</b>: Any integer greater than <code>0</code>;</li>
<li><b>None</b>: If set to <code>None</code>, the default value is <code>736</code>;</li>
</ul>
</td>
<td><code>int</code></td>
<td><code>None</code></td>
</tr>
<tr>
<td><code>seal_det_limit_type</code></td>
<td>Limit type for seal text detection image side length.
<ul>
<li><b>str</b>: Supports <code>min</code> and <code>max</code>. <code>min</code> ensures the shortest side is no less than <code>det_limit_side_len</code>, while <code>max</code> ensures the longest side is no greater than <code>limit_side_len</code>;</li>
<li><b>None</b>: If set to <code>None</code>, the default value is <code>min</code>;</li>
</ul>
</td>
<td><code>str</code></td>
<td><code>None</code></td>
</tr>
<tr>
<td><code>seal_det_thresh</code></td>
<td>Pixel threshold for detection. Pixels with scores greater than this value in the probability map are considered text pixels.
<ul>
<li><b>float</b>: Any float greater than <code>0</code>;</li>
<li><b>None</b>: If set to <code>None</code>, the default value is <code>0.2</code>;</li>
</ul>
</td>
<td><code>float</code></td>
<td><code>None</code></td>
</tr>
<tr>
<td><code>seal_det_box_thresh</code></td>
<td>Bounding box threshold. If the average score of all pixels inside a detection box exceeds this threshold, it is considered a text region.
<ul>
<li><b>float</b>: Any float greater than <code>0</code>;</li>
<li><b>None</b>: If set to <code>None</code>, the default value is <code>0.6</code>;</li>
</ul>
</td>
<td><code>float</code></td>
<td><code>None</code></td>
</tr>
<tr>
<td><code>seal_det_unclip_ratio</code></td>
<td>Expansion ratio for seal text detection. The larger the value, the larger the expanded area.
<ul>
<li><b>float</b>: Any float greater than <code>0</code>;</li>
<li><b>None</b>: If set to <code>None</code>, the default value is <code>0.5</code>;</li>
</ul>
</td>
<td><code>float</code></td>
<td><code>None</code></td>
</tr>
<tr>
<td><code>seal_rec_score_thresh</code></td>
<td>Score threshold for seal text recognition. Text results with scores above this threshold will be retained.
<ul>
<li><b>float</b>: Any float greater than <code>0</code>;</li>
<li><b>None</b>: If set to <code>None</code>, the default value is <code>0.0</code> (no threshold);</li>
</ul>
</td>
<td><code>float</code></td>
<td><code>None</code></td>
</tr>
<tr>
<td><code>device</code></td>
<td>Device used for inference. Supports specifying device ID.
<ul>
<li><b>CPU</b>: e.g., <code>cpu</code> means using CPU for inference;</li>
<li><b>GPU</b>: e.g., <code>gpu:0</code> means using GPU 0;</li>
<li><b>NPU</b>: e.g., <code>npu:0</code> means using NPU 0;</li>
<li><b>XPU</b>: e.g., <code>xpu:0</code> means using XPU 0;</li>
<li><b>MLU</b>: e.g., <code>mlu:0</code> means using MLU 0;</li>
<li><b>DCU</b>: e.g., <code>dcu:0</code> means using DCU 0;</li>
<li><b>None</b>: If set to <code>None</code>, the production line's initialized value for this parameter will be used. During initialization, the local GPU device 0 will be preferred; if unavailable, the CPU device will be used.</li>
</ul>
</td>
<td><code>str</code></td>
<td><code>None</code></td>
</tr>
<tr>
<td><code>enable_hpi</code></td>
<td>Whether to enable high-performance inference.</td>
<td><code>bool</code></td>
<td><code>False</code></td>
</tr>
<tr>
<td><code>use_tensorrt</code></td>
<td>Whether to use TensorRT for accelerated inference.</td>
<td><code>bool</code></td>
<td><code>False</code></td>
</tr>
<tr>
<td><code>min_subgraph_size</code></td>
<td>Minimum subgraph size used to optimize model subgraph computation.</td>
<td><code>int</code></td>
<td><code>3</code></td>
</tr>
<tr>
<td><code>precision</code></td>
<td>Computation precision, e.g., fp32, fp16.</td>
<td><code>str</code></td>
<td><code>fp32</code></td>
</tr>
<tr>
<td><code>enable_mkldnn</code></td>
<td>Whether to enable MKL-DNN acceleration. If set to <code>None</code>, MKL-DNN is enabled by default.</td>
<td><code>bool</code></td>
<td><code>None</code></td>
</tr>
<tr>
<td><code>cpu_threads</code></td>
<td>Number of threads used for inference on CPU.</td>
<td><code>int</code></td>
<td><code>8</code></td>
</tr>
<tr>
<td><code>paddlex_config</code></td>
<td>Path to the PaddleX pipeline configuration file.</td>
<td><code>str</code></td>
<td><code>None</code></td>
</tr>
</tbody>
</table>

(2) Call the `predict()` method of the Seal Text Recognition pipeline object for inference prediction. This method will return a `generator`. Below are the parameters and their descriptions for the `predict()` method:

<table>
<thead>
<tr>
<th>Parameter</th>
<th>Parameter Description</th>
<th>Parameter Type</th>
<th>Default Value</th>
</tr>
</thead>
<tr>
<td><code>input</code></td>
<td>Input data to be predicted. Required. Supports multiple types:
<ul>
<li><b>Python Var</b>: Image data represented by <code>numpy.ndarray</code></li>
<li><b>str</b>: Local path of an image or PDF file, e.g., <code>/root/data/img.jpg</code>; <b>URL link</b>, e.g., the network URL of an image or PDF file: <a href="https://paddle-model-ecology.bj.bcebos.com/paddlex/imgs/demo_image/seal_text_det.png">Example</a>; <b>Local directory</b>, containing images to be predicted, e.g., <code>/root/data/</code> (currently does not support prediction of PDF files in directories; PDF files must be specified with an exact file path)</li>
<li><b>List</b>: Elements of the list must be of the above types, e.g., <code>[numpy.ndarray, numpy.ndarray]</code>, <code>[\"/root/data/img1.jpg\", \"/root/data/img2.jpg\"]</code>, <code>[\"/root/data1\", \"/root/data2\"]</code></li>
</ul>
</td>
<td><code>Python Var|str|list</code></td>
<td></td>
</tr>
<tr>
<td><code>use_doc_orientation_classify</code></td>
<td>Whether to use the document orientation classification module during inference.</td>
<td><code>bool</code></td>
<td><code>None</code></td>
</tr>
<tr>
<td><code>use_doc_unwarping</code></td>
<td>Whether to use the text image correction module during inference.</td>
<td><code>bool</code></td>
<td><code>None</code></td>
</tr>
<tr>
<td><code>use_layout_detection</code></td>
<td>
Whether to use the layout detection module during inference. </td>
<td><code>bool</code></td>
<td><code>None</code></td>
</tr>
<tr>
<td><code>layout_threshold</code></td>
<td>Same as the parameter during instantiation.</td>
<td><code>float|dict</code></td>
<td><code>None</code></td>
</tr>
<tr>
<td><code>layout_nms</code></td>
<td>Same as the parameter during instantiation.</td>
<td><code>bool</code></td>
<td><code>None</code></td>
</tr>
<tr>
<td><code>layout_unclip_ratio</code></td>
<td>Same as the parameter during instantiation.</td>
<td><code>float|Tuple[float,float]|dict</code></td>
<td><code>None</code></td>
</tr>
<tr>
<td><code>layout_merge_bboxes_mode</code></td>
<td>Same as the parameter during instantiation.</td>
<td><code>str|dict</code></td>
<td><code>None</code></td>
</tr>
<tr>
<td><code>seal_det_limit_side_len</code></td>
<td>Same as the parameter during instantiation.</td>
<td><code>int</code></td>
<td><code>None</code></td>
</tr>
<tr>
<td><code>seal_det_limit_type</code></td>
<td>Same as the parameter during instantiation.</td>
<td><code>str</code></td>
<td><code>None</code></td>
</tr>
<tr>
<td><code>seal_det_thresh</code></td>
<td>Same as the parameter during instantiation.</td>
<td><code>float</code></td>
<td><code>None</code></td>
</tr>
<tr>
<td><code>seal_det_box_thresh</code></td>
<td>Same as the parameter during instantiation.</td>
<td><code>float</code></td>
<td><code>None</code></td>
</tr>
<tr>
<td><code>seal_det_unclip_ratio</code></td>
<td>Same as the parameter during instantiation.</td>
<td><code>float</code></td>
<td><code>None</code></td>
</tr>
<tr>
<td><code>seal_rec_score_thresh</code></td>
<td>Same as the parameter during instantiation.</td>
<td><code>float</code></td>
<td><code>None</code></td>
</tr>
</table>
</details>

(3) Process the prediction results. The prediction result for each sample is of `dict` type and supports operations such as printing, saving as an image, and saving as a `json` file:

<table>
<thead>
<tr>
<th>Method</th>
<th>Description</th>
<th>Parameter</th>
<th>Parameter Type</th>
<th>Parameter Description</th>
<th>Default Value</th>
</tr>
</thead>
<tr>
<td rowspan="3"><code>print()</code></td>
<td rowspan="3">Print results to the terminal</td>
<td><code>format_json</code></td>
<td><code>bool</code></td>
<td>Whether to format the output content using <code>JSON</code> indentation</td>
<td><code>True</code></td>
</tr>
<tr>
<td><code>indent</code></td>
<td><code>int</code></td>
<td>Specify the indentation level to beautify the output <code>JSON</code> data for better readability, effective only when <code>format_json</code> is <code>True</code></td>
<td>4</td>
</tr>
<tr>
<td><code>ensure_ascii</code></td>
<td><code>bool</code></td>
<td>Control whether to escape non-<code>ASCII</code> characters to <code>Unicode</code>. When set to <code>True</code>, all non-<code>ASCII</code> characters will be escaped; <code>False</code> will retain the original characters, effective only when <code>format_json</code> is <code>True</code></td>
<td><code>False</code></td>
</tr>
<tr>
<td rowspan="3"><code>save_to_json()</code></td>
<td rowspan="3">Save results as a json file</td>
<td><code>save_path</code></td>
<td><code>str</code></td>
<td>The file path to save the results. When it is a directory, the saved file name will be consistent with the input file type</td>
<td>None</td>
</tr>
<tr>
<td><code>indent</code></td>
<td><code>int</code></td>
<td>Specify the indentation level to beautify the output <code>JSON</code> data for better readability, effective only when <code>format_json</code> is <code>True</code></td>
<td>4</td>
</tr>
<tr>
<td><code>ensure_ascii</code></td>
<td><code>bool</code></td>
<td>Control whether to escape non-<code>ASCII</code> characters to <code>Unicode</code>. When set to <code>True</code>, all non-<code>ASCII</code> characters will be escaped; <code>False</code> will retain the original characters, effective only when <code>format_json</code> is <code>True</code></td>
<td><code>False</code></td>
</tr>
<tr>
<td><code>save_to_img()</code></td>
<td>Save results as an image file</td>
<td><code>save_path</code></td>
<td><code>str</code></td>
<td>The file path to save the results, supports directory or file path</td>
<td>None</td>
</tr>
</table>

- Calling the `print()` method will print the results to the terminal, and the explanations of the printed content are as follows:

    - `input_path`: `(str)` The input path of the image to be predicted.

    - `model_settings`: `(Dict[str, bool])` The model parameters required for pipeline configuration.

        - `use_doc_preprocessor`: `(bool)` Controls whether to enable the document preprocessing sub-pipeline.
        - `use_layout_detection`: `(bool)` Controls whether to enable the layout detection sub-module.

    - `layout_det_res`: `(Dict[str, Union[List[numpy.ndarray], List[float]]])` The output result of the layout detection sub-module. Only exists when `use_layout_detection=True`.

        - `input_path`: `(Union[str, None])` The image path accepted by the layout detection module. Saved as `None` when the input is a `numpy.ndarray`.
        - `page_index`: `(Union[int, None])` Indicates the current page number of the PDF if the input is a PDF file; otherwise, it is `None`.
        - `boxes`: `(List[Dict])` A list of detected layout seal regions, with each element containing the following fields:
            - `cls_id`: `(int)` The class ID of the detected seal region.
            - `score`: `(float)` The confidence score of the detected region.
            - `coordinate`: `(List[float])` The coordinates of the four corners of the detection box, in the order of x1, y1, x2, y2, representing the x-coordinate of the top-left corner, the y-coordinate of the top-left corner, the x-coordinate of the bottom-right corner, and the y-coordinate of the bottom-right corner.

    - `seal_res_list`: `List[Dict]` A list of seal text recognition results, with each element containing the following fields:

        - `input_path`: `(Union[str, None])` The image path accepted by the seal text recognition pipeline. Saved as `None` when the input is a `numpy.ndarray`.
        - `page_index`: `(Union[int, None])` Indicates the current page number of the PDF if the input is a PDF file; otherwise, it is `None`.
        - `model_settings`: `(Dict[str, bool])` The model configuration parameters for the seal text recognition pipeline.
          - `use_doc_preprocessor`: `(bool)` Controls whether to enable the document preprocessing sub-pipeline.
          - `use_textline_orientation`: `(bool)` Controls whether to enable the text line orientation classification sub-module.

    - `doc_preprocessor_res`: `(Dict[str, Union[str, Dict[str, bool], int]])` The output result of the document preprocessing sub-pipeline. Only exists when `use_doc_preprocessor=True`.

        - `input_path`: `(Union[str, None])` The image path accepted by the document preprocessing sub-pipeline. Saved as `None` when the input is a `numpy.ndarray`.
        - `model_settings`: `(Dict)` The model configuration parameters for the preprocessing sub-pipeline.
            - `use_doc_orientation_classify`: `(bool)` Controls whether to enable document orientation classification.
            - `use_doc_unwarping`: `(bool)` Controls whether to enable document unwarping.
        - `angle`: `(int)` The predicted result of document orientation classification. When enabled, it takes values [0, 1, 2, 3], corresponding to [0°, 90°, 180°, 270°]; when disabled, it is -1.

    - `dt_polys`: `(List[numpy.ndarray])` A list of polygon boxes for seal text detection. Each detection box is represented by a numpy array of multiple vertex coordinates, with the array shape being (n, 2).

    - `dt_scores`: `(List[float])` A list of confidence scores for text detection boxes.

    - `text_det_params`: `(Dict[str, Dict[str, int, float]])` Configuration parameters for the text detection module.
        - `limit_side_len`: `(int)` The side length limit value during image preprocessing.
        - `limit_type`: `(str)` The handling method for side length limits.
        - `thresh`: `(float)` The confidence threshold for text pixel classification.
        - `box_thresh`: `(float)` The confidence threshold for text detection boxes.
        - `unclip_ratio`: `(float)` The expansion ratio for text detection boxes.
        - `text_type`: `(str)` The type of seal text detection, currently fixed as "seal".

    - `text_rec_score_thresh`: `(float)` The filtering threshold for text recognition results.

    - `rec_texts`: `(List[str])` A list of text recognition results, containing only texts with confidence scores above `text_rec_score_thresh`.

    - `rec_scores`: `(List[float])` A list of confidence scores for text recognition, filtered by `text_rec_score_thresh`.

    - `rec_polys`: `(List[numpy.ndarray])` A list of text detection boxes filtered by confidence score, in the same format as `dt_polys`.

    - `rec_boxes`: `(numpy.ndarray)` An array of rectangular bounding boxes for detection boxes; the seal recognition pipeline returns an empty array.

- Calling the `save_to_json()` method will save the above content to the specified `save_path`. If a directory is specified, the saved path will be `save_path/{your_img_basename}_res.json`. If a file is specified, it will be saved directly to that file. Since JSON files do not support saving numpy arrays, `numpy.array` types will be converted to list format.

- Calling the `save_to_img()` method will save the visualization results to the specified `save_path`. If a directory is specified, the saved path will be `save_path/{your_img_basename}_seal_res_region1.{your_img_extension}`. If a file is specified, it will be saved directly to that file. (The pipeline usually contains multiple result images, so it is not recommended to specify a specific file path directly, as multiple images will be overwritten, and only the last image will be retained.)

* Additionally, you can obtain visualized images with results and prediction results through attributes, as follows:

<table>
<thead>
<tr>
<th>Attribute</th>
<th>Description</th>
</tr>
</thead>
<tr>
<td rowspan="1"><code>json</code></td>
<td rowspan="1">Get the prediction results in <code>json</code> format.</td>
</tr>
<tr>
<td rowspan="2"><code>img</code></td>
<td rowspan="2">Get the visualization results in <code>dict</code> format.</td>
</tr>
</table>

- The prediction results obtained through the `json` attribute are of dict type, with content consistent with what is saved by calling the `save_to_json()` method.
- The prediction results returned by the `img` attribute are of dict type. The keys are `layout_det_res`, `seal_res_region1`, and `preprocessed_img`, corresponding to three `Image.Image` objects: one for visualizing layout detection, one for visualizing seal text recognition results, and one for visualizing image preprocessing. If the image preprocessing sub-module is not used, `preprocessed_img` will not be included in the dictionary. If the layout region detection module is not used, `layout_det_res` will not be included.

## 3. Development Integration/Deployment
If the pipeline meets your requirements for inference speed and accuracy, you can proceed directly with development integration/deployment.

If you need to integrate the pipeline into your Python project, you can refer to the example code in [2.2 Python Script Method](#22-python脚本方式集成).

In addition, PaddleOCR also provides three other deployment methods, which are detailed as follows:

🚀 High-Performance Inference: In real-world production environments, many applications have stringent performance requirements for deployment strategies, especially in terms of response speed, to ensure efficient system operation and a smooth user experience. To address this, PaddleOCR offers high-performance inference capabilities aimed at deeply optimizing the performance of model inference and pre/post-processing, thereby significantly accelerating the end-to-end process. For detailed high-performance inference procedures, please refer to [High-Performance Inference](../deployment/high_performance_inference.md).

☁️ Service Deployment: Service deployment is a common form of deployment in real-world production environments. By encapsulating inference functionality into a service, clients can access these services via network requests to obtain inference results. For detailed production service deployment procedures, please refer to [Serving](../deployment/serving.md).

Below are the API references for basic serving deployment and multi-language service invocation examples:

<details><summary>API Reference</summary>
<p>For the main operations provided by the service:</p>
<ul>
<li>The HTTP request method is POST.</li>
<li>The request body and response body are both JSON data (JSON objects).</li>
<li>When the request is processed successfully, the response status code is <code>200</code>, and the attributes of the response body are as follows:</li>
</ul>
<table>
<thead>
<tr>
<th>Name</th>
<th>Type</th>
<th>Description</th>
</tr>
</thead>
<tbody>
<tr>
<td><code>logId</code></td>
<td><code>string</code></td>
<td>The UUID of the request.</td>
</tr>
<tr>
<td><code>errorCode</code></td>
<td><code>integer</code></td>
<td>Error code. Fixed as <code>0</code>.</td>
</tr>
<tr>
<td><code>errorMsg</code></td>
<td><code>string</code></td>
<td>Error message. Fixed as <code>"Success"</code>.</td>
</tr>
<tr>
<td><code>result</code></td>
<td><code>object</code></td>
<td>The result of the operation.</td>
</tr>
</tbody>
</table>
<ul>
<li>When the request is not processed successfully, the attributes of the response body are as follows:</li>
</ul>
<table>
<thead>
<tr>
<th>Name</th>
<th>Type</th>
<th>Description</th>
</tr>
</thead>
<tbody>
<tr>
<td><code>logId</code></td>
<td><code>string</code></td>
<td>The UUID of the request.</td>
</tr>
<tr>
<td><code>errorCode</code></td>
<td><code>integer</code></td>
<td>Error code. Same as the response status code.</td>
</tr>
<tr>
<td><code>errorMsg</code></td>
<td><code>string</code></td>
<td>Error message.</td>
</tr>
</tbody>
</table>
<p>The main operations provided by the service are as follows:</p>
<ul>
<li><b><code>infer</code></b></li>
</ul>
<p>Obtain the seal text recognition result.</p>
<p><code>POST /seal-recognition</code></p>
<ul>
<li>The attributes of the request body are as follows:</li>
</ul>
<table>
<thead>
<tr>
<th>Name</th>
<th>Type</th>
<th>Description</th>
<th>Required</th>
</tr>
</thead>
<tbody>
<tr>
<td><code>file</code></td>
<td><code>string</code></td>
<td>The URL of an image or PDF file accessible by the server, or the Base64-encoded content of the file. By default, for PDF files exceeding 10 pages, only the content of the first 10 pages will be processed.<br />
To remove the page limit, please add the following configuration to the pipeline configuration file:
<pre><code>Serving:
  extra:
    max_num_input_imgs: null
</code></pre></td>
<td>Yes</td>
</tr>
<tr>
<td><code>fileType</code></td>
<td><code>integer</code> | <code>null</code></td>
<td>The type of file. <code>0</code> indicates a PDF file, <code>1</code> indicates an image file. If this attribute is not present in the request body, the file type will be inferred from the URL.</td>
<td>No</td>
</tr>
<tr>
<td><code>useDocOrientationClassify</code></td>
<td><code>boolean</code> | <code>null</code></td>
<td>Please refer to the description of the <code>use_doc_orientation_classify</code> parameter of the pipeline object's <code>predict</code> method.</td>
<td>No</td>
</tr>
<tr>
<td><code>useDocUnwarping</code></td>
<td><code>boolean</code> | <code>null</code></td>
<td>Please refer to the description of the <code>use_doc_unwarping</code> parameter of the pipeline object's <code>predict</code> method.</td>
<td>No</td>
</tr>
<tr>
<td><code>useLayoutDetection</code></td>
<td><code>boolean</code> | <code>null</code></td>
<td>Please refer to the description of the <code>use_layout_detection</code> parameter of the pipeline object's <code>predict</code> method.</td>
<td>No</td>
</tr>
<tr>
<td><code>layoutThreshold</code></td>
<td><code>number</code> | <code>null</code></td>
<td>Please refer to the description of the <code>layout_threshold</code> parameter of the pipeline object's <code>predict</code> method.</td>
<td>No</td>
</tr>
<tr>
<td><code>layoutNms</code></td>
<td><code>boolean</code> | <code>null</code></td>
<td>Please refer to the description of the <code>layout_nms</code> parameter of the pipeline object's <code>predict</code> method.</td>
<td>No</td>
</tr>
<tr>
<td><code>layoutUnclipRatio</code></td>
<td><code>number</code> | <code>array</code> | <code>null</code></td>
<td>Please refer to the description of the <code>layout_unclip_ratio</code> parameter of the pipeline object's <code>predict</code> method.</td>
<td>No</td>
</tr>
<tr>
<td><code>layoutMergeBboxesMode</code></td>
<td><code>string</code> | <code>null</code></td>
<td>Please refer to the description of the <code>layout_merge_bboxes_mode</code> parameter of the pipeline object's <code>predict</code> method.</td>
<td>No</td>
</tr>
<tr>
<td><code>sealDetLimitSideLen</code></td>
<td><code>integer</code> | <code>null</code></td>
<td>Please refer to the description of the <code>seal_det_limit_side_len</code> parameter of the pipeline object's <code>predict</code> method.</td>
<td>No</td>
</tr>
<tr>
<td><code>sealDetLimitType</code></td>
<td><code>string</code> | <code>null</code></td>
<td>Please refer to the description of the <code>seal_det_limit_type</code> parameter of the pipeline object's <code>predict</code> method.</td>
<td>No</td>
</tr>
<tr>
<td><code>sealDetThresh</code></td>
<td><code>number</code> | <code>null</code></td>
<td>Please refer to the description of the <code>seal_det_thresh</code> parameter of the pipeline object's <code>predict</code> method.</td>
<td>No</td>
</tr>
<tr>
<td><code>sealDetBoxThresh</code></td>
<td><code>number</code> | <code>null</code></td>
<td>Please refer to the description of the <code>seal_det_box_thresh</code> parameter of the pipeline object's <code>predict</code> method.</td>
<td>No</td>
</tr>
<tr>
<td><code>sealDetUnclipRatio</code></td>
<td><code>number</code> | <code>null</code></td>
<td>Please refer to the description of the <code>seal_det_unclip_ratio</code> parameter of the pipeline object's <code>predict</code> method.</td>
<td>No</td>
</tr>
<tr>
<td><code>sealRecScoreThresh</code></td>
<td><code>number</code> | <code>null</code></td>
<td>Please refer to the description of the <code>seal_rec_score_thresh</code> parameter of the pipeline object's <code>predict</code> method.</td>
<td>No</td>
</tr>
</tbody>
</table>
<ul>
<li>When the request is processed successfully, the <code>result</code> in the response body has the following properties:</li>
</ul>
<table>
<thead>
<tr>
<th>Name</th>
<th>Type</th>
<th>Meaning</th>
</tr>
</thead>
<tbody>
<tr>
<td><code>sealRecResults</code></td>
<td><code>object</code></td>
<td>The seal text recognition result. The array length is 1 (for image input) or the actual number of document pages processed (for PDF input). For PDF input, each element in the array represents the result of each page actually processed in the PDF file.</td>
</tr>
<tr>
<td><code>dataInfo</code></td>
<td><code>object</code></td>
<td>Information about the input data.</td>
</tr>
</tbody>
</table>
<p>Each element in <code>sealRecResults</code> is an <code>object</code> with the following properties:</p>
<table>
<thead>
<tr>
<th>Name</th>
<th>Type</th>
<th>Meaning</th>
</tr>
</thead>
<tbody>
<tr>
<td><code>prunedResult</code></td>
<td><code>object</code></td>
<td>A simplified version of the <code>res</code> field in the JSON representation generated by the <code>predict</code> method of the production object, where the <code>input_path</code> and the <code>page_index</code> fields are removed.</td>
</tr>
<tr>
<td><code>outputImages</code></td>
<td><code>object</code> | <code>null</code></td>
<td>See the description of the <code>img</code> attribute of the result of the pipeline prediction. The images are in JPEG format and encoded in Base64.</td>
</tr>
<tr>
<td><code>inputImage</code></td>
<td><code>string</code> | <code>null</code></td>
<td>The input image. The image is in JPEG format and encoded in Base64.</td>
</tr>
</tbody>
</table></details>
<details><summary>Multi-language Service Invocation Example</summary>
<details>
<summary>Python</summary>

<pre><code class="language-python">import base64
import requests

API_URL = "http://localhost:8080/seal-recognition"
file_path = "./demo.jpg"

with open(file_path, "rb") as file:
    file_bytes = file.read()
    file_data = base64.b64encode(file_bytes).decode("ascii")

payload = {"file": file_data, "fileType": 1}

response = requests.post(API_URL, json=payload)

assert response.status_code == 200
result = response.json()["result"]
for i, res in enumerate(result["sealRecResults"]):
    print(res["prunedResult"])
    for img_name, img in res["outputImages"].items():
        img_path = f"{img_name}_{i}.jpg"
        with open(img_path, "wb") as f:
            f.write(base64.b64decode(img))
        print(f"Output image saved at {img_path}")
</code></pre></details>
</details>
<br/>


## 4. Custom Development
If the default model weights provided by the seal text recognition pipeline do not meet your requirements in terms of accuracy or speed, you can try to <b>fine-tune</b> the existing models using <b>your own domain-specific or application data</b> to improve the recognition performance of the seal text recognition pipeline in your scenario.

### 4.1 Model Fine-Tuning
Since the seal text recognition pipeline consists of several modules, if the pipeline's performance does not meet expectations, the issue may arise from any one of these modules. You can analyze images with poor recognition results to identify which module is problematic and refer to the corresponding fine-tuning tutorial links in the table below for model fine-tuning.

<table>
<thead>
<tr>
<th>Scenario</th>
<th>Fine-Tuning Module</th>
<th>Fine-Tuning Reference Link</th>
</tr>
</thead>
<tbody>
<tr>
<td>Inaccurate or missing seal position detection</td>
<td>Layout Detection Module</td>
<td><a href="https://paddlepaddle.github.io/PaddleX/latest/en/module_usage/tutorials/ocr_modules/layout_detection.html#iv-custom-development">Link</a></td>
</tr>
<tr>
<td>Missing text detection</td>
<td>Text Detection Module</td>
<td><a href="https://paddlepaddle.github.io/PaddleOCR/main/en/version3.x/module_usage/text_detection.html#4-custom-development">Link</a></td>
</tr>
<tr>
<td>Inaccurate text content</td>
<td>Text Recognition Module</td>
<td><a href="https://paddlepaddle.github.io/PaddleOCR/main/en/version3.x/module_usage/text_recognition.html#41-dataset-and-pre-trained-model-preparation">Link</a></td>
</tr>
<tr>
<td>Inaccurate full-image rotation correction</td>
<td>Document Image Orientation Classification Module</td>
<td><a href="https://paddlepaddle.github.io/PaddleX/latest/en/module_usage/tutorials/ocr_modules/doc_img_orientation_classification.html#iv-custom-development">Link</a></td>
</tr>
<tr>
<td>Inaccurate image distortion correction</td>
<td>Text Image Correction Module</td>
<td>Not supported for fine-tuning</td>
</tr>
</tbody>
</table>


### 4.2 Model Application

After you complete the fine-tuning training with a private dataset, you can obtain the local model weight files. You can then use the fine-tuned model weights by specifying the local model save path through parameters or by using a custom pipeline configuration file.

#### 4.2.1 Specify Local Model Path via Parameters

When initializing the pipeline object, specify the local model path through parameters. Taking the usage of fine-tuned weights for a text detection model as an example, the demonstration is as follows:

Command line method:

```bash
# Specify the local model path through --doc_orientation_classify_model_dir
paddleocr seal_recognition -i ./seal_text_det.png --doc_orientation_classify_model_dir your_orientation_classify_model_path

# By default, the PP-LCNet_x1_0_doc_ori model is used as the default text detection model. If the fine-tuned model is not this one, modify the model name with --text_detection_model_name
paddleocr seal_recognition -i ./seal_text_det.png --doc_orientation_classify_model_name PP-LCNet_x1_0_doc_ori --doc_orientation_classify_model_dir your_orientation_classify_model_path
```

Script method:

```python

from paddleocr import SealRecognition

# Specify the local model path through doc_orientation_classify_model_dir
pipeline = SealRecognition(doc_orientation_classify_model_dir ="./your_orientation_classify_model_path")

# By default, the PP-LCNet_x1_0_doc_ori model is used as the default text detection model. If the fine-tuned model is not this one, modify the model name with doc_orientation_classify_model_name
# pipeline = SealRecognition(doc_orientation_classify_model_name="PP-LCNet_x1_0_doc_ori", doc_orientation_classify_model_dir="./your_orientation_classify_model_path")

```

#### 4.2.2 Specify Local Model Path via Configuration File

1. Obtain pipeline Configuration File

You can call the `export_paddlex_config_to_yaml` method of the general OCR pipeline object in PaddleOCR to export the current pipeline configuration to a YAML file:

```Python
from paddleocr import SealRecognition

pipeline = SealRecognition()
pipeline.export_paddlex_config_to_yaml("SealRecognition.yaml")
```

2. Modify Configuration File

After obtaining the default pipeline configuration file, replace the local path of the fine-tuned model weights in the corresponding position of the pipeline configuration file. For example:

```yaml
......
SubPipelines:
  DocPreprocessor:
    SubModules:
      DocOrientationClassify:
        model_dir: null  # Replace with the path of the fine-tuned document orientation classification model weights
        model_name: PP-LCNet_x1_0_doc_ori # If the name of the fine-tuned model is different from the default model name, please also modify here
        module_name: doc_text_orientation
      DocUnwarping:
        model_dir: null  # Replace with the path of the fine-tuned document unwarping model weights
        model_name: UVDoc # If the name of the fine-tuned model is different from the default model name, please also modify here
        module_name: image_unwarping
    pipeline_name: doc_preprocessor
    use_doc_orientation_classify: true
    use_doc_unwarping: true
......
```

The pipeline configuration file not only contains the parameters supported by the SealRecognition CLI and Python API but also allows for more advanced configurations. Detailed information can be found in the [PaddleX Model pipeline Usage Overview](https://paddlepaddle.github.io/PaddleX/3.0/en/pipeline_usage/pipeline_develop_guide.html), where you can find the corresponding pipeline usage tutorial and adjust various configurations as needed.

3. Load pipeline Configuration File in CLI

After modifying the configuration file, specify the path of the modified pipeline configuration file using the --paddlex_config parameter in the command line. PaddleOCR will read its contents as the pipeline configuration. Example:

```bash
paddleocr seal_recognition --paddlex_config SealRecognition.yaml ...
```

4. Load pipeline Configuration File in Python API

When initializing the pipeline object, you can pass the PaddleX pipeline configuration file path or configuration dictionary through the paddlex_config parameter. PaddleOCR will read its contents as the pipeline configuration. Example:

```python
from paddleocr import SealRecognition

pipeline = SealRecognition(paddlex_config="SealRecognition.yaml")
```<|MERGE_RESOLUTION|>--- conflicted
+++ resolved
@@ -734,11 +734,7 @@
 </tr>
 <tr>
 <td><code>seal_text_detection_model_name</code></td>
-<<<<<<< HEAD
 <td>The name of the seal text detection model. If not set, the pipeline's default model will be used.</td>
-=======
-<td>The name of the seal text detection model. If set to <code>None</code>, the pipeline's default model will be used.</td>
->>>>>>> 549d83a8
 <td><code>str</code></td>
 <td></td>
 </tr>
@@ -788,15 +784,7 @@
 <tr>
 <td><code>layout_threshold</code></td>
 <td>Threshold for layout detection, used to filter out predictions with low confidence.
-<<<<<<< HEAD
 Such as 0.2, indicates filtering out all bounding boxes with a confidence score less than 0.2.If not set, the default PaddleX official model configuration will be used.
-=======
-<ul>
-<li><b>float</b>， such as 0.2, indicates filtering out all bounding boxes with a confidence score less than 0.2.</li>
-<li><b>Dictionary</b>, with <b>int</b> keys representing <code>cls_id</code> and <b>float</b> values as thresholds. For example, <code>{0: 0.45, 2: 0.48, 7: 0.4}</code> indicates applying a threshold of 0.45 for class ID 0, 0.48 for class ID 2, and 0.4 for class ID 7</li>
-<li><b>None</b>, If not specified, the default official model configuration will be used</li>
-</ul>
->>>>>>> 549d83a8
 </td>
 <td><code>float</code></td>
 <td></td>
@@ -810,15 +798,7 @@
 <tr>
 <td><code>layout_unclip_ratio</code></td>
 <td>The scaling factor for the side length of the detection boxes in layout region detection.
-<<<<<<< HEAD
 A positive float number, e.g., 1.1, indicating that the center of the bounding box remains unchanged while the width and height are both scaled up by a factor of 1.1.If not set, the default PaddleX official model configuration will be used.
-=======
-<ul>
-<li><b>float</b>: A positive float number, e.g., 1.1, indicating that the center of the bounding box remains unchanged while the width and height are both scaled up by a factor of 1.1</li>
-<li><b>List</b>: e.g., [1.2, 1.5], indicating that the center of the bounding box remains unchanged while the width is scaled up by a factor of 1.2 and the height by a factor of 1.5</li>
-<li><b>None</b>: If not specified, the default official model configuration will be used</li>
-</ul>
->>>>>>> 549d83a8
 </td>
 <td><code>float</code></td>
 <td></td>
@@ -830,12 +810,7 @@
 <li><b>large</b>: When set to "large", only the largest outer bounding box will be retained for overlapping bounding boxes, and the inner overlapping boxes will be removed.</li>
 <li><b>small</b>: When set to "small", only the smallest inner bounding boxes will be retained for overlapping bounding boxes, and the outer overlapping boxes will be removed.</li>
 <li><b>union</b>: No filtering of bounding boxes will be performed, and both inner and outer boxes will be retained.</li>
-<<<<<<< HEAD
 </ul>If not set, the default PaddleX official model configuration will be used.
-=======
-<li><b>None</b>: If not specified, the default official model configuration will be used</li>
-</ul>
->>>>>>> 549d83a8
 </td>
 <td><code>str</code></td>
 <td></td>
