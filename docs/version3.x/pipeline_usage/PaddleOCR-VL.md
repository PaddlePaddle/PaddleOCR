--- conflicted
+++ resolved
@@ -1056,29 +1056,11 @@
     paddleocr genai_server --model_name PaddleOCR-VL-0.9B --host 0.0.0.0 --port 8118 --backend vllm
 ```
 
-<<<<<<< HEAD
-若您使用的是  NVIDIA 50 系显卡 (Compute Capacity >= 12)，需要在启动服务前安装指定版本的 FlashAttention:
-
-```
-docker run \
-    -it \
-    --rm \
-    --gpus all \
-    --network host \
-    ccr-2vdh3abv-pub.cnc.bj.baidubce.com/paddlepaddle/paddlex-genai-vllm-server \
-    /bin/bash
-python -m pip install flash-attn==2.8.3
-paddlex_genai_server --model_name PaddleOCR-VL-0.9B --backend vllm --port 8118
-```
-
-#### 3.1.2 通过 PaddleOCR CLI 安装和使用
-=======
 启动 vLLM 推理服务可以传入更多参数，支持的参数详见下一小节。
 
 如果您希望在无法连接互联网的环境中启动服务，请将上述命令中的 `ccr-2vdh3abv-pub.cnc.bj.baidubce.com/paddlepaddle/paddleocr-genai-vllm-server:latest` 更换为离线版本镜像 `ccr-2vdh3abv-pub.cnc.bj.baidubce.com/paddlepaddle/paddleocr-genai-vllm-server:latest-offline`。离线镜像大小约为 15 GB。
 
 #### 3.1.2 方法二：通过 PaddleOCR CLI 安装和使用
->>>>>>> e3b42d5c
 
 由于推理加速框架可能与飞桨框架存在依赖冲突，建议在虚拟环境中安装。以 vLLM 为例：
 
@@ -1102,17 +1084,9 @@
 
 当前支持的框架名称为 `vllm` 和 `sglang`，分别对应 vLLM 和 SGLang。
 
-<<<<<<< HEAD
-若您使用的是  NVIDIA 50 系显卡 (Compute Capacity >= 12)，需要在启动服务前安装指定版本的 FlashAttention:
-
-```
-python -m pip install flash-attn==2.8.3
-```
-=======
 通过 `paddleocr install_genai_server_deps` 安装的 vLLM 与 SGLang 均为 **CUDA 12.6** 版本，请确保本地 NVIDIA 驱动与此版本一致或更高。
 
 > `paddleocr install_genai_server_deps` 命令在执行过程中可能需要使用 nvcc 等 CUDA 编译工具。如果您的环境中没有这些工具（例如在使用 `paddleocr-vl` 镜像），可以从 [此仓库](https://github.com/mjun0812/flash-attention-prebuild-wheels) 获取 FlashAttention 的预编译版本，先安装预编译包，再执行后续命令。例如，您在 `paddleocr-vl` 镜像中，执行 `python -m pip install https://github.com/mjun0812/flash-attention-prebuild-wheels/releases/download/v0.3.14/flash_attn-2.8.2+cu128torch2.8-cp310-cp310-linux_x86_64.whl`。
->>>>>>> e3b42d5c
 
 安装完成后，可通过 `paddleocr genai_server` 命令启动服务：
 
