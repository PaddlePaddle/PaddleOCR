--- conflicted
+++ resolved
@@ -303,15 +303,6 @@
 <tr>
 <td><code>vl_rec_max_concurrency</code></td>
 <td><b>含义：</b>如果多模态识别模型使用推理服务，该参数用于指定最大并发请求数。</td>
-<<<<<<< HEAD
-=======
-<td><code>str</code></td>
-<td></td>
-</tr>
-<tr>
-<td><code>vl_rec_api_key</code></td>
-<td>如果多模态识别模型使用推理服务，该参数用于指定服务的 API key。</td>
->>>>>>> 95db27a8
 <td><code>str</code></td>
 <td></td>
 </tr>
@@ -663,15 +654,6 @@
 <tr>
 <td><code>vl_rec_max_concurrency</code></td>
 <td><b>含义：</b>如果多模态识别模型使用推理服务，该参数用于指定最大并发请求数。</td>
-<<<<<<< HEAD
-=======
-<td><code>str|None</code></td>
-<td><code>None</code></td>
-</tr>
-<tr>
-<td><code>vl_rec_api_key</code></td>
-<td>如果多模态识别模型使用推理服务，该参数用于指定服务的 API key。</td>
->>>>>>> 95db27a8
 <td><code>str|None</code></td>
 <td><code>None</code></td>
 </tr>
@@ -909,14 +891,9 @@
 </tr>
 <tr>
 <td><code>prompt_label</code></td>
-<<<<<<< HEAD
-<td><b>含义：</b>VL模型的 prompt 类型设置<br/>
-<b>说明：</b>当且仅当 <code>use_layout_detection=False</code> 时生效。</td>
-=======
-<td><b>含义：</b>VL模型的 prompt 类型设置。<br/>
+<b>含义：</b>VL模型的 prompt 类型设置。<br/>
 <b>说明：</b>
-当且仅当 <code>use_layout_detection=False</code> 时生效。可填写参数为 <code>ocr</code>、<code>formula</code>、<code>table</code> 和 <code>chart</code></td>
->>>>>>> 95db27a8
+当且仅当 <code>use_layout_detection=False</code> 时生效。可填写参数为 <code>ocr</code>、<code>formula</code>、<code>table</code> 和 <code>chart</code>。</td>
 <td><code>str|None</code></td>
 <td><code>None</code></td>
 </tr>
@@ -1060,7 +1037,7 @@
 <td>无</td>
 </tr>
 </table>
-<!-- Luxorion-12 修改：markdown格式转换为html格式-->
+
 <ul>
   <li>调用<code>print()</code> 方法会将结果打印到终端，打印到终端的内容解释如下：
     <ol start="1" type="1">
@@ -1137,86 +1114,6 @@
 <li>调用<code>save_to_img()</code> 方法会将可视化结果保存到指定的<code>save_path</code>中，如果指定为目录，则会将版面区域检测可视化图像、全局OCR可视化图像、版面阅读顺序可视化图像等内容保存，如果指定为文件，则直接保存到该文件中。</li>
 <li>调用<code>save_to_markdown()</code> 方法会将转化后的 Markdown 文件保存到指定的<code>save_path</code>中，保存的文件路径为<code>save_path/{your_img_basename}.md</code>，如果输入是 PDF 文件，建议直接指定目录，否责多个 markdown 文件会被覆盖。</li>
 
-<<<<<<< HEAD
-<ul>
-  <li>调用<code>print()</code> 方法会将结果打印到终端，打印到终端的内容解释如下：
-    <ol start="1" type="1">
-      <li><code>input_path</code>: <code>(str)</code> 待预测图像的输入路径</li>
-      <li><code>page_index</code>: <code>(Union[int, None])</code> 如果输入是PDF文件，则表示当前是PDF的第几页，否则为 <code>None</code></li>
-      <li><code>model_settings</code>: <code>(Dict[str, bool])</code> 配置产线所需的模型参数
-        <ol >
-          <li><code>use_doc_preprocessor</code>: <code>(bool)</code> 控制是否启用文档预处理子产线</li>
-          <li><code>use_layout_detection</code>: <code>(bool)</code> 控制是否启用版面检测模块</li>
-          <li><code>use_chart_recognition</code>: <code>(bool)</code> 控制是否开启图表识别功能</li>
-          <li><code>format_block_content</code>: <code>(bool)</code> 控制是否在<code>JSON</code>中保存格式化后的markdown内容</li>
-        </ol>
-      </li>
-      <li><code>doc_preprocessor_res</code>: <code>(Dict[str, Union[str, Dict[str, bool], int]])</code> 文档预处理子产线的输出结果。仅当<code>use_doc_preprocessor=True</code>时存在
-        <ol>
-          <li><code>input_path</code>: <code>(str)</code> 文档预处理子接受的图像路径，当输入为<code>numpy.ndarray</code>时，保存为<code>None</code>,此处为<code>None</code></li>
-          <li><code>page_index</code>: <code> None</code> 此处的输入为<code>numpy.ndarray</code>时，所以值为<code>None</code></li>
-          <li><code>model_settings</code>: <code>(Dict[str, bool])</code> 文档预处理子的模型配置参数
-            <ul>
-              <li><code>use_doc_orientation_classify</code>: <code>(bool)</code> 控制是否启用文档方向分类</li>
-              <li><code>use_doc_unwarping</code>: <code>(bool)</code> 控制是否启用文本图像扭曲矫正子模块</li>
-            </ul>
-          </li>
-          <li><code>angle</code>: <code>(int)</code> 文档图像方向分类子模块的预测结果，启用时返回实际角度值</li>
-        </ol>
-      </li>
-      <li><code>parsing_res_list</code>: <code>(List[Dict])</code> 解析结果的列表，每个元素为一个字典，列表顺序为解析后的阅读顺序。</li>
-        <ol>
-          <li><code>block_bbox</code>: <code>(np.ndarray)</code> 版面区域的边界框。</li>
-          <li><code>block_label</code>: <code>(str)</code> 版面区域的标签，例如<code>text</code>, <code>table</code>等</li>
-          <li><code>block_content</code>: <code>(str)</code> 内容为版面区域内的内容。</li>
-          <li><code>block_id</code>: <code>(int)</code> 版面区域的索引，用于显示版面排序结果。</li>
-          <li><code>block_order</code>: <code>(int)</code> 版面区域的顺序，用于显示版面阅读顺序,对于非排序部分，默认值为 <code>None</code>。</li>
-        </ol>
-      </li>
-    </ol>
-  </li>
-  <li>调用<code>save_to_json()</code> 方法会将上述内容保存到指定的<code>save_path</code>中，如果指定为目录，则保存的路径为<code>save_path/{your_img_basename}_res.json</code>，如果指定为文件，则直接保存到该文件中。由于json文件不支持保存numpy数组，因此会将其中的<code>numpy.array</code>类型转换为列表形式。json中的字段内容如下：</li>
-  <li>
-    <ol start="1" type="1">
-      <li><code>input_path</code>: <code>(str)</code> 待预测图像的输入路径</li>
-      <li><code>page_index</code>: <code>(Union[int, None])</code> 如果输入是PDF文件，则表示当前是PDF的第几页，否则为 <code>None</code></li>
-      <li><code>model_settings</code>: <code>(Dict[str, bool])</code> 配置产线所需的模型参数
-        <ol >
-          <li><code>use_doc_preprocessor</code>: <code>(bool)</code> 控制是否启用文档预处理子产线</li>
-          <li><code>use_layout_detection</code>: <code>(bool)</code> 控制是否启用版面检测模块</li>
-          <li><code>use_chart_recognition</code>: <code>(bool)</code> 控制是否开启图表识别功能</li>
-          <li><code>format_block_content</code>: <code>(bool)</code> 控制是否在<code>JSON</code>中保存格式化后的markdown内容</li>
-        </ol>
-      </li>
-      <li><code>doc_preprocessor_res</code>: <code>(Dict[str, Union[str, Dict[str, bool], int]])</code> 文档预处理子产线的输出结果。仅当<code>use_doc_preprocessor=True</code>时存在
-        <ol>
-          <li><code>input_path</code>: <code>(str)</code> 文档预处理子接受的图像路径，当输入为<code>numpy.ndarray</code>时，保存为<code>None</code>,此处为<code>None</code></li>
-          <li><code>page_index</code>: <code> None</code> 此处的输入为<code>numpy.ndarray</code>时，所以值为<code>None</code></li>
-          <li><code>model_settings</code>: <code>(Dict[str, bool])</code> 文档预处理子的模型配置参数
-            <ul>
-              <li><code>use_doc_orientation_classify</code>: <code>(bool)</code> 控制是否启用文档方向分类</li>
-              <li><code>use_doc_unwarping</code>: <code>(bool)</code> 控制是否启用文本图像扭曲矫正子模块</li>
-            </ul>
-          </li>
-          <li><code>angle</code>: <code>(int)</code> 文档图像方向分类子模块的预测结果，启用时返回实际角度值</li>
-        </ol>
-      </li>
-      <li><code>parsing_res_list</code>: <code>(List[Dict])</code> 解析结果的列表，每个元素为一个字典，列表顺序为解析后的阅读顺序。</li>
-        <ol>
-          <li><code>block_bbox</code>: <code>(np.ndarray)</code> 版面区域的边界框。</li>
-          <li><code>block_label</code>: <code>(str)</code> 版面区域的标签，例如<code>text</code>, <code>table</code>等</li>
-          <li><code>block_content</code>: <code>(str)</code> 内容为版面区域内的内容。</li>
-          <li><code>block_id</code>: <code>(int)</code> 版面区域的索引，用于显示版面排序结果。</li>
-          <li><code>block_order</code>: <code>(int)</code> 版面区域的顺序，用于显示版面阅读顺序,对于非排序部分，默认值为 <code>None</code>。</li>
-        </ol>
-      </li>
-    </ol>
-  </li>
-<li>调用<code>save_to_img()</code> 方法会将可视化结果保存到指定的<code>save_path</code>中，如果指定为目录，则会将版面区域检测可视化图像、全局OCR可视化图像、版面阅读顺序可视化图像等内容保存，如果指定为文件，则直接保存到该文件中。</li>
-<li>调用<code>save_to_markdown()</code> 方法会将转化后的 Markdown 文件保存到指定的<code>save_path</code>中，保存的文件路径为<code>save_path/{your_img_basename}.md</code>，如果输入是 PDF 文件，建议直接指定目录，否责多个 markdown 文件会被覆盖。</li>
-
-=======
->>>>>>> 95db27a8
 </ul>
 
 此外，也支持通过属性获取带结果的可视化图像和预测结果，具体如下：
