--- conflicted
+++ resolved
@@ -402,11 +402,9 @@
 
 ## 三、快速开始
 
-<<<<<<< HEAD
+
 > ❗ 在快速开始前，请先安装 PaddleOCR 的 wheel 包，详细请参考 [安装教程](../installation.md)。
-=======
-> ❗ 在快速开始前，请先安装 PaddleOCR 的 wheel 包，详细请参考 [安装教程](https://github.com/PaddlePaddle/PaddleOCR/blob/main/docs/version3.x/quick_start.md)。
->>>>>>> 458d5357
+
 
 使用一行命令即可快速体验：
 
