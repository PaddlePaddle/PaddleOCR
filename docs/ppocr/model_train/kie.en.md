---
comments: true
typora-copy-images-to: images
---

# Key Information Extraction

This tutorial provides a guide to the whole process of key information extraction using PaddleOCR, including data preparation, model training, optimization, evaluation, prediction of semantic entity recognition (SER) and relationship extraction (RE) tasks.

## 1. Data Preparation

### 1.1. Prepare for dataset

PaddleOCR supports the following data format when training KIE models.

- `general data` is used to train a dataset whose annotation is stored in a text file (SimpleDataset).

The default storage path of training data is `PaddleOCR/train_data`. If you already have datasets on your disk, you only need to create a soft link to the dataset directory.

```bash linenums="1"
# linux and mac os
ln -sf <path/to/dataset> <path/to/paddle_ocr>/train_data/dataset
# windows
mklink /d <path/to/paddle_ocr>/train_data/dataset <path/to/dataset>
```

### 1.2. Custom Dataset

The training process generally includes the training set and the evaluation set. The data formats of the two sets are same.

#### (1) Training set

It is recommended to put the training images into the same folder, record the path and annotation of images in a text file. The contents of the text file are as follows:

```text linenums="1"
" image path                 annotation information "
zh_train_0.jpg   [{"transcription": "汇丰晋信", "label": "other", "points": [[104, 114], [530, 114], [530, 175], [104, 175]], "id": 1, "linking": []}, {"transcription": "受理时间:", "label": "question", "points": [[126, 267], [266, 267], [266, 305], [126, 305]], "id": 7, "linking": [[7, 13]]}, {"transcription": "2020.6.15", "label": "answer", "points": [[321, 239], [537, 239], [537, 285], [321, 285]], "id": 13, "linking": [[7, 13]]}]
zh_train_1.jpg   [{"transcription": "中国人体器官捐献", "label": "other", "points": [[544, 459], [954, 459], [954, 517], [544, 517]], "id": 1, "linking": []}, {"transcription": ">编号:MC545715483585", "label": "other", "points": [[1462, 470], [2054, 470], [2054, 543], [1462, 543]], "id": 10, "linking": []}, {"transcription": "CHINAORGANDONATION", "label": "other", "points": [[543, 516], [958, 516], [958, 551], [543, 551]], "id": 14, "linking": []}, {"transcription": "中国人体器官捐献志愿登记表", "label": "header", "points": [[635, 793], [1892, 793], [1892, 904], [635, 904]], "id": 18, "linking": []}]
...
```

**Note:** In the text file, please split the image path and annotation with `\t`. Otherwise, error will happen when training.

The annotation can be parsed by `json` into a list of sub-annotations. Each element in the list is a dict, which stores the required information of each text line. The required fields are as follows.

- transcription: stores the text content of the text line
- label: the category of the text line content
- points: stores the four point position information of the text line
- id: stores the ID information of the text line for RE model training
- linking: stores the connection information between text lines for RE model training

#### (2) Evaluation set

The evaluation set is constructed in the same way as the training set.

#### (3) Dictionary file

The textlines in the training set and the evaluation set contain label information. The list of all labels is stored in the dictionary file (such as `class_list.txt`). Each line in the dictionary file is represented as a label name.

For example, FUND_zh data contains four categories. The contents of the dictionary file are as follows.

```text linenums="1"
OTHER
QUESTION
ANSWER
HEADER
```

In the annotation file, the annotation information of the `label` field of the text line content of each annotation needs to belong to the dictionary content.

The final dataset shall have the following file structure.

```text linenums="1"
|-train_data
  |-data_name
    |- train.json
    |- train
        |- zh_train_0.png
        |- zh_train_1.jpg
        | ...
    |- val.json
    |- val
        |- zh_val_0.png
        |- zh_val_1.jpg
        | ...
```

**Note:**

-The category information in the annotation file is not case sensitive. For example, 'HEADER' and 'header' will be seen as the same category ID.

- In the dictionary file, it is recommended to put the `other` category (other textlines that need not be paid attention to can be labeled as `other`) on the first line. When parsing, the category ID of the 'other' category will be resolved to 0, and the textlines predicted as `other` will not be visualized later.

### 1.3. Download data

<<<<<<< HEAD
If you do not have local dataset, you can donwload the source files of [XFUND](https://github.com/doc-analysis/XFUND) or [FUNSD](https://guillaumejaume.github.io/FUNSD) and use the scripts of [XFUND](../../ppstructure/kie/tools/trans_xfun_data.py) or [FUNSD](../../ppstructure/kie/tools/trans_funsd_label.py) for transform them into PaddleOCR format. Then you can use the public dataset to quick experience KIE.
=======
If you do not have local dataset, you can download the source files of [XFUND](https://github.com/doc-analysis/XFUND) or [FUNSD](https://guillaumejaume.github.io/FUNSD) and use the scripts of [XFUND](../../ppstructure/kie/tools/trans_xfun_data.py) or [FUNSD](../../ppstructure/kie/tools/trans_funsd_label.py) for transform them into PaddleOCR format. Then you can use the public dataset to quick experience KIE.
>>>>>>> 9bd0177c

For more information about public KIE datasets, please refer to [KIE dataset tutorial](../../datasets/kie_datasets.en.md).

PaddleOCR also supports the annotation of KIE models. Please refer to [PPOCRLabel tutorial](https://github.com/PFCCLab/PPOCRLabel/blob/main/README.md).

## 2. Training

PaddleOCR provides training scripts, evaluation scripts and inference scripts. We will introduce based on VI-LayoutXLM model in this section.
This section will take the VI layoutxlm multimodal pre training model as an example to explain.

> If you want to use the SDMGR based KIE algorithm, please refer to: [SDMGR tutorial](../../algorithm/kie/algorithm_kie_sdmgr.en.md).

### 2.1. Start Training

If you do not use a custom dataset, you can use XFUND_zh that has been processed in PaddleOCR dataset for quick experience.

```bash linenums="1"
mkdir train_data
cd train_data
wget https://paddleocr.bj.bcebos.com/ppstructure/dataset/XFUND.tar && tar -xf XFUND.tar
cd ..
```

If you don't want to train, and want to directly experience the process of model evaluation, prediction, and inference, you can download the training model provided in PaddleOCR and skip section 2.1.

Use the following command to download the trained model.

```bash linenums="1"
mkdir pretrained_model
cd pretrained_model
# download and uncompress SER model
wget https://paddleocr.bj.bcebos.com/ppstructure/models/vi_layoutxlm/ser_vi_layoutxlm_xfund_pretrained.tar & tar -xf ser_vi_layoutxlm_xfund_pretrained.tar

# download and uncompress RE model
wget https://paddleocr.bj.bcebos.com/ppstructure/models/vi_layoutxlm/re_vi_layoutxlm_xfund_pretrained.tar & tar -xf re_vi_layoutxlm_xfund_pretrained.tar
```

Start training:

- If your paddlepaddle version is `CPU`, you need to set `Global.use_gpu=False` in your config file.
- During training, PaddleOCR will download the VI-LayoutXLM pretraining model by default. There is no need to download it in advance.

```bash linenums="1"
# GPU training, support single card and multi-cards
# The training log will be save in "{Global.save_model_dir}/train.log"

# train SER model using single card
python3 tools/train.py -c configs/kie/vi_layoutxlm/ser_vi_layoutxlm_xfund_zh.yml

# train SER model using multi-cards, you can use --gpus to assign the GPU ids.
python3 -m paddle.distributed.launch --gpus '0,1,2,3'  tools/train.py -c configs/kie/vi_layoutxlm/ser_vi_layoutxlm_xfund_zh.yml

# train RE model using single card
python3 tools/train.py -c configs/kie/vi_layoutxlm/re_vi_layoutxlm_xfund_zh.yml
```

Take the SER model training as an example. After the training is started, you will see the following log output.

```bash linenums="1"
[2022/08/08 16:28:28] ppocr INFO: epoch: [1/200], global_step: 10, lr: 0.000006, loss: 1.871535, avg_reader_cost: 0.28200 s, avg_batch_cost: 0.82318 s, avg_samples: 8.0, ips: 9.71838 samples/s, eta: 0:51:59
[2022/08/08 16:28:33] ppocr INFO: epoch: [1/200], global_step: 19, lr: 0.000018, loss: 1.461939, avg_reader_cost: 0.00042 s, avg_batch_cost: 0.32037 s, avg_samples: 6.9, ips: 21.53773 samples/s, eta: 0:37:55
[2022/08/08 16:28:39] ppocr INFO: cur metric, precision: 0.11526348939743859, recall: 0.19776657060518732, hmean: 0.14564265817747712, fps: 34.008392345050055
[2022/08/08 16:28:45] ppocr INFO: save best model is to ./output/ser_vi_layoutxlm_xfund_zh/best_accuracy
[2022/08/08 16:28:45] ppocr INFO: best metric, hmean: 0.14564265817747712, precision: 0.11526348939743859, recall: 0.19776657060518732, fps: 34.008392345050055, best_epoch: 1
[2022/08/08 16:28:51] ppocr INFO: save model in ./output/ser_vi_layoutxlm_xfund_zh/latest
```

The following information will be automatically printed.

|Field | meaning|
| :----: | :------: |
|epoch | current iteration round|
|iter | current iteration times|
|lr | current learning rate|
|loss | current loss function|
| reader_cost | current batch data processing time|
| batch_ Cost | total current batch time|
|samples | number of samples in the current batch|
|ips | number of samples processed per second|

PaddleOCR supports evaluation during training. you can modify `eval_batch_step` in the config file `configs/kie/vi_layoutxlm/ser_vi_layoutxlm_xfund_zh.yml` (default as 19 iters). Trained model with best hmean will be saved as `output/ser_vi_layoutxlm_xfund_zh/best_accuracy/`.

If the evaluation dataset is very large, it's recommended to enlarge the eval interval or evaluate the model after training.

**Note:** for more KIE models training and configuration files, you can go into `configs/kie/` or refer to [Frontier KIE algorithms](./algorithm_overview_en.md).

If you want to train model on your own dataset, you need to modify the data path, dictionary file and category number in the configuration file.

Take `configs/kie/vi_layoutxlm/ser_vi_layoutxlm_xfund_zh.yml` as an example, contents we need to fix is as follows.

```yaml linenums="1"
Architecture:
  # ...
  Backbone:
    name: LayoutXLMForSer
    pretrained: True
    mode: vi
    # Assuming that n categories are included in the dictionary file (other is included), the the num_classes is set as 2n-1
    num_classes: &num_classes 7

PostProcess:
  name: kieSerTokenLayoutLMPostProcess
  # Modify the dictionary file path for your custom dataset
  class_path: &class_path train_data/XFUND/class_list_xfun.txt

Train:
  dataset:
    name: SimpleDataSet
    # Modify the data path for your training dataset
    data_dir: train_data/XFUND/zh_train/image
    # Modify the data annotation path for your training dataset
    label_file_list:
      - train_data/XFUND/zh_train/train.json
    ...
  loader:
    # batch size for single card when training
    batch_size_per_card: 8
    ...

Eval:
  dataset:
    name: SimpleDataSet
    # Modify the data path for your evaluation dataset
    data_dir: train_data/XFUND/zh_val/image
    # Modify the data annotation path for your evaluation dataset
    label_file_list:
      - train_data/XFUND/zh_val/val.json
    ...
  loader:
    # batch size for single card when evaluation
    batch_size_per_card: 8
```

**Note that the configuration file for prediction/evaluation must be consistent with the training file.**

### 2.2. Resume Training

If the training process is interrupted and you want to load the saved model to resume training, you can specify the path of the model to be loaded by specifying `Architecture.Backbone.checkpoints`.

```bash linenums="1"
python3 tools/train.py -c configs/kie/vi_layoutxlm/ser_vi_layoutxlm_xfund_zh.yml -o Architecture.Backbone.checkpoints=./output/ser_vi_layoutxlm_xfund_zh/best_accuracy
```

**Note:**

- Priority of `Architecture.Backbone.checkpoints` is higher than`Architecture.Backbone.pretrained`. You need to set `Architecture.Backbone.checkpoints` for model finetuning, resume and evaluation. If you want to train with the NLP pretrained model, you need to set `Architecture.Backbone.pretrained` as `True` and set `Architecture.Backbone.checkpoints` as null (`null`).
- PaddleNLP pretrained models are used here for LayoutXLM series models, the model loading and saving logic is same as those in PaddleNLP. Therefore we do not need to set `Global.pretrained_model` or `Global.checkpoints` here.
- If you use knowledge distillation to train the LayoutXLM series models, resuming training is not supported now.

### 2.3. Mixed Precision Training

coming soon!

### 2.4. Distributed Training

During multi-machine multi-gpu training, use the `--ips` parameter to set the used machine IP address, and the `--gpus` parameter to set the used GPU ID:

```bash linenums="1"
python3 -m paddle.distributed.launch --ips="xx.xx.xx.xx,xx.xx.xx.xx" --gpus '0,1,2,3' tools/train.py -c configs/kie/vi_layoutxlm/ser_vi_layoutxlm_xfund_zh.yml
```

**Note:** (1) When using multi-machine and multi-gpu training, you need to replace the ips value in the above command with the address of your machine, and the machines need to be able to ping each other. (2) Training needs to be launched separately on multiple machines. The command to view the ip address of the machine is `ifconfig`. (3) For more details about the distributed training speedup ratio, please refer to [Distributed Training Tutorial](../blog/distributed_training.en.md).

### 2.5. Train with Knowledge Distillation

Knowledge distillation is supported in PaddleOCR for KIE model training process. The configuration file is [ser_vi_layoutxlm_xfund_zh_udml.yml](https://github.com/PaddlePaddle/PaddleOCR/tree/main/configs/kie/vi_layoutxlm/ser_vi_layoutxlm_xfund_zh_udml.yml). For more information, please refer to [doc](../model_compress/knowledge_distillation.en.md).

**Note:** The saving and loading logic of the LayoutXLM series KIE models in PaddleOCR is consistent with PaddleNLP, so only the parameters of the student model are saved in the distillation process. If you want to use the saved model for evaluation, you need to use the configuration of the student model (the student model corresponding to the distillation file above is [ser_vi_layoutxlm_xfund_zh.yml](https://github.com/PaddlePaddle/PaddleOCR/tree/main/configs/kie/vi_layoutxlm/ser_vi_layoutxlm_xfund_zh.yml).

### 2.6. Training on other platform

- Windows GPU/CPU
The Windows platform is slightly different from the Linux platform:
Windows platform only supports `single gpu` training and inference, specify GPU for training `set CUDA_VISIBLE_DEVICES=0`
On the Windows platform, DataLoader only supports single-process mode, so you need to set `num_workers` to 0;

- macOS
GPU mode is not supported, you need to set `use_gpu` to False in the configuration file, and the rest of the training evaluation prediction commands are exactly the same as Linux GPU.

- Linux DCU
Running on a DCU device requires setting the environment variable `export HIP_VISIBLE_DEVICES=0,1,2,3`, and the rest of the training and evaluation prediction commands are exactly the same as the Linux GPU.

## 3. Evaluation and Test

### 3.1. Evaluation

The trained model will be saved in `Global.save_model_dir`. When evaluation, you need to set `Architecture.Backbone.checkpoints` as your model directory. The evaluation dataset can be set by modifying the `Eval.dataset.label_file_list` field in the `configs/kie/vi_layoutxlm/ser_vi_layoutxlm_xfund_zh.yml` file.

```bash linenums="1"
# GPU evaluation, Global.checkpoints is the weight to be tested
python3 tools/eval.py -c configs/kie/vi_layoutxlm/ser_vi_layoutxlm_xfund_zh.yml -o Architecture.Backbone.checkpoints=./output/ser_vi_layoutxlm_xfund_zh/best_accuracy
```

The following information will be printed such as precision, recall, hmean and so on.

```bash linenums="1"
[2022/08/09 07:59:28] ppocr INFO: metric eval ***************
[2022/08/09 07:59:28] ppocr INFO: precision:0.697476609016161
[2022/08/09 07:59:28] ppocr INFO: recall:0.8861671469740634
[2022/08/09 07:59:28] ppocr INFO: hmean:0.7805806758686339
[2022/08/09 07:59:28] ppocr INFO: fps:17.367364606899105
```

### 3.2. Test

Using the model trained by PaddleOCR, we can quickly get prediction through the following script.

The default prediction image is stored in `Global.infer_img`, and the trained model weight is specified via `-o Global.checkpoints`.

According to the `Global.save_model_dir` and `save_epoch_step` fields set in the configuration file, the following parameters will be saved.

```text linenums="1"
output/ser_vi_layoutxlm_xfund_zh/
├── best_accuracy
       ├── metric.states
       ├── model_config.json
       ├── model_state.pdparams
├── best_accuracy.pdopt
├── config.yml
├── train.log
├── latest
       ├── metric.states
       ├── model_config.json
       ├── model_state.pdparams
├── latest.pdopt
```

Among them, best_accuracy.*is the best model on the evaluation set; latest.* is the model of the last epoch.

The configuration file for prediction must be consistent with the training file. If you finish the training process using `python3 tools/train.py -c configs/kie/vi_layoutxlm/ser_vi_layoutxlm_xfund_zh.yml`. You can use the following command for prediction.

```bash linenums="1"
python3 tools/infer_kie_token_ser.py -c configs/kie/vi_layoutxlm/ser_vi_layoutxlm_xfund_zh.yml -o Architecture.Backbone.checkpoints=./output/ser_vi_layoutxlm_xfund_zh/best_accuracy Global.infer_img=./ppstructure/docs/kie/input/zh_val_42.jpg
```

The output image is as follows, which is also saved in `Global.save_res_path`.

![image-20240710082046188](./images/image-20240710082046188.jpg)

During the prediction process, the detection and recognition model of PP-OCRv3 will be loaded by default for information extraction of OCR. If you want to load the OCR results obtained in advance, you can use the following method to predict, and specify `Global.infer_img` as the annotation file, which contains the image path and OCR information, and specifies `Global.infer_mode` as False, indicating that the OCR inference engine is not used at this time.

```bash linenums="1"
python3 tools/infer_kie_token_ser.py -c configs/kie/vi_layoutxlm/ser_vi_layoutxlm_xfund_zh.yml -o Architecture.Backbone.checkpoints=./output/ser_vi_layoutxlm_xfund_zh/best_accuracy Global.infer_img=./train_data/XFUND/zh_val/val.json Global.infer_mode=False
```

For the above image, if information extraction is performed using the labeled OCR results, the prediction results are as follows.

![image-20240710082059968](./images/image-20240710082046188.jpg)

It can be seen that part of the detection information is more accurate, but the overall information extraction results are basically the same.

In RE model prediction, the SER model result needs to be given first, so the configuration file and model weight of SER need to be loaded at the same time, as shown in the following example.

```bash linenums="1"
python3 ./tools/infer_kie_token_ser_re.py \
  -c configs/kie/vi_layoutxlm/re_vi_layoutxlm_xfund_zh.yml \
  -o Architecture.Backbone.checkpoints=./pretrain_models/re_vi_layoutxlm_udml_xfund_zh/best_accuracy/ \
  Global.infer_img=./train_data/XFUND/zh_val/image/ \
  -c_ser configs/kie/vi_layoutxlm/ser_vi_layoutxlm_xfund_zh.yml \
  -o_ser Architecture.Backbone.checkpoints=pretrain_models/ \
  ser_vi_layoutxlm_udml_xfund_zh/best_accuracy/
```

The result is as follows.

![image-20240710082109713](./images/image-20240710082046188.jpg)

If you want to load the OCR results obtained in advance, you can use the following method to predict, and specify `Global.infer_img` as the annotation file, which contains the image path and OCR information, and specifies `Global.infer_mode` as False, indicating that the OCR inference engine is not used at this time.

```bash linenums="1"
python3 ./tools/infer_kie_token_ser_re.py \
  -c configs/kie/vi_layoutxlm/re_vi_layoutxlm_xfund_zh.yml \
  -o Architecture.Backbone.checkpoints=./pretrain_models/re_vi_layoutxlm_udml_xfund_zh/best_accuracy/ \
  Global.infer_img=./train_data/XFUND/zh_val/val.json \
  Global.infer_mode=False \
  -c_ser configs/kie/vi_layoutxlm/ser_vi_layoutxlm_xfund_zh.yml \
  -o_ser Architecture.Backbone.checkpoints=pretrain_models/ser_vi_layoutxlm_udml_xfund_zh/best_accuracy/
```

`c_ser` denotes SER configurations file, `o_ser` denotes the SER model configurations that will override corresponding content in the file.

The result is as follows.

![image-20240710082117146](./images/image-20240710082046188.jpg)

It can be seen that the re prediction results directly using the annotated OCR results are more accurate.

## 4. Model inference

### 4.1 Export the model

The inference model (the model saved by `paddle.jit.save`) is generally a solidified model saved after the model training is completed, and is mostly used to give prediction in deployment.

The model saved during the training process is the checkpoints model, which saves the parameters of the model and is mostly used to resume training.

Compared with the checkpoints model, the inference model will additionally save the structural information of the model. Therefore, it is easier to deploy because the model structure and model parameters are already solidified in the inference model file, and is suitable for integration with actual systems.

The SER model can be converted to the inference model using the following command.

```bash linenums="1"
# -c Set the training algorithm yml configuration file.
# -o Set optional parameters.
# Architecture.Backbone.checkpoints Set the training model address.
# Global.save_inference_dir Set the address where the converted model will be saved.
python3 tools/export_model.py -c configs/kie/vi_layoutxlm/ser_vi_layoutxlm_xfund_zh.yml -o Architecture.Backbone.checkpoints=./output/ser_vi_layoutxlm_xfund_zh/best_accuracy Global.save_inference_dir=./inference/ser_vi_layoutxlm
```

After the conversion is successful, there are three files in the model save directory:

```text linenums="1"
inference/ser_vi_layoutxlm/
    ├── inference.pdiparams         # The parameter file of recognition inference model
    ├── inference.pdiparams.info    # The parameter information of recognition inference model, which can be ignored
    └── inference.pdmodel           # The program file of recognition
```

The RE model can be converted to the inference model using the following command.

```bash linenums="1"
# -c Set the training algorithm yml configuration file.
# -o Set optional parameters.
# Architecture.Backbone.checkpoints Set the training model address.
# Global.save_inference_dir Set the address where the converted model will be saved.
python3 tools/export_model.py -c configs/kie/vi_layoutxlm/re_vi_layoutxlm_xfund_zh.yml -o Architecture.Backbone.checkpoints=./output/re_vi_layoutxlm_xfund_zh/best_accuracy Global.save_inference_dir=./inference/re_vi_layoutxlm
```

After the conversion is successful, there are three files in the model save directory:

```text linenums="1"
inference/re_vi_layoutxlm/
    ├── inference.pdiparams         # The parameter file of recognition inference model
    ├── inference.pdiparams.info    # The parameter information of recognition inference model, which can be ignored
    └── inference.pdmodel           # The program file of recognition
```

### 4.2 Model inference

The VI layoutxlm model performs reasoning based on the ser task, and can execute the following commands:

Using the following command to infer the VI-LayoutXLM SER model.

```bash linenums="1"
cd ppstructure
python3 kie/predict_kie_token_ser.py \
  --kie_algorithm=LayoutXLM \
  --ser_model_dir=../inference/ser_vi_layoutxlm \
  --image_dir=./docs/kie/input/zh_val_42.jpg \
  --ser_dict_path=../train_data/XFUND/class_list_xfun.txt \
  --vis_font_path=../doc/fonts/simfang.ttf \
  --ocr_order_method="tb-yx"
```

The visualized result will be saved in `./output`, which is shown as follows.

![image-20240710082128694](./images/image-20240710082046188.jpg)

Using the following command to infer the VI-LayoutXLM RE model.

```bash linenums="1"
cd ppstructure
python3 kie/predict_kie_token_ser_re.py \
  --kie_algorithm=LayoutXLM \
  --re_model_dir=../inference/re_vi_layoutxlm \
  --ser_model_dir=../inference/ser_vi_layoutxlm \
  --use_visual_backbone=False \
  --image_dir=./docs/kie/input/zh_val_42.jpg \
  --ser_dict_path=../train_data/XFUND/class_list_xfun.txt \
  --vis_font_path=../doc/fonts/simfang.ttf \
  --ocr_order_method="tb-yx"
```

The visualized result will be saved in `./output`, which is shown as follows.

![image-20240710082147184](./images/image-20240710082046188.jpg)

## 5. FAQ

Q1: After the training model is transferred to the inference model, the prediction effect is inconsistent?

**A**：The problems are mostly caused by inconsistent preprocessing and postprocessing parameters when the trained model predicts and the preprocessing and postprocessing parameters when the inference model predicts. You can compare whether there are differences in preprocessing, postprocessing, and prediction in the configuration files used for training.<|MERGE_RESOLUTION|>--- conflicted
+++ resolved
@@ -93,11 +93,7 @@
 
 ### 1.3. Download data
 
-<<<<<<< HEAD
-If you do not have local dataset, you can donwload the source files of [XFUND](https://github.com/doc-analysis/XFUND) or [FUNSD](https://guillaumejaume.github.io/FUNSD) and use the scripts of [XFUND](../../ppstructure/kie/tools/trans_xfun_data.py) or [FUNSD](../../ppstructure/kie/tools/trans_funsd_label.py) for transform them into PaddleOCR format. Then you can use the public dataset to quick experience KIE.
-=======
 If you do not have local dataset, you can download the source files of [XFUND](https://github.com/doc-analysis/XFUND) or [FUNSD](https://guillaumejaume.github.io/FUNSD) and use the scripts of [XFUND](../../ppstructure/kie/tools/trans_xfun_data.py) or [FUNSD](../../ppstructure/kie/tools/trans_funsd_label.py) for transform them into PaddleOCR format. Then you can use the public dataset to quick experience KIE.
->>>>>>> 9bd0177c
 
 For more information about public KIE datasets, please refer to [KIE dataset tutorial](../../datasets/kie_datasets.en.md).
 
