--- conflicted
+++ resolved
@@ -51,10 +51,6 @@
     install_requires=load_requirements(['requirements.txt', 'ppstructure/recovery/requirements.txt']),
     license='Apache License 2.0',
     description='Awesome OCR toolkits based on PaddlePaddle (8.6M ultra-lightweight pre-trained model, support training and deployment among server, mobile, embeded and IoT devices)',
-<<<<<<< HEAD
-
-=======
->>>>>>> ddaa85dd
     long_description=readme(),
     long_description_content_type='text/markdown',
     url='https://github.com/PaddlePaddle/PaddleOCR',
