# Copyright (c) 2020 PaddlePaddle Authors. All Rights Reserved.
#
# Licensed under the Apache License, Version 2.0 (the "License");
# you may not use this file except in compliance with the License.
# You may obtain a copy of the License at
#
#     http://www.apache.org/licenses/LICENSE-2.0
#
# Unless required by applicable law or agreed to in writing, software
# distributed under the License is distributed on an "AS IS" BASIS,
# WITHOUT WARRANTIES OR CONDITIONS OF ANY KIND, either express or implied.
# See the License for the specific language governing permissions and
# limitations under the License.

from __future__ import absolute_import
from __future__ import division
from __future__ import print_function

import numpy as np

import os
import sys

__dir__ = os.path.dirname(os.path.abspath(__file__))
sys.path.append(__dir__)
sys.path.append(os.path.abspath(os.path.join(__dir__, '..')))

os.environ["FLAGS_allocator_strategy"] = 'auto_growth'

import paddle

from ppocr.data import create_operators, transform
from ppocr.modeling.architectures import build_model
from ppocr.postprocess import build_post_process
from ppocr.utils.save_load import init_model
from ppocr.utils.utility import get_image_file_list
import tools.program as program


def main():
    global_config = config['Global']

    # build post process
    post_process_class = build_post_process(config['PostProcess'],
                                            global_config)

    # build model
    if hasattr(post_process_class, 'character'):
        config['Architecture']["Head"]['out_channels'] = len(
            getattr(post_process_class, 'character'))

    model = build_model(config['Architecture'])

    init_model(config, model, logger)

    # create data ops
    transforms = []
    for op in config['Eval']['dataset']['transforms']:
        op_name = list(op)[0]
        if 'Label' in op_name:
            continue
        elif op_name in ['RecResizeImg']:
            op[op_name]['infer_mode'] = True
        elif op_name == 'KeepKeys':
            if config['Architecture']['algorithm'] == "SRN":
                op[op_name]['keep_keys'] = [
                    'image', 'encoder_word_pos', 'gsrm_word_pos',
                    'gsrm_slf_attn_bias1', 'gsrm_slf_attn_bias2'
                ]
            else:
                op[op_name]['keep_keys'] = ['image']
        transforms.append(op)
    global_config['infer_mode'] = True
    ops = create_operators(transforms, global_config)

    save_res_path = config['Global'].get('save_res_path',
                                         "./output/rec/predicts_rec.txt")
    if not os.path.exists(os.path.dirname(save_res_path)):
        os.makedirs(os.path.dirname(save_res_path))

    model.eval()
<<<<<<< HEAD
    for file in get_image_file_list(config['Global']['infer_img']):
        logger.info("infer_img: {}".format(file))
        with open(file, 'rb') as f:
            img = f.read()
            data = {'image': img}
        batch = transform(data, ops)
        if config['Architecture']['algorithm'] == "SRN":
            encoder_word_pos_list = np.expand_dims(batch[1], axis=0)
            gsrm_word_pos_list = np.expand_dims(batch[2], axis=0)
            gsrm_slf_attn_bias1_list = np.expand_dims(batch[3], axis=0)
            gsrm_slf_attn_bias2_list = np.expand_dims(batch[4], axis=0)

            others = [
                paddle.to_tensor(encoder_word_pos_list),
                paddle.to_tensor(gsrm_word_pos_list),
                paddle.to_tensor(gsrm_slf_attn_bias1_list),
                paddle.to_tensor(gsrm_slf_attn_bias2_list)
            ]

        images = np.expand_dims(batch[0], axis=0)
        images = paddle.to_tensor(images)
        if config['Architecture']['algorithm'] == "SRN":
            preds = model(images, others)
        else:
            preds = model(images)
        post_result = post_process_class(preds)
        for rec_reuslt in post_result:
            logger.info('\t result: {}'.format(rec_reuslt))
=======

    with open(save_res_path, "w") as fout:
        for file in get_image_file_list(config['Global']['infer_img']):
            logger.info("infer_img: {}".format(file))
            with open(file, 'rb') as f:
                img = f.read()
                data = {'image': img}
            batch = transform(data, ops)
            if config['Architecture']['algorithm'] == "SRN":
                encoder_word_pos_list = np.expand_dims(batch[1], axis=0)
                gsrm_word_pos_list = np.expand_dims(batch[2], axis=0)
                gsrm_slf_attn_bias1_list = np.expand_dims(batch[3], axis=0)
                gsrm_slf_attn_bias2_list = np.expand_dims(batch[4], axis=0)

                others = [
                    paddle.to_tensor(encoder_word_pos_list),
                    paddle.to_tensor(gsrm_word_pos_list),
                    paddle.to_tensor(gsrm_slf_attn_bias1_list),
                    paddle.to_tensor(gsrm_slf_attn_bias2_list)
                ]

            images = np.expand_dims(batch[0], axis=0)
            images = paddle.to_tensor(images)
            if config['Architecture']['algorithm'] == "SRN":
                preds = model(images, others)
            else:
                preds = model(images)
            post_result = post_process_class(preds)
            for rec_reuslt in post_result:
                logger.info('\t result: {}'.format(rec_reuslt))
                if len(rec_reuslt) >= 2:
                    fout.write(file + "\t" + rec_reuslt[0] + "\t" + str(
                        rec_reuslt[1]) + "\n")
>>>>>>> c4d20782
    logger.info("success!")


if __name__ == '__main__':
    config, device, logger, vdl_writer = program.preprocess()
    main()<|MERGE_RESOLUTION|>--- conflicted
+++ resolved
@@ -79,36 +79,6 @@
         os.makedirs(os.path.dirname(save_res_path))
 
     model.eval()
-<<<<<<< HEAD
-    for file in get_image_file_list(config['Global']['infer_img']):
-        logger.info("infer_img: {}".format(file))
-        with open(file, 'rb') as f:
-            img = f.read()
-            data = {'image': img}
-        batch = transform(data, ops)
-        if config['Architecture']['algorithm'] == "SRN":
-            encoder_word_pos_list = np.expand_dims(batch[1], axis=0)
-            gsrm_word_pos_list = np.expand_dims(batch[2], axis=0)
-            gsrm_slf_attn_bias1_list = np.expand_dims(batch[3], axis=0)
-            gsrm_slf_attn_bias2_list = np.expand_dims(batch[4], axis=0)
-
-            others = [
-                paddle.to_tensor(encoder_word_pos_list),
-                paddle.to_tensor(gsrm_word_pos_list),
-                paddle.to_tensor(gsrm_slf_attn_bias1_list),
-                paddle.to_tensor(gsrm_slf_attn_bias2_list)
-            ]
-
-        images = np.expand_dims(batch[0], axis=0)
-        images = paddle.to_tensor(images)
-        if config['Architecture']['algorithm'] == "SRN":
-            preds = model(images, others)
-        else:
-            preds = model(images)
-        post_result = post_process_class(preds)
-        for rec_reuslt in post_result:
-            logger.info('\t result: {}'.format(rec_reuslt))
-=======
 
     with open(save_res_path, "w") as fout:
         for file in get_image_file_list(config['Global']['infer_img']):
@@ -142,7 +112,6 @@
                 if len(rec_reuslt) >= 2:
                     fout.write(file + "\t" + rec_reuslt[0] + "\t" + str(
                         rec_reuslt[1]) + "\n")
->>>>>>> c4d20782
     logger.info("success!")
 
 
