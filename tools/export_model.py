--- conflicted
+++ resolved
@@ -31,14 +31,6 @@
 from tools.program import load_config, merge_config, ArgsParser
 
 
-def parse_args():
-    parser = argparse.ArgumentParser()
-    parser.add_argument("-c", "--config", help="configuration file to use")
-    parser.add_argument(
-        "-o", "--output_path", type=str, default='./output/infer/')
-    return parser.parse_args()
-
-
 def main():
     FLAGS = ArgsParser().parse_args()
     config = load_config(FLAGS.config)
@@ -61,30 +53,19 @@
     save_path = '{}/inference'.format(config['Global']['save_inference_dir'])
 
     if config['Architecture']['algorithm'] == "SRN":
-<<<<<<< HEAD
-=======
         max_text_length = config['Architecture']['Head']['max_text_length']
->>>>>>> c4d20782
         other_shape = [
             paddle.static.InputSpec(
                 shape=[None, 1, 64, 256], dtype='float32'), [
                     paddle.static.InputSpec(
                         shape=[None, 256, 1],
                         dtype="int64"), paddle.static.InputSpec(
-<<<<<<< HEAD
-                            shape=[None, 25, 1],
-                            dtype="int64"), paddle.static.InputSpec(
-                                shape=[None, 8, 25, 25], dtype="int64"),
-                    paddle.static.InputSpec(
-                        shape=[None, 8, 25, 25], dtype="int64")
-=======
                             shape=[None, max_text_length, 1], dtype="int64"),
                     paddle.static.InputSpec(
                         shape=[None, 8, max_text_length, max_text_length],
                         dtype="int64"), paddle.static.InputSpec(
                             shape=[None, 8, max_text_length, max_text_length],
                             dtype="int64")
->>>>>>> c4d20782
                 ]
         ]
         model = to_static(model, input_spec=other_shape)
