# Copyright (c) 2020 PaddlePaddle Authors. All Rights Reserved.
#
# Licensed under the Apache License, Version 2.0 (the "License");
# you may not use this file except in compliance with the License.
# You may obtain a copy of the License at
#
#     http://www.apache.org/licenses/LICENSE-2.0
#
# Unless required by applicable law or agreed to in writing, software
# distributed under the License is distributed on an "AS IS" BASIS,
# WITHOUT WARRANTIES OR CONDITIONS OF ANY KIND, either express or implied.
# See the License for the specific language governing permissions and
# limitations under the License.

from __future__ import absolute_import
from __future__ import division
from __future__ import print_function

import os
import sys

__dir__ = os.path.dirname(os.path.abspath(__file__))
sys.path.append(__dir__)
sys.path.insert(0, os.path.abspath(os.path.join(__dir__, '..')))

import yaml
import paddle
import paddle.distributed as dist

from ppocr.data import build_dataloader
from ppocr.modeling.architectures import build_model
from ppocr.losses import build_loss
from ppocr.optimizer import build_optimizer
from ppocr.postprocess import build_post_process
from ppocr.metrics import build_metric
from ppocr.utils.save_load import load_model
from ppocr.utils.utility import set_seed
from ppocr.modeling.architectures import apply_to_static
import tools.program as program

dist.get_world_size()


def main(config, device, logger, vdl_writer):
    # init dist environment
    if config['Global']['distributed']:
        dist.init_parallel_env()

    global_config = config['Global']

    # build dataloader
    train_dataloader = build_dataloader(config, 'Train', device, logger)
    if len(train_dataloader) == 0:
        logger.error(
            "No Images in train dataset, please ensure\n" +
            "\t1. The images num in the train label_file_list should be larger than or equal with batch size.\n"
            +
            "\t2. The annotation file and path in the configuration file are provided normally."
        )
        return

    if config['Eval']:
        valid_dataloader = build_dataloader(config, 'Eval', device, logger)
    else:
        valid_dataloader = None

    # build post process
    post_process_class = build_post_process(config['PostProcess'],
                                            global_config)

    # build model
    # for rec algorithm
    if hasattr(post_process_class, 'character'):
        char_num = len(getattr(post_process_class, 'character'))
        if config['Architecture']["algorithm"] in ["Distillation",
                                                   ]:  # distillation model
            for key in config['Architecture']["Models"]:
                if config['Architecture']['Models'][key]['Head'][
                        'name'] == 'MultiHead':  # for multi head
                    if config['PostProcess'][
                            'name'] == 'DistillationSARLabelDecode':
                        char_num = char_num - 2
                    # update SARLoss params
                    assert list(config['Loss']['loss_config_list'][-1].keys())[
                        0] == 'DistillationSARLoss'
                    config['Loss']['loss_config_list'][-1][
                        'DistillationSARLoss']['ignore_index'] = char_num + 1
                    out_channels_list = {}
                    out_channels_list['CTCLabelDecode'] = char_num
                    out_channels_list['SARLabelDecode'] = char_num + 2
                    config['Architecture']['Models'][key]['Head'][
                        'out_channels_list'] = out_channels_list
                else:
                    config['Architecture']["Models"][key]["Head"][
                        'out_channels'] = char_num
        elif config['Architecture']['Head'][
                'name'] == 'MultiHead':  # for multi head
            if config['PostProcess']['name'] == 'SARLabelDecode':
                char_num = char_num - 2
            # update SARLoss params
            assert list(config['Loss']['loss_config_list'][1].keys())[
                0] == 'SARLoss'
            if config['Loss']['loss_config_list'][1]['SARLoss'] is None:
                config['Loss']['loss_config_list'][1]['SARLoss'] = {
                    'ignore_index': char_num + 1
                }
            else:
                config['Loss']['loss_config_list'][1]['SARLoss'][
                    'ignore_index'] = char_num + 1
            out_channels_list = {}
            out_channels_list['CTCLabelDecode'] = char_num
            out_channels_list['SARLabelDecode'] = char_num + 2
            config['Architecture']['Head'][
                'out_channels_list'] = out_channels_list
        else:  # base rec model
            config['Architecture']["Head"]['out_channels'] = char_num

        if config['PostProcess']['name'] == 'SARLabelDecode':  # for SAR model
            config['Loss']['ignore_index'] = char_num - 1

    model = build_model(config['Architecture'])
<<<<<<< HEAD
    if config['Global']['distributed']:
        model = paddle.DataParallel(model)


=======
>>>>>>> 9e4ae9dc
    model = apply_to_static(model, config, logger)

    # build loss
    loss_class = build_loss(config['Loss'])

    # build optim
    optimizer, lr_scheduler = build_optimizer(
        config['Optimizer'],
        epochs=config['Global']['epoch_num'],
        step_each_epoch=len(train_dataloader),
        model=model)

    # build metric
    eval_class = build_metric(config['Metric'])
    # load pretrain model
    pre_best_model_dict = load_model(config, model, optimizer,
                                     config['Architecture']["model_type"])
    logger.info('train dataloader has {} iters'.format(len(train_dataloader)))
    if valid_dataloader is not None:
        logger.info('valid dataloader has {} iters'.format(
            len(valid_dataloader)))

    use_amp = config["Global"].get("use_amp", False)
    if use_amp:
        AMP_RELATED_FLAGS_SETTING = {
            'FLAGS_cudnn_batchnorm_spatial_persistent': 1,
            'FLAGS_max_inplace_grad_add': 8,
        }
        paddle.fluid.set_flags(AMP_RELATED_FLAGS_SETTING)
        scale_loss = config["Global"].get("scale_loss", 1.0)
        use_dynamic_loss_scaling = config["Global"].get(
            "use_dynamic_loss_scaling", False)
        scaler = paddle.amp.GradScaler(
            init_loss_scaling=scale_loss,
            use_dynamic_loss_scaling=use_dynamic_loss_scaling)
        model, optimizer = paddle.amp.decorate(
            models=model, optimizers=optimizer, level='O2', master_weight=True)
    else:
        scaler = None

    if config['Global']['distributed']:
        model = paddle.DataParallel(model)
    # start train
    program.train(config, train_dataloader, valid_dataloader, device, model,
                  loss_class, optimizer, lr_scheduler, post_process_class,
                  eval_class, pre_best_model_dict, logger, vdl_writer, scaler)


def test_reader(config, device, logger):
    loader = build_dataloader(config, 'Train', device, logger)
    import time
    starttime = time.time()
    count = 0
    try:
        for data in loader():
            count += 1
            if count % 1 == 0:
                batch_time = time.time() - starttime
                starttime = time.time()
                logger.info("reader: {}, {}, {}".format(
                    count, len(data[0]), batch_time))
    except Exception as e:
        logger.info(e)
    logger.info("finish reader: {}, Success!".format(count))


if __name__ == '__main__':
    config, device, logger, vdl_writer = program.preprocess(is_train=True)
    seed = config['Global']['seed'] if 'seed' in config['Global'] else 1024
    set_seed(seed)
    main(config, device, logger, vdl_writer)
    # test_reader(config, device, logger)<|MERGE_RESOLUTION|>--- conflicted
+++ resolved
@@ -119,13 +119,10 @@
             config['Loss']['ignore_index'] = char_num - 1
 
     model = build_model(config['Architecture'])
-<<<<<<< HEAD
+
     if config['Global']['distributed']:
         model = paddle.DataParallel(model)
 
-
-=======
->>>>>>> 9e4ae9dc
     model = apply_to_static(model, config, logger)
 
     # build loss
