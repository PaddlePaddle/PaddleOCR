--- conflicted
+++ resolved
@@ -52,14 +52,10 @@
     train_dataloader = build_dataloader(config, 'Train', device, logger)
     if len(train_dataloader) == 0:
         logger.error(
-<<<<<<< HEAD
-            'No Images in train dataset, please check annotation file and path in the configuration file'
-=======
             "No Images in train dataset, please ensure\n" +
             "\t1. The images num in the train label_file_list should be larger than or equal with batch size.\n"
             +
             "\t2. The annotation file and path in the configuration file are provided normally."
->>>>>>> c4d20782
         )
         return
 
