# Copyright (c) 2020 PaddlePaddle Authors. All Rights Reserved.
#
# Licensed under the Apache License, Version 2.0 (the "License");
# you may not use this file except in compliance with the License.
# You may obtain a copy of the License at
#
#     http://www.apache.org/licenses/LICENSE-2.0
#
# Unless required by applicable law or agreed to in writing, software
# distributed under the License is distributed on an "AS IS" BASIS,
# WITHOUT WARRANTIES OR CONDITIONS OF ANY KIND, either express or implied.
# See the License for the specific language governing permissions and
# limitations under the License.

import argparse
import os
import sys
import platform
import cv2
import numpy as np
import paddle
from PIL import Image, ImageDraw, ImageFont
import math
from paddle import inference
import time
import random
from ppocr.utils.logging import get_logger


def str2bool(v):
    return v.lower() in ("true", "yes", "t", "y", "1")
<<<<<<< HEAD


def str2int_tuple(v):
    return tuple([int(i.strip()) for i in v.split(",")])
=======
>>>>>>> 958abfb9

def str2int_tuple(v):
    return tuple([int(i.strip()) for i in v.split(",")])

def init_args():
    parser = argparse.ArgumentParser()
    # params for prediction engine
    parser.add_argument("--use_gpu", type=str2bool, default=True)
    parser.add_argument("--use_xpu", type=str2bool, default=False)
    parser.add_argument("--use_npu", type=str2bool, default=False)
    parser.add_argument("--use_mlu", type=str2bool, default=False)
    parser.add_argument("--ir_optim", type=str2bool, default=True)
    parser.add_argument("--use_tensorrt", type=str2bool, default=False)
    parser.add_argument("--min_subgraph_size", type=int, default=15)
    parser.add_argument("--precision", type=str, default="fp32")
    parser.add_argument("--gpu_mem", type=int, default=500)
    parser.add_argument("--gpu_id", type=int, default=0)

    # params for text detector
    parser.add_argument("--image_dir", type=str)
    parser.add_argument("--page_num", type=int, default=0)
    parser.add_argument("--det_algorithm", type=str, default='DB')
    parser.add_argument("--det_model_dir", type=str)
    parser.add_argument("--det_limit_side_len", type=float, default=960)
    parser.add_argument("--det_limit_type", type=str, default='max')
    parser.add_argument("--det_box_type", type=str, default='quad')

    # DB parmas
    parser.add_argument("--det_db_thresh", type=float, default=0.3)
    parser.add_argument("--det_db_box_thresh", type=float, default=0.6)
    parser.add_argument("--det_db_unclip_ratio", type=float, default=1.5)
    parser.add_argument("--max_batch_size", type=int, default=10)
    parser.add_argument("--use_dilation", type=str2bool, default=False)
    parser.add_argument("--det_db_score_mode", type=str, default="fast")

    # EAST parmas
    parser.add_argument("--det_east_score_thresh", type=float, default=0.8)
    parser.add_argument("--det_east_cover_thresh", type=float, default=0.1)
    parser.add_argument("--det_east_nms_thresh", type=float, default=0.2)

    # SAST parmas
    parser.add_argument("--det_sast_score_thresh", type=float, default=0.5)
    parser.add_argument("--det_sast_nms_thresh", type=float, default=0.2)

    # PSE parmas
    parser.add_argument("--det_pse_thresh", type=float, default=0)
    parser.add_argument("--det_pse_box_thresh", type=float, default=0.85)
    parser.add_argument("--det_pse_min_area", type=float, default=16)
    parser.add_argument("--det_pse_scale", type=int, default=1)

    # FCE parmas
    parser.add_argument("--scales", type=list, default=[8, 16, 32])
    parser.add_argument("--alpha", type=float, default=1.0)
    parser.add_argument("--beta", type=float, default=1.0)
    parser.add_argument("--fourier_degree", type=int, default=5)

    # params for text recognizer
    parser.add_argument("--rec_algorithm", type=str, default='SVTR_LCNet')
    parser.add_argument("--rec_model_dir", type=str)
    parser.add_argument("--rec_image_inverse", type=str2bool, default=True)
    parser.add_argument("--rec_image_shape", type=str, default="3, 48, 320")
    parser.add_argument("--rec_batch_num", type=int, default=6)
    parser.add_argument("--max_text_length", type=int, default=25)
    parser.add_argument(
        "--rec_char_dict_path",
        type=str,
        default="./ppocr/utils/ppocr_keys_v1.txt")
    parser.add_argument("--use_space_char", type=str2bool, default=True)
    parser.add_argument(
        "--vis_font_path", type=str, default="./doc/fonts/simfang.ttf")
    parser.add_argument("--drop_score", type=float, default=0.5)

    # params for e2e
    parser.add_argument("--e2e_algorithm", type=str, default='PGNet')
    parser.add_argument("--e2e_model_dir", type=str)
    parser.add_argument("--e2e_limit_side_len", type=float, default=768)
    parser.add_argument("--e2e_limit_type", type=str, default='max')

    # PGNet parmas
    parser.add_argument("--e2e_pgnet_score_thresh", type=float, default=0.5)
    parser.add_argument(
        "--e2e_char_dict_path", type=str, default="./ppocr/utils/ic15_dict.txt")
    parser.add_argument("--e2e_pgnet_valid_set", type=str, default='totaltext')
    parser.add_argument("--e2e_pgnet_mode", type=str, default='fast')

    # params for text classifier
    parser.add_argument("--use_angle_cls", type=str2bool, default=False)
    parser.add_argument("--cls_model_dir", type=str)
    parser.add_argument("--cls_image_shape", type=str, default="3, 48, 192")
    parser.add_argument("--label_list", type=list, default=['0', '180'])
    parser.add_argument("--cls_batch_num", type=int, default=6)
    parser.add_argument("--cls_thresh", type=float, default=0.9)

    parser.add_argument("--enable_mkldnn", type=str2bool, default=False)
    parser.add_argument("--cpu_threads", type=int, default=10)
    parser.add_argument("--use_pdserving", type=str2bool, default=False)
    parser.add_argument("--warmup", type=str2bool, default=False)

    # SR parmas
    parser.add_argument("--sr_model_dir", type=str)
    parser.add_argument("--sr_image_shape", type=str, default="3, 32, 128")
    parser.add_argument("--sr_batch_num", type=int, default=1)

    #
    parser.add_argument(
        "--draw_img_save_dir", type=str, default="./inference_results")
    parser.add_argument("--save_crop_res", type=str2bool, default=False)
    parser.add_argument("--crop_res_save_dir", type=str, default="./output")

    # multi-process
    parser.add_argument("--use_mp", type=str2bool, default=False)
    parser.add_argument("--total_process_num", type=int, default=1)
    parser.add_argument("--process_id", type=int, default=0)

    parser.add_argument("--benchmark", type=str2bool, default=False)
    parser.add_argument("--save_log_path", type=str, default="./log_output/")

    parser.add_argument("--show_log", type=str2bool, default=True)
    parser.add_argument("--use_onnx", type=str2bool, default=False)

    # extended function
    parser.add_argument("--return_word_box", type=str2bool, default=False, help='Whether return the bbox of each word (split by space) or chinese character. Only used in ppstructure for layout recovery')

    return parser


def parse_args():
    parser = init_args()
    return parser.parse_args()


def create_predictor(args, mode, logger):
    if mode == "det":
        model_dir = args.det_model_dir
    elif mode == 'cls':
        model_dir = args.cls_model_dir
    elif mode == 'rec':
        model_dir = args.rec_model_dir
    elif mode == 'table':
        model_dir = args.table_model_dir
    elif mode == 'ser':
        model_dir = args.ser_model_dir
    elif mode == 're':
        model_dir = args.re_model_dir
    elif mode == "sr":
        model_dir = args.sr_model_dir
    elif mode == 'layout':
        model_dir = args.layout_model_dir
    else:
        model_dir = args.e2e_model_dir

    if model_dir is None:
        logger.info("not find {} model file path {}".format(mode, model_dir))
        sys.exit(0)
    if args.use_onnx:
        import onnxruntime as ort
        model_file_path = model_dir
        if not os.path.exists(model_file_path):
            raise ValueError("not find model file path {}".format(
                model_file_path))
        sess = ort.InferenceSession(model_file_path)
        return sess, sess.get_inputs()[0], None, None

    else:
        file_names = ['model', 'inference']
        for file_name in file_names:
            model_file_path = '{}/{}.pdmodel'.format(model_dir, file_name)
            params_file_path = '{}/{}.pdiparams'.format(model_dir, file_name)
            if os.path.exists(model_file_path) and os.path.exists(
                    params_file_path):
                break
        if not os.path.exists(model_file_path):
            raise ValueError(
                "not find model.pdmodel or inference.pdmodel in {}".format(
                    model_dir))
        if not os.path.exists(params_file_path):
            raise ValueError(
                "not find model.pdiparams or inference.pdiparams in {}".format(
                    model_dir))

        config = inference.Config(model_file_path, params_file_path)

        if hasattr(args, 'precision'):
            if args.precision == "fp16" and args.use_tensorrt:
                precision = inference.PrecisionType.Half
            elif args.precision == "int8":
                precision = inference.PrecisionType.Int8
            else:
                precision = inference.PrecisionType.Float32
        else:
            precision = inference.PrecisionType.Float32

        if args.use_gpu:
            gpu_id = get_infer_gpuid()
            if gpu_id is None:
                logger.warning(
                    "GPU is not found in current device by nvidia-smi. Please check your device or ignore it if run on jetson."
                )
            config.enable_use_gpu(args.gpu_mem, args.gpu_id)
            if args.use_tensorrt:
                config.enable_tensorrt_engine(
                    workspace_size=1 << 30,
                    precision_mode=precision,
                    max_batch_size=args.max_batch_size,
                    min_subgraph_size=args.
                    min_subgraph_size,  # skip the minmum trt subgraph
                    use_calib_mode=False)

                # collect shape
                trt_shape_f = os.path.join(model_dir,
                                           f"{mode}_trt_dynamic_shape.txt")

                if not os.path.exists(trt_shape_f):
                    config.collect_shape_range_info(trt_shape_f)
                    logger.info(
                        f"collect dynamic shape info into : {trt_shape_f}")
                try:
                    config.enable_tuned_tensorrt_dynamic_shape(trt_shape_f,
                                                               True)
                except Exception as E:
                    logger.info(E)
                    logger.info("Please keep your paddlepaddle-gpu >= 2.3.0!")

        elif args.use_npu:
            config.enable_custom_device("npu")
<<<<<<< HEAD
        elif args.use_mlu:
            config.enable_custom_device("mlu")
=======
>>>>>>> 958abfb9
        elif args.use_xpu:
            config.enable_xpu(10 * 1024 * 1024)
        else:
            config.disable_gpu()
            if args.enable_mkldnn:
                # cache 10 different shapes for mkldnn to avoid memory leak
                config.set_mkldnn_cache_capacity(10)
                config.enable_mkldnn()
                if args.precision == "fp16":
                    config.enable_mkldnn_bfloat16()
                if hasattr(args, "cpu_threads"):
                    config.set_cpu_math_library_num_threads(args.cpu_threads)
                else:
                    # default cpu threads as 10
                    config.set_cpu_math_library_num_threads(10)
        # enable memory optim
        config.enable_memory_optim()
        config.disable_glog_info()
        config.delete_pass("conv_transpose_eltwiseadd_bn_fuse_pass")
        config.delete_pass("matmul_transpose_reshape_fuse_pass")
        if mode == 're':
            config.delete_pass("simplify_with_basic_ops_pass")
        if mode == 'table':
            config.delete_pass("fc_fuse_pass")  # not supported for table
        config.switch_use_feed_fetch_ops(False)
        config.switch_ir_optim(True)

        # create predictor
        predictor = inference.create_predictor(config)
        input_names = predictor.get_input_names()
        if mode in ['ser', 're']:
            input_tensor = []
            for name in input_names:
                input_tensor.append(predictor.get_input_handle(name))
        else:
            for name in input_names:
                input_tensor = predictor.get_input_handle(name)
        output_tensors = get_output_tensors(args, mode, predictor)
        return predictor, input_tensor, output_tensors, config


def get_output_tensors(args, mode, predictor):
    output_names = predictor.get_output_names()
    output_tensors = []
    if mode == "rec" and args.rec_algorithm in [
            "CRNN", "SVTR_LCNet", "SVTR_HGNet"
    ]:
        output_name = 'softmax_0.tmp_0'
        if output_name in output_names:
            return [predictor.get_output_handle(output_name)]
        else:
            for output_name in output_names:
                output_tensor = predictor.get_output_handle(output_name)
                output_tensors.append(output_tensor)
    else:
        for output_name in output_names:
            output_tensor = predictor.get_output_handle(output_name)
            output_tensors.append(output_tensor)
    return output_tensors


def get_infer_gpuid():
    sysstr = platform.system()
    if sysstr == "Windows":
        return 0

    if not paddle.device.is_compiled_with_rocm:
        cmd = "env | grep CUDA_VISIBLE_DEVICES"
    else:
        cmd = "env | grep HIP_VISIBLE_DEVICES"
    env_cuda = os.popen(cmd).readlines()
    if len(env_cuda) == 0:
        return 0
    else:
        gpu_id = env_cuda[0].strip().split("=")[1]
        return int(gpu_id[0])


def draw_e2e_res(dt_boxes, strs, img_path):
    src_im = cv2.imread(img_path)
    for box, str in zip(dt_boxes, strs):
        box = box.astype(np.int32).reshape((-1, 1, 2))
        cv2.polylines(src_im, [box], True, color=(255, 255, 0), thickness=2)
        cv2.putText(
            src_im,
            str,
            org=(int(box[0, 0, 0]), int(box[0, 0, 1])),
            fontFace=cv2.FONT_HERSHEY_COMPLEX,
            fontScale=0.7,
            color=(0, 255, 0),
            thickness=1)
    return src_im


def draw_text_det_res(dt_boxes, img):
    for box in dt_boxes:
        box = np.array(box).astype(np.int32).reshape(-1, 2)
        cv2.polylines(img, [box], True, color=(255, 255, 0), thickness=2)
    return img


def resize_img(img, input_size=600):
    """
    resize img and limit the longest side of the image to input_size
    """
    img = np.array(img)
    im_shape = img.shape
    im_size_max = np.max(im_shape[0:2])
    im_scale = float(input_size) / float(im_size_max)
    img = cv2.resize(img, None, None, fx=im_scale, fy=im_scale)
    return img


def draw_ocr(image,
             boxes,
             txts=None,
             scores=None,
             drop_score=0.5,
             font_path="./doc/fonts/simfang.ttf"):
    """
    Visualize the results of OCR detection and recognition
    args:
        image(Image|array): RGB image
        boxes(list): boxes with shape(N, 4, 2)
        txts(list): the texts
        scores(list): txxs corresponding scores
        drop_score(float): only scores greater than drop_threshold will be visualized
        font_path: the path of font which is used to draw text
    return(array):
        the visualized img
    """
    if scores is None:
        scores = [1] * len(boxes)
    box_num = len(boxes)
    for i in range(box_num):
        if scores is not None and (scores[i] < drop_score or
                                   math.isnan(scores[i])):
            continue
        box = np.reshape(np.array(boxes[i]), [-1, 1, 2]).astype(np.int64)
        image = cv2.polylines(np.array(image), [box], True, (255, 0, 0), 2)
    if txts is not None:
        img = np.array(resize_img(image, input_size=600))
        txt_img = text_visual(
            txts,
            scores,
            img_h=img.shape[0],
            img_w=600,
            threshold=drop_score,
            font_path=font_path)
        img = np.concatenate([np.array(img), np.array(txt_img)], axis=1)
        return img
    return image


def draw_ocr_box_txt(image,
                     boxes,
                     txts=None,
                     scores=None,
                     drop_score=0.5,
                     font_path="./doc/fonts/simfang.ttf"):
    h, w = image.height, image.width
    img_left = image.copy()
    img_right = np.ones((h, w, 3), dtype=np.uint8) * 255
    random.seed(0)

    draw_left = ImageDraw.Draw(img_left)
    if txts is None or len(txts) != len(boxes):
        txts = [None] * len(boxes)
    for idx, (box, txt) in enumerate(zip(boxes, txts)):
        if scores is not None and scores[idx] < drop_score:
            continue
        color = (random.randint(0, 255), random.randint(0, 255),
                 random.randint(0, 255))
        draw_left.polygon(box, fill=color)
        img_right_text = draw_box_txt_fine((w, h), box, txt, font_path)
        pts = np.array(box, np.int32).reshape((-1, 1, 2))
        cv2.polylines(img_right_text, [pts], True, color, 1)
        img_right = cv2.bitwise_and(img_right, img_right_text)
    img_left = Image.blend(image, img_left, 0.5)
    img_show = Image.new('RGB', (w * 2, h), (255, 255, 255))
    img_show.paste(img_left, (0, 0, w, h))
    img_show.paste(Image.fromarray(img_right), (w, 0, w * 2, h))
    return np.array(img_show)


def draw_box_txt_fine(img_size, box, txt, font_path="./doc/fonts/simfang.ttf"):
    box_height = int(
        math.sqrt((box[0][0] - box[3][0])**2 + (box[0][1] - box[3][1])**2))
    box_width = int(
        math.sqrt((box[0][0] - box[1][0])**2 + (box[0][1] - box[1][1])**2))

    if box_height > 2 * box_width and box_height > 30:
        img_text = Image.new('RGB', (box_height, box_width), (255, 255, 255))
        draw_text = ImageDraw.Draw(img_text)
        if txt:
            font = create_font(txt, (box_height, box_width), font_path)
            draw_text.text([0, 0], txt, fill=(0, 0, 0), font=font)
        img_text = img_text.transpose(Image.ROTATE_270)
    else:
        img_text = Image.new('RGB', (box_width, box_height), (255, 255, 255))
        draw_text = ImageDraw.Draw(img_text)
        if txt:
            font = create_font(txt, (box_width, box_height), font_path)
            draw_text.text([0, 0], txt, fill=(0, 0, 0), font=font)

    pts1 = np.float32(
        [[0, 0], [box_width, 0], [box_width, box_height], [0, box_height]])
    pts2 = np.array(box, dtype=np.float32)
    M = cv2.getPerspectiveTransform(pts1, pts2)

    img_text = np.array(img_text, dtype=np.uint8)
    img_right_text = cv2.warpPerspective(
        img_text,
        M,
        img_size,
        flags=cv2.INTER_NEAREST,
        borderMode=cv2.BORDER_CONSTANT,
        borderValue=(255, 255, 255))
    return img_right_text


def create_font(txt, sz, font_path="./doc/fonts/simfang.ttf"):
    font_size = int(sz[1] * 0.99)
    font = ImageFont.truetype(font_path, font_size, encoding="utf-8")
    length = font.getlength(txt)
    if length > sz[0]:
        font_size = int(font_size * sz[0] / length)
        font = ImageFont.truetype(font_path, font_size, encoding="utf-8")
    return font


def str_count(s):
    """
    Count the number of Chinese characters,
    a single English character and a single number
    equal to half the length of Chinese characters.
    args:
        s(string): the input of string
    return(int):
        the number of Chinese characters
    """
    import string
    count_zh = count_pu = 0
    s_len = len(s)
    en_dg_count = 0
    for c in s:
        if c in string.ascii_letters or c.isdigit() or c.isspace():
            en_dg_count += 1
        elif c.isalpha():
            count_zh += 1
        else:
            count_pu += 1
    return s_len - math.ceil(en_dg_count / 2)


def text_visual(texts,
                scores,
                img_h=400,
                img_w=600,
                threshold=0.,
                font_path="./doc/simfang.ttf"):
    """
    create new blank img and draw txt on it
    args:
        texts(list): the text will be draw
        scores(list|None): corresponding score of each txt
        img_h(int): the height of blank img
        img_w(int): the width of blank img
        font_path: the path of font which is used to draw text
    return(array):
    """
    if scores is not None:
        assert len(texts) == len(
            scores), "The number of txts and corresponding scores must match"

    def create_blank_img():
        blank_img = np.ones(shape=[img_h, img_w], dtype=np.int8) * 255
        blank_img[:, img_w - 1:] = 0
        blank_img = Image.fromarray(blank_img).convert("RGB")
        draw_txt = ImageDraw.Draw(blank_img)
        return blank_img, draw_txt

    blank_img, draw_txt = create_blank_img()

    font_size = 20
    txt_color = (0, 0, 0)
    font = ImageFont.truetype(font_path, font_size, encoding="utf-8")

    gap = font_size + 5
    txt_img_list = []
    count, index = 1, 0
    for idx, txt in enumerate(texts):
        index += 1
        if scores[idx] < threshold or math.isnan(scores[idx]):
            index -= 1
            continue
        first_line = True
        while str_count(txt) >= img_w // font_size - 4:
            tmp = txt
            txt = tmp[:img_w // font_size - 4]
            if first_line:
                new_txt = str(index) + ': ' + txt
                first_line = False
            else:
                new_txt = '    ' + txt
            draw_txt.text((0, gap * count), new_txt, txt_color, font=font)
            txt = tmp[img_w // font_size - 4:]
            if count >= img_h // gap - 1:
                txt_img_list.append(np.array(blank_img))
                blank_img, draw_txt = create_blank_img()
                count = 0
            count += 1
        if first_line:
            new_txt = str(index) + ': ' + txt + '   ' + '%.3f' % (scores[idx])
        else:
            new_txt = "  " + txt + "  " + '%.3f' % (scores[idx])
        draw_txt.text((0, gap * count), new_txt, txt_color, font=font)
        # whether add new blank img or not
        if count >= img_h // gap - 1 and idx + 1 < len(texts):
            txt_img_list.append(np.array(blank_img))
            blank_img, draw_txt = create_blank_img()
            count = 0
        count += 1
    txt_img_list.append(np.array(blank_img))
    if len(txt_img_list) == 1:
        blank_img = np.array(txt_img_list[0])
    else:
        blank_img = np.concatenate(txt_img_list, axis=1)
    return np.array(blank_img)


def base64_to_cv2(b64str):
    import base64
    data = base64.b64decode(b64str.encode('utf8'))
    data = np.frombuffer(data, np.uint8)
    data = cv2.imdecode(data, cv2.IMREAD_COLOR)
    return data


def draw_boxes(image, boxes, scores=None, drop_score=0.5):
    if scores is None:
        scores = [1] * len(boxes)
    for (box, score) in zip(boxes, scores):
        if score < drop_score:
            continue
        box = np.reshape(np.array(box), [-1, 1, 2]).astype(np.int64)
        image = cv2.polylines(np.array(image), [box], True, (255, 0, 0), 2)
    return image


def get_rotate_crop_image(img, points):
    '''
    img_height, img_width = img.shape[0:2]
    left = int(np.min(points[:, 0]))
    right = int(np.max(points[:, 0]))
    top = int(np.min(points[:, 1]))
    bottom = int(np.max(points[:, 1]))
    img_crop = img[top:bottom, left:right, :].copy()
    points[:, 0] = points[:, 0] - left
    points[:, 1] = points[:, 1] - top
    '''
    assert len(points) == 4, "shape of points must be 4*2"
    img_crop_width = int(
        max(
            np.linalg.norm(points[0] - points[1]),
            np.linalg.norm(points[2] - points[3])))
    img_crop_height = int(
        max(
            np.linalg.norm(points[0] - points[3]),
            np.linalg.norm(points[1] - points[2])))
    pts_std = np.float32([[0, 0], [img_crop_width, 0],
                          [img_crop_width, img_crop_height],
                          [0, img_crop_height]])
    M = cv2.getPerspectiveTransform(points, pts_std)
    dst_img = cv2.warpPerspective(
        img,
        M, (img_crop_width, img_crop_height),
        borderMode=cv2.BORDER_REPLICATE,
        flags=cv2.INTER_CUBIC)
    dst_img_height, dst_img_width = dst_img.shape[0:2]
    if dst_img_height * 1.0 / dst_img_width >= 1.5:
        dst_img = np.rot90(dst_img)
    return dst_img


def get_minarea_rect_crop(img, points):
    bounding_box = cv2.minAreaRect(np.array(points).astype(np.int32))
    points = sorted(list(cv2.boxPoints(bounding_box)), key=lambda x: x[0])

    index_a, index_b, index_c, index_d = 0, 1, 2, 3
    if points[1][1] > points[0][1]:
        index_a = 0
        index_d = 1
    else:
        index_a = 1
        index_d = 0
    if points[3][1] > points[2][1]:
        index_b = 2
        index_c = 3
    else:
        index_b = 3
        index_c = 2

    box = [points[index_a], points[index_b], points[index_c], points[index_d]]
    crop_img = get_rotate_crop_image(img, np.array(box))
    return crop_img


def check_gpu(use_gpu):
    if use_gpu and not paddle.is_compiled_with_cuda():
        use_gpu = False
    return use_gpu


if __name__ == '__main__':
    pass<|MERGE_RESOLUTION|>--- conflicted
+++ resolved
@@ -28,14 +28,7 @@
 
 
 def str2bool(v):
-    return v.lower() in ("true", "yes", "t", "y", "1")
-<<<<<<< HEAD
-
-
-def str2int_tuple(v):
-    return tuple([int(i.strip()) for i in v.split(",")])
-=======
->>>>>>> 958abfb9
+    return v.lower() in ("true", "t", "1")
 
 def str2int_tuple(v):
     return tuple([int(i.strip()) for i in v.split(",")])
@@ -261,11 +254,8 @@
 
         elif args.use_npu:
             config.enable_custom_device("npu")
-<<<<<<< HEAD
         elif args.use_mlu:
             config.enable_custom_device("mlu")
-=======
->>>>>>> 958abfb9
         elif args.use_xpu:
             config.enable_xpu(10 * 1024 * 1024)
         else:
