--- conflicted
+++ resolved
@@ -121,11 +121,6 @@
     parser.add_argument("--save_log_path", type=str, default="./log_output/")
 
     parser.add_argument("--show_log", type=str2bool, default=True)
-    parser.add_argument(
-        "--disable_glog_info",
-        type=str2bool,
-        default=False,
-        help='remove Paddle Inference LOG')
     return parser
 
 
@@ -276,20 +271,13 @@
                 config.enable_mkldnn_bfloat16()
     # enable memory optim
     config.enable_memory_optim()
-<<<<<<< HEAD
-    # config.disable_glog_info()
-=======
     config.disable_glog_info()
->>>>>>> 790b5b0b
 
     config.delete_pass("conv_transpose_eltwiseadd_bn_fuse_pass")
     if mode == 'table':
         config.delete_pass("fc_fuse_pass")  # not supported for table
     config.switch_use_feed_fetch_ops(False)
     config.switch_ir_optim(True)
-    if args.disable_glog_info:
-        # remove Paddle Inference model init LOG
-        config.disable_glog_info()
 
     # create predictor
     predictor = inference.create_predictor(config)
