# Copyright (c) 2020 PaddlePaddle Authors. All Rights Reserved.
#
# Licensed under the Apache License, Version 2.0 (the "License");
# you may not use this file except in compliance with the License.
# You may obtain a copy of the License at
#
#     http://www.apache.org/licenses/LICENSE-2.0
#
# Unless required by applicable law or agreed to in writing, software
# distributed under the License is distributed on an "AS IS" BASIS,
# WITHOUT WARRANTIES OR CONDITIONS OF ANY KIND, either express or implied.
# See the License for the specific language governing permissions and
# limitations under the License.

import argparse
import os
import sys
import platform
import cv2
import numpy as np
import paddle
from PIL import Image, ImageDraw, ImageFont
import math
from paddle import inference
import time
from ppocr.utils.logging import get_logger


def str2bool(v):
    return v.lower() in ("true", "t", "1")


def init_args():
    parser = argparse.ArgumentParser()
    # params for prediction engine
    parser.add_argument("--use_gpu", type=str2bool, default=True)
    parser.add_argument("--use_xpu", type=str2bool, default=False)
    parser.add_argument("--ir_optim", type=str2bool, default=True)
    parser.add_argument("--use_tensorrt", type=str2bool, default=False)
    parser.add_argument("--min_subgraph_size", type=int, default=15)
    parser.add_argument("--precision", type=str, default="fp32")
    parser.add_argument("--gpu_mem", type=int, default=500)

    # params for text detector
    parser.add_argument("--image_dir", type=str)
    parser.add_argument("--det_algorithm", type=str, default='DB')
    parser.add_argument("--det_model_dir", type=str)
    parser.add_argument("--det_limit_side_len", type=float, default=960)
    parser.add_argument("--det_limit_type", type=str, default='max')

    # DB parmas
    parser.add_argument("--det_db_thresh", type=float, default=0.3)
    parser.add_argument("--det_db_box_thresh", type=float, default=0.6)
    parser.add_argument("--det_db_unclip_ratio", type=float, default=1.5)
    parser.add_argument("--max_batch_size", type=int, default=10)
    parser.add_argument("--use_dilation", type=str2bool, default=False)
    parser.add_argument("--det_db_score_mode", type=str, default="fast")
    # EAST parmas
    parser.add_argument("--det_east_score_thresh", type=float, default=0.8)
    parser.add_argument("--det_east_cover_thresh", type=float, default=0.1)
    parser.add_argument("--det_east_nms_thresh", type=float, default=0.2)

    # SAST parmas
    parser.add_argument("--det_sast_score_thresh", type=float, default=0.5)
    parser.add_argument("--det_sast_nms_thresh", type=float, default=0.2)
    parser.add_argument("--det_sast_polygon", type=str2bool, default=False)

    # PSE parmas
    parser.add_argument("--det_pse_thresh", type=float, default=0)
    parser.add_argument("--det_pse_box_thresh", type=float, default=0.85)
    parser.add_argument("--det_pse_min_area", type=float, default=16)
    parser.add_argument("--det_pse_box_type", type=str, default='quad')
    parser.add_argument("--det_pse_scale", type=int, default=1)

    # FCE parmas
    parser.add_argument("--scales", type=list, default=[8, 16, 32])
    parser.add_argument("--alpha", type=float, default=1.0)
    parser.add_argument("--beta", type=float, default=1.0)
    parser.add_argument("--fourier_degree", type=int, default=5)
    parser.add_argument("--det_fce_box_type", type=str, default='poly')

    # params for text recognizer
    parser.add_argument("--rec_algorithm", type=str, default='SVTR_LCNet')
    parser.add_argument("--rec_model_dir", type=str)
    parser.add_argument("--rec_image_shape", type=str, default="3, 48, 320")
    parser.add_argument("--rec_batch_num", type=int, default=6)
    parser.add_argument("--max_text_length", type=int, default=25)
    parser.add_argument(
        "--rec_char_dict_path",
        type=str,
        default="./ppocr/utils/ppocr_keys_v1.txt")
    parser.add_argument("--use_space_char", type=str2bool, default=True)
    parser.add_argument(
        "--vis_font_path", type=str, default="./doc/fonts/simfang.ttf")
    parser.add_argument("--drop_score", type=float, default=0.5)

    # params for e2e
    parser.add_argument("--e2e_algorithm", type=str, default='PGNet')
    parser.add_argument("--e2e_model_dir", type=str)
    parser.add_argument("--e2e_limit_side_len", type=float, default=768)
    parser.add_argument("--e2e_limit_type", type=str, default='max')

    # PGNet parmas
    parser.add_argument("--e2e_pgnet_score_thresh", type=float, default=0.5)
    parser.add_argument(
        "--e2e_char_dict_path", type=str, default="./ppocr/utils/ic15_dict.txt")
    parser.add_argument("--e2e_pgnet_valid_set", type=str, default='totaltext')
    parser.add_argument("--e2e_pgnet_mode", type=str, default='fast')

    # params for text classifier
    parser.add_argument("--use_angle_cls", type=str2bool, default=False)
    parser.add_argument("--cls_model_dir", type=str)
    parser.add_argument("--cls_image_shape", type=str, default="3, 48, 192")
    parser.add_argument("--label_list", type=list, default=['0', '180'])
    parser.add_argument("--cls_batch_num", type=int, default=6)
    parser.add_argument("--cls_thresh", type=float, default=0.9)

    parser.add_argument("--enable_mkldnn", type=str2bool, default=False)
    parser.add_argument("--cpu_threads", type=int, default=10)
    parser.add_argument("--use_pdserving", type=str2bool, default=False)
    parser.add_argument("--warmup", type=str2bool, default=False)

    # SR parmas
    parser.add_argument("--sr_model_dir", type=str)
    parser.add_argument("--sr_image_shape", type=str, default="3, 32, 128")
    parser.add_argument("--sr_batch_num", type=int, default=1)

    #
    parser.add_argument(
        "--draw_img_save_dir", type=str, default="./inference_results")
    parser.add_argument("--save_crop_res", type=str2bool, default=False)
    parser.add_argument("--crop_res_save_dir", type=str, default="./output")

    # multi-process
    parser.add_argument("--use_mp", type=str2bool, default=False)
    parser.add_argument("--total_process_num", type=int, default=1)
    parser.add_argument("--process_id", type=int, default=0)

    parser.add_argument("--benchmark", type=str2bool, default=False)
    parser.add_argument("--save_log_path", type=str, default="./log_output/")

    parser.add_argument("--show_log", type=str2bool, default=True)
    parser.add_argument("--use_onnx", type=str2bool, default=False)
    return parser


def parse_args():
    parser = init_args()
    return parser.parse_args()


def create_predictor(args, mode, logger):
    if mode == "det":
        model_dir = args.det_model_dir
    elif mode == 'cls':
        model_dir = args.cls_model_dir
    elif mode == 'rec':
        model_dir = args.rec_model_dir
    elif mode == 'table':
        model_dir = args.table_model_dir
    elif mode == 'ser':
        model_dir = args.ser_model_dir
    elif mode == "sr":
        model_dir = args.sr_model_dir
    elif mode == 'layout':
        model_dir = args.layout_model_dir
    else:
        model_dir = args.e2e_model_dir

    if model_dir is None:
        logger.info("not find {} model file path {}".format(mode, model_dir))
        sys.exit(0)
    if args.use_onnx:
        import onnxruntime as ort
        model_file_path = model_dir
        if not os.path.exists(model_file_path):
            raise ValueError("not find model file path {}".format(
                model_file_path))
        sess = ort.InferenceSession(model_file_path)
        return sess, sess.get_inputs()[0], None, None

    else:
        file_names = ['model', 'inference']
        for file_name in file_names:
            model_file_path = '{}/{}.pdmodel'.format(model_dir, file_name)
            params_file_path = '{}/{}.pdiparams'.format(model_dir, file_name)
            if os.path.exists(model_file_path) and os.path.exists(
                    params_file_path):
                break
        if not os.path.exists(model_file_path):
            raise ValueError(
                "not find model.pdmodel or inference.pdmodel in {}".format(
                    model_dir))
        if not os.path.exists(params_file_path):
            raise ValueError(
                "not find model.pdiparams or inference.pdiparams in {}".format(
                    model_dir))

        config = inference.Config(model_file_path, params_file_path)

        if hasattr(args, 'precision'):
            if args.precision == "fp16" and args.use_tensorrt:
                precision = inference.PrecisionType.Half
            elif args.precision == "int8":
                precision = inference.PrecisionType.Int8
            else:
                precision = inference.PrecisionType.Float32
        else:
            precision = inference.PrecisionType.Float32

        if args.use_gpu:
            gpu_id = get_infer_gpuid()
            if gpu_id is None:
                logger.warning(
                    "GPU is not found in current device by nvidia-smi. Please check your device or ignore it if run on jetson."
                )
            config.enable_use_gpu(args.gpu_mem, 0)
            if args.use_tensorrt:
                config.enable_tensorrt_engine(
                    workspace_size=1 << 30,
                    precision_mode=precision,
                    max_batch_size=args.max_batch_size,
                    min_subgraph_size=args.
                    min_subgraph_size,  # skip the minmum trt subgraph
                    use_calib_mode=False)

                # collect shape
<<<<<<< HEAD
                model_name = os.path.basename(
                    model_dir[:-1]) if model_dir.endswith(
                        "/") else os.path.basename(model_dir)
                trt_shape_f = f"{mode}_{model_name}.txt"
=======
                trt_shape_f = os.path.join(model_dir, f"{mode}_trt_dynamic_shape.txt")
>>>>>>> 4f49ea33

                if not os.path.exists(trt_shape_f):
                    config.collect_shape_range_info(trt_shape_f)
                    logger.info(
                        f"collect dynamic shape info into : {trt_shape_f}")
                else:
                    logger.info(
                        f"dynamic shape info file( {trt_shape_f} ) already exists, not need to generate again."
                    )
                try:
                    config.enable_tuned_tensorrt_dynamic_shape(trt_shape_f,
                                                               True)
                except Exception as E:
                    logger.info(E)
                    logger.info("Please keep your paddlepaddle-gpu >= 2.3.0!")

        elif args.use_xpu:
            config.enable_xpu(10 * 1024 * 1024)
        else:
            config.disable_gpu()
            if args.enable_mkldnn:
                # cache 10 different shapes for mkldnn to avoid memory leak
                config.set_mkldnn_cache_capacity(10)
                config.enable_mkldnn()
                if args.precision == "fp16":
                    config.enable_mkldnn_bfloat16()
                if hasattr(args, "cpu_threads"):
                    config.set_cpu_math_library_num_threads(args.cpu_threads)
                else:
                    # default cpu threads as 10
                    config.set_cpu_math_library_num_threads(10)
        # enable memory optim
        config.enable_memory_optim()
        config.disable_glog_info()
        config.delete_pass("conv_transpose_eltwiseadd_bn_fuse_pass")
        config.delete_pass("matmul_transpose_reshape_fuse_pass")
        if mode == 'table':
            config.delete_pass("fc_fuse_pass")  # not supported for table
        config.switch_use_feed_fetch_ops(False)
        config.switch_ir_optim(True)

        # create predictor
        predictor = inference.create_predictor(config)
        input_names = predictor.get_input_names()
        if mode in ['ser', 're']:
            input_tensor = []
            for name in input_names:
                input_tensor.append(predictor.get_input_handle(name))
        else:
            for name in input_names:
                input_tensor = predictor.get_input_handle(name)
        output_tensors = get_output_tensors(args, mode, predictor)
        return predictor, input_tensor, output_tensors, config


def get_output_tensors(args, mode, predictor):
    output_names = predictor.get_output_names()
    output_tensors = []
    if mode == "rec" and args.rec_algorithm in ["CRNN", "SVTR_LCNet"]:
        output_name = 'softmax_0.tmp_0'
        if output_name in output_names:
            return [predictor.get_output_handle(output_name)]
        else:
            for output_name in output_names:
                output_tensor = predictor.get_output_handle(output_name)
                output_tensors.append(output_tensor)
    else:
        for output_name in output_names:
            output_tensor = predictor.get_output_handle(output_name)
            output_tensors.append(output_tensor)
    return output_tensors


def get_infer_gpuid():
    sysstr = platform.system()
    if sysstr == "Windows":
        return 0

    if not paddle.fluid.core.is_compiled_with_rocm():
        cmd = "env | grep CUDA_VISIBLE_DEVICES"
    else:
        cmd = "env | grep HIP_VISIBLE_DEVICES"
    env_cuda = os.popen(cmd).readlines()
    if len(env_cuda) == 0:
        return 0
    else:
        gpu_id = env_cuda[0].strip().split("=")[1]
        return int(gpu_id[0])


def draw_e2e_res(dt_boxes, strs, img_path):
    src_im = cv2.imread(img_path)
    for box, str in zip(dt_boxes, strs):
        box = box.astype(np.int32).reshape((-1, 1, 2))
        cv2.polylines(src_im, [box], True, color=(255, 255, 0), thickness=2)
        cv2.putText(
            src_im,
            str,
            org=(int(box[0, 0, 0]), int(box[0, 0, 1])),
            fontFace=cv2.FONT_HERSHEY_COMPLEX,
            fontScale=0.7,
            color=(0, 255, 0),
            thickness=1)
    return src_im


def draw_text_det_res(dt_boxes, img_path):
    src_im = cv2.imread(img_path)
    for box in dt_boxes:
        box = np.array(box).astype(np.int32).reshape(-1, 2)
        cv2.polylines(src_im, [box], True, color=(255, 255, 0), thickness=2)
    return src_im


def resize_img(img, input_size=600):
    """
    resize img and limit the longest side of the image to input_size
    """
    img = np.array(img)
    im_shape = img.shape
    im_size_max = np.max(im_shape[0:2])
    im_scale = float(input_size) / float(im_size_max)
    img = cv2.resize(img, None, None, fx=im_scale, fy=im_scale)
    return img


def draw_ocr(image,
             boxes,
             txts=None,
             scores=None,
             drop_score=0.5,
             font_path="./doc/fonts/simfang.ttf"):
    """
    Visualize the results of OCR detection and recognition
    args:
        image(Image|array): RGB image
        boxes(list): boxes with shape(N, 4, 2)
        txts(list): the texts
        scores(list): txxs corresponding scores
        drop_score(float): only scores greater than drop_threshold will be visualized
        font_path: the path of font which is used to draw text
    return(array):
        the visualized img
    """
    if scores is None:
        scores = [1] * len(boxes)
    box_num = len(boxes)
    for i in range(box_num):
        if scores is not None and (scores[i] < drop_score or
                                   math.isnan(scores[i])):
            continue
        box = np.reshape(np.array(boxes[i]), [-1, 1, 2]).astype(np.int64)
        image = cv2.polylines(np.array(image), [box], True, (255, 0, 0), 2)
    if txts is not None:
        img = np.array(resize_img(image, input_size=600))
        txt_img = text_visual(
            txts,
            scores,
            img_h=img.shape[0],
            img_w=600,
            threshold=drop_score,
            font_path=font_path)
        img = np.concatenate([np.array(img), np.array(txt_img)], axis=1)
        return img
    return image


def draw_ocr_box_txt(image,
                     boxes,
                     txts,
                     scores=None,
                     drop_score=0.5,
                     font_path="./doc/simfang.ttf"):
    h, w = image.height, image.width
    img_left = image.copy()
    img_right = Image.new('RGB', (w, h), (255, 255, 255))

    import random

    random.seed(0)
    draw_left = ImageDraw.Draw(img_left)
    draw_right = ImageDraw.Draw(img_right)
    for idx, (box, txt) in enumerate(zip(boxes, txts)):
        if scores is not None and scores[idx] < drop_score:
            continue
        color = (random.randint(0, 255), random.randint(0, 255),
                 random.randint(0, 255))
        draw_left.polygon(box, fill=color)
        draw_right.polygon(
            [
                box[0][0], box[0][1], box[1][0], box[1][1], box[2][0],
                box[2][1], box[3][0], box[3][1]
            ],
            outline=color)
        box_height = math.sqrt((box[0][0] - box[3][0])**2 + (box[0][1] - box[3][
            1])**2)
        box_width = math.sqrt((box[0][0] - box[1][0])**2 + (box[0][1] - box[1][
            1])**2)
        if box_height > 2 * box_width:
            font_size = max(int(box_width * 0.9), 10)
            font = ImageFont.truetype(font_path, font_size, encoding="utf-8")
            cur_y = box[0][1]
            for c in txt:
                char_size = font.getsize(c)
                draw_right.text(
                    (box[0][0] + 3, cur_y), c, fill=(0, 0, 0), font=font)
                cur_y += char_size[1]
        else:
            font_size = max(int(box_height * 0.8), 10)
            font = ImageFont.truetype(font_path, font_size, encoding="utf-8")
            draw_right.text(
                [box[0][0], box[0][1]], txt, fill=(0, 0, 0), font=font)
    img_left = Image.blend(image, img_left, 0.5)
    img_show = Image.new('RGB', (w * 2, h), (255, 255, 255))
    img_show.paste(img_left, (0, 0, w, h))
    img_show.paste(img_right, (w, 0, w * 2, h))
    return np.array(img_show)


def str_count(s):
    """
    Count the number of Chinese characters,
    a single English character and a single number
    equal to half the length of Chinese characters.
    args:
        s(string): the input of string
    return(int):
        the number of Chinese characters
    """
    import string
    count_zh = count_pu = 0
    s_len = len(s)
    en_dg_count = 0
    for c in s:
        if c in string.ascii_letters or c.isdigit() or c.isspace():
            en_dg_count += 1
        elif c.isalpha():
            count_zh += 1
        else:
            count_pu += 1
    return s_len - math.ceil(en_dg_count / 2)


def text_visual(texts,
                scores,
                img_h=400,
                img_w=600,
                threshold=0.,
                font_path="./doc/simfang.ttf"):
    """
    create new blank img and draw txt on it
    args:
        texts(list): the text will be draw
        scores(list|None): corresponding score of each txt
        img_h(int): the height of blank img
        img_w(int): the width of blank img
        font_path: the path of font which is used to draw text
    return(array):
    """
    if scores is not None:
        assert len(texts) == len(
            scores), "The number of txts and corresponding scores must match"

    def create_blank_img():
        blank_img = np.ones(shape=[img_h, img_w], dtype=np.int8) * 255
        blank_img[:, img_w - 1:] = 0
        blank_img = Image.fromarray(blank_img).convert("RGB")
        draw_txt = ImageDraw.Draw(blank_img)
        return blank_img, draw_txt

    blank_img, draw_txt = create_blank_img()

    font_size = 20
    txt_color = (0, 0, 0)
    font = ImageFont.truetype(font_path, font_size, encoding="utf-8")

    gap = font_size + 5
    txt_img_list = []
    count, index = 1, 0
    for idx, txt in enumerate(texts):
        index += 1
        if scores[idx] < threshold or math.isnan(scores[idx]):
            index -= 1
            continue
        first_line = True
        while str_count(txt) >= img_w // font_size - 4:
            tmp = txt
            txt = tmp[:img_w // font_size - 4]
            if first_line:
                new_txt = str(index) + ': ' + txt
                first_line = False
            else:
                new_txt = '    ' + txt
            draw_txt.text((0, gap * count), new_txt, txt_color, font=font)
            txt = tmp[img_w // font_size - 4:]
            if count >= img_h // gap - 1:
                txt_img_list.append(np.array(blank_img))
                blank_img, draw_txt = create_blank_img()
                count = 0
            count += 1
        if first_line:
            new_txt = str(index) + ': ' + txt + '   ' + '%.3f' % (scores[idx])
        else:
            new_txt = "  " + txt + "  " + '%.3f' % (scores[idx])
        draw_txt.text((0, gap * count), new_txt, txt_color, font=font)
        # whether add new blank img or not
        if count >= img_h // gap - 1 and idx + 1 < len(texts):
            txt_img_list.append(np.array(blank_img))
            blank_img, draw_txt = create_blank_img()
            count = 0
        count += 1
    txt_img_list.append(np.array(blank_img))
    if len(txt_img_list) == 1:
        blank_img = np.array(txt_img_list[0])
    else:
        blank_img = np.concatenate(txt_img_list, axis=1)
    return np.array(blank_img)


def base64_to_cv2(b64str):
    import base64
    data = base64.b64decode(b64str.encode('utf8'))
    data = np.frombuffer(data, np.uint8)
    data = cv2.imdecode(data, cv2.IMREAD_COLOR)
    return data


def draw_boxes(image, boxes, scores=None, drop_score=0.5):
    if scores is None:
        scores = [1] * len(boxes)
    for (box, score) in zip(boxes, scores):
        if score < drop_score:
            continue
        box = np.reshape(np.array(box), [-1, 1, 2]).astype(np.int64)
        image = cv2.polylines(np.array(image), [box], True, (255, 0, 0), 2)
    return image


def get_rotate_crop_image(img, points):
    '''
    img_height, img_width = img.shape[0:2]
    left = int(np.min(points[:, 0]))
    right = int(np.max(points[:, 0]))
    top = int(np.min(points[:, 1]))
    bottom = int(np.max(points[:, 1]))
    img_crop = img[top:bottom, left:right, :].copy()
    points[:, 0] = points[:, 0] - left
    points[:, 1] = points[:, 1] - top
    '''
    assert len(points) == 4, "shape of points must be 4*2"
    img_crop_width = int(
        max(
            np.linalg.norm(points[0] - points[1]),
            np.linalg.norm(points[2] - points[3])))
    img_crop_height = int(
        max(
            np.linalg.norm(points[0] - points[3]),
            np.linalg.norm(points[1] - points[2])))
    pts_std = np.float32([[0, 0], [img_crop_width, 0],
                          [img_crop_width, img_crop_height],
                          [0, img_crop_height]])
    M = cv2.getPerspectiveTransform(points, pts_std)
    dst_img = cv2.warpPerspective(
        img,
        M, (img_crop_width, img_crop_height),
        borderMode=cv2.BORDER_REPLICATE,
        flags=cv2.INTER_CUBIC)
    dst_img_height, dst_img_width = dst_img.shape[0:2]
    if dst_img_height * 1.0 / dst_img_width >= 1.5:
        dst_img = np.rot90(dst_img)
    return dst_img


def check_gpu(use_gpu):
    if use_gpu and not paddle.is_compiled_with_cuda():
        use_gpu = False
    return use_gpu


if __name__ == '__main__':
    pass<|MERGE_RESOLUTION|>--- conflicted
+++ resolved
@@ -225,14 +225,8 @@
                     use_calib_mode=False)
 
                 # collect shape
-<<<<<<< HEAD
-                model_name = os.path.basename(
-                    model_dir[:-1]) if model_dir.endswith(
-                        "/") else os.path.basename(model_dir)
-                trt_shape_f = f"{mode}_{model_name}.txt"
-=======
-                trt_shape_f = os.path.join(model_dir, f"{mode}_trt_dynamic_shape.txt")
->>>>>>> 4f49ea33
+                trt_shape_f = os.path.join(model_dir,
+                                           f"{mode}_trt_dynamic_shape.txt")
 
                 if not os.path.exists(trt_shape_f):
                     config.collect_shape_range_info(trt_shape_f)
