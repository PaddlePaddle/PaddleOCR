# Copyright (c) 2020 PaddlePaddle Authors. All Rights Reserved.
#
# Licensed under the Apache License, Version 2.0 (the "License");
# you may not use this file except in compliance with the License.
# You may obtain a copy of the License at
#
#     http://www.apache.org/licenses/LICENSE-2.0
#
# Unless required by applicable law or agreed to in writing, software
# distributed under the License is distributed on an "AS IS" BASIS,
# WITHOUT WARRANTIES OR CONDITIONS OF ANY KIND, either express or implied.
# See the License for the specific language governing permissions and
# limitations under the License.

import argparse
import os
import sys
import cv2
import numpy as np
import json
from PIL import Image, ImageDraw, ImageFont
import math
from paddle import inference


def parse_args():
    def str2bool(v):
        return v.lower() in ("true", "t", "1")

    parser = argparse.ArgumentParser()
    # params for prediction engine
    parser.add_argument("--use_gpu", type=str2bool, default=True)
    parser.add_argument("--ir_optim", type=str2bool, default=True)
    parser.add_argument("--use_tensorrt", type=str2bool, default=False)
    parser.add_argument("--use_fp16", type=str2bool, default=False)
    parser.add_argument("--gpu_mem", type=int, default=500)

    # params for text detector
    parser.add_argument("--image_dir", type=str)
    parser.add_argument("--det_algorithm", type=str, default='DB')
    parser.add_argument("--det_model_dir", type=str)
    parser.add_argument("--det_limit_side_len", type=float, default=960)
    parser.add_argument("--det_limit_type", type=str, default='max')

    # DB parmas
    parser.add_argument("--det_db_thresh", type=float, default=0.3)
    parser.add_argument("--det_db_box_thresh", type=float, default=0.5)
    parser.add_argument("--det_db_unclip_ratio", type=float, default=1.6)
    parser.add_argument("--max_batch_size", type=int, default=10)
    parser.add_argument("--use_dilation", type=bool, default=False)
<<<<<<< HEAD

=======
    parser.add_argument("--det_db_score_mode", type=str, default="fast")
>>>>>>> c4d20782
    # EAST parmas
    parser.add_argument("--det_east_score_thresh", type=float, default=0.8)
    parser.add_argument("--det_east_cover_thresh", type=float, default=0.1)
    parser.add_argument("--det_east_nms_thresh", type=float, default=0.2)

    # SAST parmas
    parser.add_argument("--det_sast_score_thresh", type=float, default=0.5)
    parser.add_argument("--det_sast_nms_thresh", type=float, default=0.2)
    parser.add_argument("--det_sast_polygon", type=bool, default=False)

    # params for text recognizer
    parser.add_argument("--rec_algorithm", type=str, default='CRNN')
    parser.add_argument("--rec_model_dir", type=str)
    parser.add_argument("--rec_image_shape", type=str, default="3, 32, 320")
    parser.add_argument("--rec_char_type", type=str, default='ch')
    parser.add_argument("--rec_batch_num", type=int, default=6)
    parser.add_argument("--max_text_length", type=int, default=25)
    parser.add_argument(
        "--rec_char_dict_path",
        type=str,
        default="./ppocr/utils/ppocr_keys_v1.txt")
    parser.add_argument("--use_space_char", type=str2bool, default=True)
    parser.add_argument(
        "--vis_font_path", type=str, default="./doc/fonts/simfang.ttf")
    parser.add_argument("--drop_score", type=float, default=0.5)

    # params for e2e
    parser.add_argument("--e2e_algorithm", type=str, default='PGNet')
    parser.add_argument("--e2e_model_dir", type=str)
    parser.add_argument("--e2e_limit_side_len", type=float, default=768)
    parser.add_argument("--e2e_limit_type", type=str, default='max')

    # PGNet parmas
    parser.add_argument("--e2e_pgnet_score_thresh", type=float, default=0.5)
    parser.add_argument(
        "--e2e_char_dict_path", type=str, default="./ppocr/utils/ic15_dict.txt")
    parser.add_argument("--e2e_pgnet_valid_set", type=str, default='totaltext')
    parser.add_argument("--e2e_pgnet_polygon", type=bool, default=True)
    parser.add_argument("--e2e_pgnet_mode", type=str, default='fast')

    # params for text classifier
    parser.add_argument("--use_angle_cls", type=str2bool, default=False)
    parser.add_argument("--cls_model_dir", type=str)
    parser.add_argument("--cls_image_shape", type=str, default="3, 48, 192")
    parser.add_argument("--label_list", type=list, default=['0', '180'])
    parser.add_argument("--cls_batch_num", type=int, default=6)
    parser.add_argument("--cls_thresh", type=float, default=0.9)

    parser.add_argument("--enable_mkldnn", type=str2bool, default=False)
    parser.add_argument("--use_pdserving", type=str2bool, default=False)

    parser.add_argument("--use_mp", type=str2bool, default=False)
    parser.add_argument("--total_process_num", type=int, default=1)
    parser.add_argument("--process_id", type=int, default=0)

    return parser.parse_args()


def create_predictor(args, mode, logger):
    if mode == "det":
        model_dir = args.det_model_dir
    elif mode == 'cls':
        model_dir = args.cls_model_dir
    elif mode == 'rec':
        model_dir = args.rec_model_dir
    else:
        model_dir = args.e2e_model_dir

    if model_dir is None:
        logger.info("not find {} model file path {}".format(mode, model_dir))
        sys.exit(0)
    model_file_path = model_dir + "/inference.pdmodel"
    params_file_path = model_dir + "/inference.pdiparams"
    if not os.path.exists(model_file_path):
        logger.info("not find model file path {}".format(model_file_path))
        sys.exit(0)
    if not os.path.exists(params_file_path):
        logger.info("not find params file path {}".format(params_file_path))
        sys.exit(0)

    config = inference.Config(model_file_path, params_file_path)

    if args.use_gpu:
        config.enable_use_gpu(args.gpu_mem, 0)
        if args.use_tensorrt:
            config.enable_tensorrt_engine(
                precision_mode=inference.PrecisionType.Half
                if args.use_fp16 else inference.PrecisionType.Float32,
                max_batch_size=args.max_batch_size)
    else:
        config.disable_gpu()
        config.set_cpu_math_library_num_threads(6)
        if args.enable_mkldnn:
            # cache 10 different shapes for mkldnn to avoid memory leak
            config.set_mkldnn_cache_capacity(10)
            config.enable_mkldnn()
            #  TODO LDOUBLEV: fix mkldnn bug when bach_size  > 1
            #config.set_mkldnn_op({'conv2d', 'depthwise_conv2d', 'pool2d', 'batch_norm'})
            args.rec_batch_num = 1

    # enable memory optim
    config.enable_memory_optim()
    config.disable_glog_info()

    config.delete_pass("conv_transpose_eltwiseadd_bn_fuse_pass")
    config.switch_use_feed_fetch_ops(False)

    # create predictor
    predictor = inference.create_predictor(config)
    input_names = predictor.get_input_names()
    for name in input_names:
        input_tensor = predictor.get_input_handle(name)
    output_names = predictor.get_output_names()
    output_tensors = []
    for output_name in output_names:
        output_tensor = predictor.get_output_handle(output_name)
        output_tensors.append(output_tensor)
    return predictor, input_tensor, output_tensors


def draw_e2e_res(dt_boxes, strs, img_path):
    src_im = cv2.imread(img_path)
    for box, str in zip(dt_boxes, strs):
        box = box.astype(np.int32).reshape((-1, 1, 2))
        cv2.polylines(src_im, [box], True, color=(255, 255, 0), thickness=2)
        cv2.putText(
            src_im,
            str,
            org=(int(box[0, 0, 0]), int(box[0, 0, 1])),
            fontFace=cv2.FONT_HERSHEY_COMPLEX,
            fontScale=0.7,
            color=(0, 255, 0),
            thickness=1)
    return src_im


def draw_text_det_res(dt_boxes, img_path):
    src_im = cv2.imread(img_path)
    for box in dt_boxes:
        box = np.array(box).astype(np.int32).reshape(-1, 2)
        cv2.polylines(src_im, [box], True, color=(255, 255, 0), thickness=2)
    return src_im


def resize_img(img, input_size=600):
    """
    resize img and limit the longest side of the image to input_size
    """
    img = np.array(img)
    im_shape = img.shape
    im_size_max = np.max(im_shape[0:2])
    im_scale = float(input_size) / float(im_size_max)
    img = cv2.resize(img, None, None, fx=im_scale, fy=im_scale)
    return img


def draw_ocr(image,
             boxes,
             txts=None,
             scores=None,
             drop_score=0.5,
             font_path="./doc/simfang.ttf"):
    """
    Visualize the results of OCR detection and recognition
    args:
        image(Image|array): RGB image
        boxes(list): boxes with shape(N, 4, 2)
        txts(list): the texts
        scores(list): txxs corresponding scores
        drop_score(float): only scores greater than drop_threshold will be visualized
        font_path: the path of font which is used to draw text
    return(array):
        the visualized img
    """
    if scores is None:
        scores = [1] * len(boxes)
    box_num = len(boxes)
    for i in range(box_num):
        if scores is not None and (scores[i] < drop_score or
                                   math.isnan(scores[i])):
            continue
        box = np.reshape(np.array(boxes[i]), [-1, 1, 2]).astype(np.int64)
        image = cv2.polylines(np.array(image), [box], True, (255, 0, 0), 2)
    if txts is not None:
        img = np.array(resize_img(image, input_size=600))
        txt_img = text_visual(
            txts,
            scores,
            img_h=img.shape[0],
            img_w=600,
            threshold=drop_score,
            font_path=font_path)
        img = np.concatenate([np.array(img), np.array(txt_img)], axis=1)
        return img
    return image


def draw_ocr_box_txt(image,
                     boxes,
                     txts,
                     scores=None,
                     drop_score=0.5,
                     font_path="./doc/simfang.ttf"):
    h, w = image.height, image.width
    img_left = image.copy()
    img_right = Image.new('RGB', (w, h), (255, 255, 255))

    import random

    random.seed(0)
    draw_left = ImageDraw.Draw(img_left)
    draw_right = ImageDraw.Draw(img_right)
    for idx, (box, txt) in enumerate(zip(boxes, txts)):
        if scores is not None and scores[idx] < drop_score:
            continue
        color = (random.randint(0, 255), random.randint(0, 255),
                 random.randint(0, 255))
        draw_left.polygon(box, fill=color)
        draw_right.polygon(
            [
                box[0][0], box[0][1], box[1][0], box[1][1], box[2][0],
                box[2][1], box[3][0], box[3][1]
            ],
            outline=color)
        box_height = math.sqrt((box[0][0] - box[3][0])**2 + (box[0][1] - box[3][
            1])**2)
        box_width = math.sqrt((box[0][0] - box[1][0])**2 + (box[0][1] - box[1][
            1])**2)
        if box_height > 2 * box_width:
            font_size = max(int(box_width * 0.9), 10)
            font = ImageFont.truetype(font_path, font_size, encoding="utf-8")
            cur_y = box[0][1]
            for c in txt:
                char_size = font.getsize(c)
                draw_right.text(
                    (box[0][0] + 3, cur_y), c, fill=(0, 0, 0), font=font)
                cur_y += char_size[1]
        else:
            font_size = max(int(box_height * 0.8), 10)
            font = ImageFont.truetype(font_path, font_size, encoding="utf-8")
            draw_right.text(
                [box[0][0], box[0][1]], txt, fill=(0, 0, 0), font=font)
    img_left = Image.blend(image, img_left, 0.5)
    img_show = Image.new('RGB', (w * 2, h), (255, 255, 255))
    img_show.paste(img_left, (0, 0, w, h))
    img_show.paste(img_right, (w, 0, w * 2, h))
    return np.array(img_show)


def str_count(s):
    """
    Count the number of Chinese characters,
    a single English character and a single number
    equal to half the length of Chinese characters.
    args:
        s(string): the input of string
    return(int):
        the number of Chinese characters
    """
    import string
    count_zh = count_pu = 0
    s_len = len(s)
    en_dg_count = 0
    for c in s:
        if c in string.ascii_letters or c.isdigit() or c.isspace():
            en_dg_count += 1
        elif c.isalpha():
            count_zh += 1
        else:
            count_pu += 1
    return s_len - math.ceil(en_dg_count / 2)


def text_visual(texts,
                scores,
                img_h=400,
                img_w=600,
                threshold=0.,
                font_path="./doc/simfang.ttf"):
    """
    create new blank img and draw txt on it
    args:
        texts(list): the text will be draw
        scores(list|None): corresponding score of each txt
        img_h(int): the height of blank img
        img_w(int): the width of blank img
        font_path: the path of font which is used to draw text
    return(array):
    """
    if scores is not None:
        assert len(texts) == len(
            scores), "The number of txts and corresponding scores must match"

    def create_blank_img():
        blank_img = np.ones(shape=[img_h, img_w], dtype=np.int8) * 255
        blank_img[:, img_w - 1:] = 0
        blank_img = Image.fromarray(blank_img).convert("RGB")
        draw_txt = ImageDraw.Draw(blank_img)
        return blank_img, draw_txt

    blank_img, draw_txt = create_blank_img()

    font_size = 20
    txt_color = (0, 0, 0)
    font = ImageFont.truetype(font_path, font_size, encoding="utf-8")

    gap = font_size + 5
    txt_img_list = []
    count, index = 1, 0
    for idx, txt in enumerate(texts):
        index += 1
        if scores[idx] < threshold or math.isnan(scores[idx]):
            index -= 1
            continue
        first_line = True
        while str_count(txt) >= img_w // font_size - 4:
            tmp = txt
            txt = tmp[:img_w // font_size - 4]
            if first_line:
                new_txt = str(index) + ': ' + txt
                first_line = False
            else:
                new_txt = '    ' + txt
            draw_txt.text((0, gap * count), new_txt, txt_color, font=font)
            txt = tmp[img_w // font_size - 4:]
            if count >= img_h // gap - 1:
                txt_img_list.append(np.array(blank_img))
                blank_img, draw_txt = create_blank_img()
                count = 0
            count += 1
        if first_line:
            new_txt = str(index) + ': ' + txt + '   ' + '%.3f' % (scores[idx])
        else:
            new_txt = "  " + txt + "  " + '%.3f' % (scores[idx])
        draw_txt.text((0, gap * count), new_txt, txt_color, font=font)
        # whether add new blank img or not
        if count >= img_h // gap - 1 and idx + 1 < len(texts):
            txt_img_list.append(np.array(blank_img))
            blank_img, draw_txt = create_blank_img()
            count = 0
        count += 1
    txt_img_list.append(np.array(blank_img))
    if len(txt_img_list) == 1:
        blank_img = np.array(txt_img_list[0])
    else:
        blank_img = np.concatenate(txt_img_list, axis=1)
    return np.array(blank_img)


def base64_to_cv2(b64str):
    import base64
    data = base64.b64decode(b64str.encode('utf8'))
    data = np.fromstring(data, np.uint8)
    data = cv2.imdecode(data, cv2.IMREAD_COLOR)
    return data


def draw_boxes(image, boxes, scores=None, drop_score=0.5):
    if scores is None:
        scores = [1] * len(boxes)
    for (box, score) in zip(boxes, scores):
        if score < drop_score:
            continue
        box = np.reshape(np.array(box), [-1, 1, 2]).astype(np.int64)
        image = cv2.polylines(np.array(image), [box], True, (255, 0, 0), 2)
    return image


if __name__ == '__main__':
    test_img = "./doc/test_v2"
    predict_txt = "./doc/predict.txt"
    f = open(predict_txt, 'r')
    data = f.readlines()
    img_path, anno = data[0].strip().split('\t')
    img_name = os.path.basename(img_path)
    img_path = os.path.join(test_img, img_name)
    image = Image.open(img_path)

    data = json.loads(anno)
    boxes, txts, scores = [], [], []
    for dic in data:
        boxes.append(dic['points'])
        txts.append(dic['transcription'])
        scores.append(round(dic['scores'], 3))

    new_img = draw_ocr(image, boxes, txts, scores)

    cv2.imwrite(img_name, new_img)<|MERGE_RESOLUTION|>--- conflicted
+++ resolved
@@ -48,11 +48,7 @@
     parser.add_argument("--det_db_unclip_ratio", type=float, default=1.6)
     parser.add_argument("--max_batch_size", type=int, default=10)
     parser.add_argument("--use_dilation", type=bool, default=False)
-<<<<<<< HEAD
-
-=======
     parser.add_argument("--det_db_score_mode", type=str, default="fast")
->>>>>>> c4d20782
     # EAST parmas
     parser.add_argument("--det_east_score_thresh", type=float, default=0.8)
     parser.add_argument("--det_east_cover_thresh", type=float, default=0.1)
