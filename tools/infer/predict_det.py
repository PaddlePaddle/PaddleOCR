# Copyright (c) 2020 PaddlePaddle Authors. All Rights Reserved.
#
# Licensed under the Apache License, Version 2.0 (the "License");
# you may not use this file except in compliance with the License.
# You may obtain a copy of the License at
#
#     http://www.apache.org/licenses/LICENSE-2.0
#
# Unless required by applicable law or agreed to in writing, software
# distributed under the License is distributed on an "AS IS" BASIS,
# WITHOUT WARRANTIES OR CONDITIONS OF ANY KIND, either express or implied.
# See the License for the specific language governing permissions and
# limitations under the License.
import os
import sys
__dir__ = os.path.dirname(os.path.abspath(__file__))
sys.path.append(__dir__)
sys.path.append(os.path.abspath(os.path.join(__dir__, '../..')))

import cv2
import copy
import numpy as np
import math
import time
import sys

import paddle.fluid as fluid

import tools.infer.utility as utility
from ppocr.utils.utility import initial_logger
logger = initial_logger()
from ppocr.utils.utility import get_image_file_list, check_and_read_gif
from ppocr.data.det.sast_process import SASTProcessTest
from ppocr.data.det.east_process import EASTProcessTest
from ppocr.data.det.db_process import DBProcessTest
from ppocr.postprocess.db_postprocess import DBPostProcess
from ppocr.postprocess.east_postprocess import EASTPostPocess
from ppocr.postprocess.sast_postprocess import SASTPostProcess


class TextDetector(object):
    def __init__(self, args):
        max_side_len = args.det_max_side_len
        self.det_algorithm = args.det_algorithm
        preprocess_params = {'max_side_len': max_side_len}
        postprocess_params = {}
        if self.det_algorithm == "DB":
            self.preprocess_op = DBProcessTest(preprocess_params)
            postprocess_params["thresh"] = args.det_db_thresh
            postprocess_params["box_thresh"] = args.det_db_box_thresh
            postprocess_params["max_candidates"] = 1000
            postprocess_params["unclip_ratio"] = args.det_db_unclip_ratio
            self.postprocess_op = DBPostProcess(postprocess_params)
        elif self.det_algorithm == "EAST":
            self.preprocess_op = EASTProcessTest(preprocess_params)
            postprocess_params["score_thresh"] = args.det_east_score_thresh
            postprocess_params["cover_thresh"] = args.det_east_cover_thresh
            postprocess_params["nms_thresh"] = args.det_east_nms_thresh
            self.postprocess_op = EASTPostPocess(postprocess_params)
        elif self.det_algorithm == "SAST":
            self.preprocess_op = SASTProcessTest(preprocess_params)
            postprocess_params["score_thresh"] = args.det_sast_score_thresh
            postprocess_params["nms_thresh"] = args.det_sast_nms_thresh
            self.det_sast_polygon = args.det_sast_polygon
            if self.det_sast_polygon:
                postprocess_params["sample_pts_num"] = 6
                postprocess_params["expand_scale"] = 1.2
                postprocess_params["shrink_ratio_of_width"] = 0.2
            else:
                postprocess_params["sample_pts_num"] = 2
                postprocess_params["expand_scale"] = 1.0
                postprocess_params["shrink_ratio_of_width"] = 0.3
            self.postprocess_op = SASTPostProcess(postprocess_params)
        else:
            logger.info("unknown det_algorithm:{}".format(self.det_algorithm))
            sys.exit(0)
        if args.use_pdserving is False:
            self.use_zero_copy_run = args.use_zero_copy_run
            self.predictor, self.input_tensor, self.output_tensors =\
                utility.create_predictor(args, mode="det")

    def order_points_clockwise(self, pts):
        """
        reference from: https://github.com/jrosebr1/imutils/blob/master/imutils/perspective.py
        # sort the points based on their x-coordinates
        """
        xSorted = pts[np.argsort(pts[:, 0]), :]

        # grab the left-most and right-most points from the sorted
        # x-roodinate points
        leftMost = xSorted[:2, :]
        rightMost = xSorted[2:, :]

        # now, sort the left-most coordinates according to their
        # y-coordinates so we can grab the top-left and bottom-left
        # points, respectively
        leftMost = leftMost[np.argsort(leftMost[:, 1]), :]
        (tl, bl) = leftMost

        rightMost = rightMost[np.argsort(rightMost[:, 1]), :]
        (tr, br) = rightMost

        rect = np.array([tl, tr, br, bl], dtype="float32")
        return rect

    def clip_det_res(self, points, img_height, img_width):
        for pno in range(points.shape[0]):
            points[pno, 0] = int(min(max(points[pno, 0], 0), img_width - 1))
            points[pno, 1] = int(min(max(points[pno, 1], 0), img_height - 1))
        return points

    def filter_tag_det_res(self, dt_boxes, image_shape):
        img_height, img_width = image_shape[0:2]
        dt_boxes_new = []
        for box in dt_boxes:
            box = self.order_points_clockwise(box)
            box = self.clip_det_res(box, img_height, img_width)
            rect_width = int(np.linalg.norm(box[0] - box[1]))
            rect_height = int(np.linalg.norm(box[0] - box[3]))
            if rect_width <= 3 or rect_height <= 3:
                continue
            dt_boxes_new.append(box)
        dt_boxes = np.array(dt_boxes_new)
        return dt_boxes

    def filter_tag_det_res_only_clip(self, dt_boxes, image_shape):
        img_height, img_width = image_shape[0:2]
        dt_boxes_new = []
        for box in dt_boxes:
            box = self.clip_det_res(box, img_height, img_width)
            dt_boxes_new.append(box)
        dt_boxes = np.array(dt_boxes_new)
        return dt_boxes

    def __call__(self, img):
        ori_im = img.copy()
        im, ratio_list = self.preprocess_op(img)
        if im is None:
            return None, 0
        im = im.copy()
        starttime = time.time()
        if self.use_zero_copy_run:
            self.input_tensor.copy_from_cpu(im)
            self.predictor.zero_copy_run()
        else:
            im = fluid.core.PaddleTensor(im)
            self.predictor.run([im])
        outputs = []
        for output_tensor in self.output_tensors:
            output = output_tensor.copy_to_cpu()
            outputs.append(output)
        outs_dict = {}
        if self.det_algorithm == "EAST":
            outs_dict['f_geo'] = outputs[0]
            outs_dict['f_score'] = outputs[1]
        elif self.det_algorithm == 'SAST':
            outs_dict['f_border'] = outputs[0]
            outs_dict['f_score'] = outputs[1]
            outs_dict['f_tco'] = outputs[2]
            outs_dict['f_tvo'] = outputs[3]
        else:
            outs_dict['maps'] = outputs[0]

        dt_boxes_list = self.postprocess_op(outs_dict, [ratio_list])
        dt_boxes = dt_boxes_list[0]
        if self.det_algorithm == "SAST" and self.det_sast_polygon:
            dt_boxes = self.filter_tag_det_res_only_clip(dt_boxes, ori_im.shape)
        else:
            dt_boxes = self.filter_tag_det_res(dt_boxes, ori_im.shape)
        elapse = time.time() - starttime
        return dt_boxes, elapse


if __name__ == "__main__":
    args = utility.parse_args()
    image_file_list = get_image_file_list(args.image_dir)
    text_detector = TextDetector(args)
    count = 0
    total_time = 0
    draw_img_save = os.path.join(".", "inference_results")
    if not os.path.exists(draw_img_save):
        os.makedirs(draw_img_save)
    for image_file in image_file_list:
        img, flag = check_and_read_gif(image_file)
        if not flag:
            img = cv2.imread(image_file)
        if img is None:
            logger.info("error in loading image:{}".format(image_file))
            continue
        dt_boxes, elapse = text_detector(img)
        if count > 0:
            total_time += elapse
        count += 1
        logger.info("The predicted time of img: {} is  {}:".format(image_file,
                                                                   elapse))
        src_im = utility.draw_text_det_res(dt_boxes, image_file)
<<<<<<< HEAD
        img_name_pure = image_file.split("/")[-1]
        cv2.imwrite(
            os.path.join(draw_img_save, "det_res_%s" % img_name_pure), src_im)
        logger.info("The visualized img saved in {}".format(
            os.path.join(draw_img_save, "det_res_%s" % img_name_pure)))
=======
        img_name_pure = os.path.split(image_file)[-1]  # image_file.split("/")[-1]
        img_path = os.path.join(draw_img_save, "det_res_%s" % img_name_pure)
        cv2.imwrite(img_path, src_im)
>>>>>>> 0007e4ee
    if count > 1:
        logger.info("Avg Time:", total_time / (count - 1))<|MERGE_RESOLUTION|>--- conflicted
+++ resolved
@@ -194,16 +194,10 @@
         logger.info("The predicted time of img: {} is  {}:".format(image_file,
                                                                    elapse))
         src_im = utility.draw_text_det_res(dt_boxes, image_file)
-<<<<<<< HEAD
         img_name_pure = image_file.split("/")[-1]
         cv2.imwrite(
             os.path.join(draw_img_save, "det_res_%s" % img_name_pure), src_im)
         logger.info("The visualized img saved in {}".format(
             os.path.join(draw_img_save, "det_res_%s" % img_name_pure)))
-=======
-        img_name_pure = os.path.split(image_file)[-1]  # image_file.split("/")[-1]
-        img_path = os.path.join(draw_img_save, "det_res_%s" % img_name_pure)
-        cv2.imwrite(img_path, src_im)
->>>>>>> 0007e4ee
     if count > 1:
         logger.info("Avg Time:", total_time / (count - 1))