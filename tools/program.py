# Copyright (c) 2020 PaddlePaddle Authors. All Rights Reserved.
#
# Licensed under the Apache License, Version 2.0 (the "License");
# you may not use this file except in compliance with the License.
# You may obtain a copy of the License at
#
#     http://www.apache.org/licenses/LICENSE-2.0
#
# Unless required by applicable law or agreed to in writing, software
# distributed under the License is distributed on an "AS IS" BASIS,
# WITHOUT WARRANTIES OR CONDITIONS OF ANY KIND, either express or implied.
# See the License for the specific language governing permissions and
# limitations under the License.

from __future__ import absolute_import
from __future__ import division
from __future__ import print_function

import os
import sys
import platform
import yaml
import time
import shutil
import paddle
import paddle.distributed as dist
from tqdm import tqdm
from argparse import ArgumentParser, RawDescriptionHelpFormatter

from ppocr.utils.stats import TrainingStats
from ppocr.utils.save_load import save_model
from ppocr.utils.utility import print_dict
from ppocr.utils.logging import get_logger
from ppocr.data import build_dataloader
import numpy as np


class ArgsParser(ArgumentParser):
    def __init__(self):
        super(ArgsParser, self).__init__(
            formatter_class=RawDescriptionHelpFormatter)
        self.add_argument("-c", "--config", help="configuration file to use")
        self.add_argument(
            "-o", "--opt", nargs='+', help="set configuration options")

    def parse_args(self, argv=None):
        args = super(ArgsParser, self).parse_args(argv)
        assert args.config is not None, \
            "Please specify --config=configure_file_path."
        args.opt = self._parse_opt(args.opt)
        return args

    def _parse_opt(self, opts):
        config = {}
        if not opts:
            return config
        for s in opts:
            s = s.strip()
            k, v = s.split('=')
            config[k] = yaml.load(v, Loader=yaml.Loader)
        return config


class AttrDict(dict):
    """Single level attribute dict, NOT recursive"""

    def __init__(self, **kwargs):
        super(AttrDict, self).__init__()
        super(AttrDict, self).update(kwargs)

    def __getattr__(self, key):
        if key in self:
            return self[key]
        raise AttributeError("object has no attribute '{}'".format(key))


global_config = AttrDict()

default_config = {'Global': {'debug': False, }}


def load_config(file_path):
    """
    Load config from yml/yaml file.
    Args:
        file_path (str): Path of the config file to be loaded.
    Returns: global config
    """
    merge_config(default_config)
    _, ext = os.path.splitext(file_path)
    assert ext in ['.yml', '.yaml'], "only support yaml files for now"
    merge_config(yaml.load(open(file_path, 'rb'), Loader=yaml.Loader))
    return global_config


def merge_config(config):
    """
    Merge config into global config.
    Args:
        config (dict): Config to be merged.
    Returns: global config
    """
    for key, value in config.items():
        if "." not in key:
            if isinstance(value, dict) and key in global_config:
                global_config[key].update(value)
            else:
                global_config[key] = value
        else:
            sub_keys = key.split('.')
            assert (
                sub_keys[0] in global_config
            ), "the sub_keys can only be one of global_config: {}, but get: {}, please check your running command".format(
                global_config.keys(), sub_keys[0])
            cur = global_config[sub_keys[0]]
            for idx, sub_key in enumerate(sub_keys[1:]):
                if idx == len(sub_keys) - 2:
                    cur[sub_key] = value
                else:
                    cur = cur[sub_key]


def check_gpu(use_gpu):
    """
    Log error and exit when set use_gpu=true in paddlepaddle
    cpu version.
    """
    err = "Config use_gpu cannot be set as true while you are " \
          "using paddlepaddle cpu version ! \nPlease try: \n" \
          "\t1. Install paddlepaddle-gpu to run model on GPU \n" \
          "\t2. Set use_gpu as false in config file to run " \
          "model on CPU"

    try:
        if use_gpu and not paddle.is_compiled_with_cuda():
            print(err)
            sys.exit(1)
    except Exception as e:
        pass


def train(config,
          train_dataloader,
          valid_dataloader,
          device,
          model,
          loss_class,
          optimizer,
          lr_scheduler,
          post_process_class,
          eval_class,
          pre_best_model_dict,
          logger,
          vdl_writer=None):
    cal_metric_during_train = config['Global'].get('cal_metric_during_train',
                                                   False)
    log_smooth_window = config['Global']['log_smooth_window']
    epoch_num = config['Global']['epoch_num']
    print_batch_step = config['Global']['print_batch_step']
    eval_batch_step = config['Global']['eval_batch_step']

    global_step = 0
    start_eval_step = 0
    if type(eval_batch_step) == list and len(eval_batch_step) >= 2:
        start_eval_step = eval_batch_step[0]
        eval_batch_step = eval_batch_step[1]
        if len(valid_dataloader) == 0:
            logger.info(
                'No Images in eval dataset, evaluation during training will be disabled'
            )
            start_eval_step = 1e111
        logger.info(
            "During the training process, after the {}th iteration, an evaluation is run every {} iterations".
            format(start_eval_step, eval_batch_step))
    save_epoch_step = config['Global']['save_epoch_step']
    save_model_dir = config['Global']['save_model_dir']
    if not os.path.exists(save_model_dir):
        os.makedirs(save_model_dir)
    main_indicator = eval_class.main_indicator
    best_model_dict = {main_indicator: 0}
    best_model_dict.update(pre_best_model_dict)
    train_stats = TrainingStats(log_smooth_window, ['lr'])
    model_average = False
    model.train()

    use_srn = config['Architecture']['algorithm'] == "SRN"

    if 'start_epoch' in best_model_dict:
        start_epoch = best_model_dict['start_epoch']
    else:
        start_epoch = 1

    for epoch in range(start_epoch, epoch_num + 1):
        train_dataloader = build_dataloader(
            config, 'Train', device, logger, seed=epoch)
        train_batch_cost = 0.0
        train_reader_cost = 0.0
        batch_sum = 0
        batch_start = time.time()
        for idx, batch in enumerate(train_dataloader):
            train_reader_cost += time.time() - batch_start
            if idx >= len(train_dataloader)-1:
                break
            lr = optimizer.get_lr()
            images = batch[0]
            if use_srn:
                others = batch[-4:]
                preds = model(images, others)
                model_average = True
            else:
                preds = model(images)
            loss = loss_class(preds, batch)
            avg_loss = loss['loss']
            avg_loss.backward()
            optimizer.step()
            optimizer.clear_grad()

            train_batch_cost += time.time() - batch_start
            batch_sum += len(images)

            if not isinstance(lr_scheduler, float):
                lr_scheduler.step()

            # logger and visualdl
            stats = {k: v.numpy().mean() for k, v in loss.items()}
            stats['lr'] = lr
            train_stats.update(stats)

            if cal_metric_during_train:  # only rec and cls need
                batch = [item.numpy() for item in batch]
                post_result = post_process_class(preds, batch[1])
                eval_class(post_result, batch)
                metric = eval_class.get_metric()
                train_stats.update(metric)

            if vdl_writer is not None and dist.get_rank() == 0:
                for k, v in train_stats.get().items():
                    vdl_writer.add_scalar('TRAIN/{}'.format(k), v, global_step)
                vdl_writer.add_scalar('TRAIN/lr', lr, global_step)

            if dist.get_rank() == 0 and (
                (global_step > 0 and global_step % print_batch_step == 0) or
                (idx >= len(train_dataloader) - 1)):
                logs = train_stats.log()
                strs = 'epoch: [{}/{}], iter: {}, {}, reader_cost: {:.5f} s, batch_cost: {:.5f} s, samples: {}, ips: {:.5f}'.format(
                    epoch, epoch_num, global_step, logs, train_reader_cost /
                    print_batch_step, train_batch_cost / print_batch_step,
                    batch_sum, batch_sum / train_batch_cost)
                logger.info(strs)
                train_batch_cost = 0.0
                train_reader_cost = 0.0
                batch_sum = 0
            # eval
            if global_step > start_eval_step and \
                    (global_step - start_eval_step) % eval_batch_step == 0 and dist.get_rank() == 0:
                if model_average:
                    Model_Average = paddle.incubate.optimizer.ModelAverage(
                        0.15,
                        parameters=model.parameters(),
                        min_average_window=10000,
                        max_average_window=15625)
                    Model_Average.apply()
                cur_metric = eval(
                    model,
                    valid_dataloader,
                    post_process_class,
                    eval_class,
                    use_srn=use_srn)
                cur_metric_str = 'cur metric, {}'.format(', '.join(
                    ['{}: {}'.format(k, v) for k, v in cur_metric.items()]))
                logger.info(cur_metric_str)

                # logger metric
                if vdl_writer is not None:
                    for k, v in cur_metric.items():
                        if isinstance(v, (float, int)):
                            vdl_writer.add_scalar('EVAL/{}'.format(k),
                                                  cur_metric[k], global_step)
                if cur_metric[main_indicator] >= best_model_dict[
                        main_indicator]:
                    best_model_dict.update(cur_metric)
                    best_model_dict['best_epoch'] = epoch
                    save_model(
                        model,
                        optimizer,
                        save_model_dir,
                        logger,
                        is_best=True,
                        prefix='best_accuracy',
                        best_model_dict=best_model_dict,
                        epoch=epoch)
                best_str = 'best metric, {}'.format(', '.join([
                    '{}: {}'.format(k, v) for k, v in best_model_dict.items()
                ]))
                logger.info(best_str)
                # logger best metric
                if vdl_writer is not None:
                    vdl_writer.add_scalar('EVAL/best_{}'.format(main_indicator),
                                          best_model_dict[main_indicator],
                                          global_step)
            global_step += 1
            optimizer.clear_grad()
            batch_start = time.time()
        if dist.get_rank() == 0:
            save_model(
                model,
                optimizer,
                save_model_dir,
                logger,
                is_best=False,
                prefix='latest',
                best_model_dict=best_model_dict,
                epoch=epoch)
        if dist.get_rank() == 0 and epoch > 0 and epoch % save_epoch_step == 0:
            save_model(
                model,
                optimizer,
                save_model_dir,
                logger,
                is_best=False,
                prefix='iter_epoch_{}'.format(epoch),
                best_model_dict=best_model_dict,
                epoch=epoch)
    best_str = 'best metric, {}'.format(', '.join(
        ['{}: {}'.format(k, v) for k, v in best_model_dict.items()]))
    logger.info(best_str)
    if dist.get_rank() == 0 and vdl_writer is not None:
        vdl_writer.close()
    return


def eval(model, valid_dataloader, post_process_class, eval_class,
         use_srn=False):
    model.eval()
    with paddle.no_grad():
        total_frame = 0.0
        total_time = 0.0
        pbar = tqdm(total=len(valid_dataloader), desc='eval model:')
<<<<<<< HEAD
        for idx, batch in enumerate(valid_dataloader):          
=======
        max_iter = len(valid_dataloader) - 1 if platform.system(
        ) == "Windows" else len(valid_dataloader)
        for idx, batch in enumerate(valid_dataloader):
            if idx >= max_iter:
                break
>>>>>>> f9a0784d
            images = batch[0]
            start = time.time()

            if use_srn:
                others = batch[-4:]
                preds = model(images, others)
            else:
                preds = model(images)

            batch = [item.numpy() for item in batch]
            # Obtain usable results from post-processing methods
            post_result = post_process_class(preds, batch[1])
            total_time += time.time() - start
            # Evaluate the results of the current batch
            eval_class(post_result, batch)
            pbar.update(1)
            total_frame += len(images)
            if idx >= len(valid_dataloader)-1:
                break
        # Get final metric，eg. acc or hmean
        metric = eval_class.get_metric()

    pbar.close()
    model.train()
    metric['fps'] = total_frame / total_time
    return metric


def preprocess(is_train=False):
    FLAGS = ArgsParser().parse_args()
    config = load_config(FLAGS.config)
    merge_config(FLAGS.opt)

    # check if set use_gpu=True in paddlepaddle cpu version
    use_gpu = config['Global']['use_gpu']
    check_gpu(use_gpu)

    alg = config['Architecture']['algorithm']
    assert alg in [
        'EAST', 'DB', 'SAST', 'Rosetta', 'CRNN', 'STARNet', 'RARE', 'SRN',
        'CLS', 'PGNet'
    ]

    device = 'gpu:{}'.format(dist.ParallelEnv().dev_id) if use_gpu else 'cpu'
    device = paddle.set_device(device)

    config['Global']['distributed'] = dist.get_world_size() != 1
    if is_train:
        # save_config
        save_model_dir = config['Global']['save_model_dir']
        os.makedirs(save_model_dir, exist_ok=True)
        with open(os.path.join(save_model_dir, 'config.yml'), 'w') as f:
            yaml.dump(
                dict(config), f, default_flow_style=False, sort_keys=False)
        log_file = '{}/train.log'.format(save_model_dir)
    else:
        log_file = None
    logger = get_logger(name='root', log_file=log_file)
    if config['Global']['use_visualdl']:
        from visualdl import LogWriter
        save_model_dir = config['Global']['save_model_dir']
        vdl_writer_path = '{}/vdl/'.format(save_model_dir)
        os.makedirs(vdl_writer_path, exist_ok=True)
        vdl_writer = LogWriter(logdir=vdl_writer_path)
    else:
        vdl_writer = None
    print_dict(config, logger)
    logger.info('train with paddle {} and device {}'.format(paddle.__version__,
                                                            device))
    return config, device, logger, vdl_writer<|MERGE_RESOLUTION|>--- conflicted
+++ resolved
@@ -199,7 +199,7 @@
         batch_start = time.time()
         for idx, batch in enumerate(train_dataloader):
             train_reader_cost += time.time() - batch_start
-            if idx >= len(train_dataloader)-1:
+            if idx >= len(train_dataloader):
                 break
             lr = optimizer.get_lr()
             images = batch[0]
@@ -336,15 +336,11 @@
         total_frame = 0.0
         total_time = 0.0
         pbar = tqdm(total=len(valid_dataloader), desc='eval model:')
-<<<<<<< HEAD
-        for idx, batch in enumerate(valid_dataloader):          
-=======
         max_iter = len(valid_dataloader) - 1 if platform.system(
         ) == "Windows" else len(valid_dataloader)
         for idx, batch in enumerate(valid_dataloader):
             if idx >= max_iter:
                 break
->>>>>>> f9a0784d
             images = batch[0]
             start = time.time()
 
@@ -362,8 +358,6 @@
             eval_class(post_result, batch)
             pbar.update(1)
             total_frame += len(images)
-            if idx >= len(valid_dataloader)-1:
-                break
         # Get final metric，eg. acc or hmean
         metric = eval_class.get_metric()
 
