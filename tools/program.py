# Copyright (c) 2021 PaddlePaddle Authors. All Rights Reserved.
#
# Licensed under the Apache License, Version 2.0 (the "License");
# you may not use this file except in compliance with the License.
# You may obtain a copy of the License at
#
#     http://www.apache.org/licenses/LICENSE-2.0
#
# Unless required by applicable law or agreed to in writing, software
# distributed under the License is distributed on an "AS IS" BASIS,
# WITHOUT WARRANTIES OR CONDITIONS OF ANY KIND, either express or implied.
# See the License for the specific language governing permissions and
# limitations under the License.

from __future__ import absolute_import
from __future__ import division
from __future__ import print_function

import os
import sys
import platform
import yaml
import time
import datetime
import paddle
import paddle.distributed as dist
from tqdm import tqdm
import cv2
import numpy as np
from argparse import ArgumentParser, RawDescriptionHelpFormatter

from ppocr.utils.stats import TrainingStats
from ppocr.utils.save_load import save_model
from ppocr.utils.utility import print_dict, AverageMeter
from ppocr.utils.logging import get_logger
from ppocr.utils.loggers import VDLLogger, WandbLogger, Loggers
from ppocr.utils import profiler
from ppocr.data import build_dataloader


class ArgsParser(ArgumentParser):
    def __init__(self):
        super(ArgsParser, self).__init__(
            formatter_class=RawDescriptionHelpFormatter)
        self.add_argument("-c", "--config", help="configuration file to use")
        self.add_argument(
            "-o", "--opt", nargs='+', help="set configuration options")
        self.add_argument(
            '-p',
            '--profiler_options',
            type=str,
            default=None,
            help='The option of profiler, which should be in format ' \
                 '\"key1=value1;key2=value2;key3=value3\".'
        )

    def parse_args(self, argv=None):
        args = super(ArgsParser, self).parse_args(argv)
        assert args.config is not None, \
            "Please specify --config=configure_file_path."
        args.opt = self._parse_opt(args.opt)
        return args

    def _parse_opt(self, opts):
        config = {}
        if not opts:
            return config
        for s in opts:
            s = s.strip()
            k, v = s.split('=')
            config[k] = yaml.load(v, Loader=yaml.Loader)
        return config


def load_config(file_path):
    """
    Load config from yml/yaml file.
    Args:
        file_path (str): Path of the config file to be loaded.
    Returns: global config
    """
    _, ext = os.path.splitext(file_path)
    assert ext in ['.yml', '.yaml'], "only support yaml files for now"
    config = yaml.load(open(file_path, 'rb'), Loader=yaml.Loader)
    return config


def merge_config(config, opts):
    """
    Merge config into global config.
    Args:
        config (dict): Config to be merged.
    Returns: global config
    """
    for key, value in opts.items():
        if "." not in key:
            if isinstance(value, dict) and key in config:
                config[key].update(value)
            else:
                config[key] = value
        else:
            sub_keys = key.split('.')
            assert (
                sub_keys[0] in config
            ), "the sub_keys can only be one of global_config: {}, but get: " \
               "{}, please check your running command".format(
                config.keys(), sub_keys[0])
            cur = config[sub_keys[0]]
            for idx, sub_key in enumerate(sub_keys[1:]):
                if idx == len(sub_keys) - 2:
                    cur[sub_key] = value
                else:
                    cur = cur[sub_key]
    return config


def check_device(use_gpu, use_xpu=False):
    """
    Log error and exit when set use_gpu=true in paddlepaddle
    cpu version.
    """
    err = "Config {} cannot be set as true while your paddle " \
          "is not compiled with {} ! \nPlease try: \n" \
          "\t1. Install paddlepaddle to run model on {} \n" \
          "\t2. Set {} as false in config file to run " \
          "model on CPU"

    try:
        if use_gpu and use_xpu:
            print("use_xpu and use_gpu can not both be ture.")
        if use_gpu and not paddle.is_compiled_with_cuda():
            print(err.format("use_gpu", "cuda", "gpu", "use_gpu"))
            sys.exit(1)
        if use_xpu and not paddle.device.is_compiled_with_xpu():
            print(err.format("use_xpu", "xpu", "xpu", "use_xpu"))
            sys.exit(1)
    except Exception as e:
        pass


def check_xpu(use_xpu):
    """
    Log error and exit when set use_xpu=true in paddlepaddle
    cpu/gpu version.
    """
    err = "Config use_xpu cannot be set as true while you are " \
          "using paddlepaddle cpu/gpu version ! \nPlease try: \n" \
          "\t1. Install paddlepaddle-xpu to run model on XPU \n" \
          "\t2. Set use_xpu as false in config file to run " \
          "model on CPU/GPU"

    try:
        if use_xpu and not paddle.is_compiled_with_xpu():
            print(err)
            sys.exit(1)
    except Exception as e:
        pass


def to_float32(preds):
    if isinstance(preds, dict):
        for k in preds:
            if isinstance(preds[k], dict) or isinstance(preds[k], list):
                preds[k] = to_float32(preds[k])
            else:
                preds[k] = paddle.to_tensor(preds[k], dtype='float32')
    elif isinstance(preds, list):
        for k in range(len(preds)):
            if isinstance(preds[k], dict):
                preds[k] = to_float32(preds[k])
            elif isinstance(preds[k], list):
                preds[k] = to_float32(preds[k])
            else:
                preds[k] = paddle.to_tensor(preds[k], dtype='float32')
    else:
        preds = paddle.to_tensor(preds, dtype='float32')
    return preds


def train(config,
          train_dataloader,
          valid_dataloader,
          device,
          model,
          loss_class,
          optimizer,
          lr_scheduler,
          post_process_class,
          eval_class,
          pre_best_model_dict,
          logger,
          log_writer=None,
          scaler=None):
    cal_metric_during_train = config['Global'].get('cal_metric_during_train',
                                                   False)
    calc_epoch_interval = config['Global'].get('calc_epoch_interval', 1)
    log_smooth_window = config['Global']['log_smooth_window']
    epoch_num = config['Global']['epoch_num']
    print_batch_step = config['Global']['print_batch_step']
    eval_batch_step = config['Global']['eval_batch_step']
    profiler_options = config['profiler_options']

    global_step = 0
    if 'global_step' in pre_best_model_dict:
        global_step = pre_best_model_dict['global_step']
    start_eval_step = 0
    if type(eval_batch_step) == list and len(eval_batch_step) >= 2:
        start_eval_step = eval_batch_step[0]
        eval_batch_step = eval_batch_step[1]
        if len(valid_dataloader) == 0:
            logger.info(
                'No Images in eval dataset, evaluation during training ' \
                'will be disabled'
            )
            start_eval_step = 1e111
        logger.info(
            "During the training process, after the {}th iteration, " \
            "an evaluation is run every {} iterations".
            format(start_eval_step, eval_batch_step))
    save_epoch_step = config['Global']['save_epoch_step']
    save_model_dir = config['Global']['save_model_dir']
    if not os.path.exists(save_model_dir):
        os.makedirs(save_model_dir)
    main_indicator = eval_class.main_indicator
    best_model_dict = {main_indicator: 0}
    best_model_dict.update(pre_best_model_dict)
    train_stats = TrainingStats(log_smooth_window, ['lr'])
    model_average = False
    model.train()

    use_srn = config['Architecture']['algorithm'] == "SRN"
    extra_input_models = [
        "SRN", "NRTR", "SAR", "SEED", "SVTR", "SPIN", "VisionLAN"
    ]
    extra_input = False
    if config['Architecture']['algorithm'] == 'Distillation':
        for key in config['Architecture']["Models"]:
            extra_input = extra_input or config['Architecture']['Models'][key][
                'algorithm'] in extra_input_models
    else:
        extra_input = config['Architecture']['algorithm'] in extra_input_models
    try:
        model_type = config['Architecture']['model_type']
    except:
        model_type = None

    algorithm = config['Architecture']['algorithm']

    start_epoch = best_model_dict[
        'start_epoch'] if 'start_epoch' in best_model_dict else 1

    total_samples = 0
    train_reader_cost = 0.0
    train_batch_cost = 0.0
    reader_start = time.time()
    eta_meter = AverageMeter()

    max_iter = len(train_dataloader) - 1 if platform.system(
    ) == "Windows" else len(train_dataloader)

    for epoch in range(start_epoch, epoch_num + 1):
        if train_dataloader.dataset.need_reset:
            train_dataloader = build_dataloader(
                config, 'Train', device, logger, seed=epoch)
            max_iter = len(train_dataloader) - 1 if platform.system(
            ) == "Windows" else len(train_dataloader)

        for idx, batch in enumerate(train_dataloader):
            profiler.add_profiler_step(profiler_options)
            train_reader_cost += time.time() - reader_start
            if idx >= max_iter:
                break
            lr = optimizer.get_lr()
            images = batch[0]
            if use_srn:
                model_average = True
            # use amp
            if scaler:
                with paddle.amp.auto_cast(level='O2'):
                    if model_type == 'table' or extra_input:
                        preds = model(images, data=batch[1:])
                    elif model_type in ["kie", 'vqa']:
                        preds = model(batch)
                    else:
                        preds = model(images)
                preds = to_float32(preds)
                loss = loss_class(preds, batch)
                avg_loss = loss['loss']
                scaled_avg_loss = scaler.scale(avg_loss)
                scaled_avg_loss.backward()
                scaler.minimize(optimizer, scaled_avg_loss)
            else:
                if model_type == 'table' or extra_input:
                    preds = model(images, data=batch[1:])
                elif model_type in ["kie", 'vqa', 'sr']:
                    preds = model(batch)
                else:
                    preds = model(images)
                loss = loss_class(preds, batch)
                avg_loss = loss['loss']
                avg_loss.backward()
                optimizer.step()

            optimizer.clear_grad()

            if cal_metric_during_train and epoch % calc_epoch_interval == 0:  # only rec and cls need
                batch = [item.numpy() for item in batch]
                if model_type in ['kie', 'sr']:
                    eval_class(preds, batch)
                elif model_type in ['table']:
                    post_result = post_process_class(preds, batch)
                    eval_class(post_result, batch)
                else:
                    if config['Loss']['name'] in ['MultiLoss', 'MultiLoss_v2'
                                                  ]:  # for multi head loss
                        post_result = post_process_class(
                            preds['ctc'], batch[1])  # for CTC head out
                    elif config['Loss']['name'] in ['VLLoss']:
                        post_result = post_process_class(preds, batch[1],
                                                         batch[-1])
                    else:
                        post_result = post_process_class(preds, batch[1])
                    eval_class(post_result, batch)
                metric = eval_class.get_metric()
                train_stats.update(metric)

            train_batch_time = time.time() - reader_start
            train_batch_cost += train_batch_time
            eta_meter.update(train_batch_time)
            global_step += 1
            total_samples += len(images)

            if not isinstance(lr_scheduler, float):
                lr_scheduler.step()

            # logger and visualdl
            stats = {k: v.numpy().mean() for k, v in loss.items()}
            stats['lr'] = lr
            train_stats.update(stats)

            if log_writer is not None and dist.get_rank() == 0:
                log_writer.log_metrics(
                    metrics=train_stats.get(), prefix="TRAIN", step=global_step)

            if dist.get_rank() == 0 and (
                (global_step > 0 and global_step % print_batch_step == 0) or
                (idx >= len(train_dataloader) - 1)):
                logs = train_stats.log()

                eta_sec = ((epoch_num + 1 - epoch) * \
                    len(train_dataloader) - idx - 1) * eta_meter.avg
                eta_sec_format = str(datetime.timedelta(seconds=int(eta_sec)))
                strs = 'epoch: [{}/{}], global_step: {}, {}, avg_reader_cost: ' \
                    '{:.5f} s, avg_batch_cost: {:.5f} s, avg_samples: {}, ' \
                    'ips: {:.5f} samples/s, eta: {}'.format(
                    epoch, epoch_num, global_step, logs,
                    train_reader_cost / print_batch_step,
                    train_batch_cost / print_batch_step,
                    total_samples / print_batch_step,
                    total_samples / train_batch_cost, eta_sec_format)
                logger.info(strs)

                total_samples = 0
                train_reader_cost = 0.0
                train_batch_cost = 0.0
            # eval
            if global_step > start_eval_step and \
                    (global_step - start_eval_step) % eval_batch_step == 0 \
                    and dist.get_rank() == 0:
                if model_average:
                    Model_Average = paddle.incubate.optimizer.ModelAverage(
                        0.15,
                        parameters=model.parameters(),
                        min_average_window=10000,
                        max_average_window=15625)
                    Model_Average.apply()
                cur_metric = eval(
                    model,
                    valid_dataloader,
                    post_process_class,
                    eval_class,
                    model_type,
                    extra_input=extra_input,
                    scaler=scaler)
                cur_metric_str = 'cur metric, {}'.format(', '.join(
                    ['{}: {}'.format(k, v) for k, v in cur_metric.items()]))
                logger.info(cur_metric_str)

                # logger metric
                if log_writer is not None:
                    log_writer.log_metrics(
                        metrics=cur_metric, prefix="EVAL", step=global_step)

                if cur_metric[main_indicator] >= best_model_dict[
                        main_indicator]:
                    best_model_dict.update(cur_metric)
                    best_model_dict['best_epoch'] = epoch
                    save_model(
                        model,
                        optimizer,
                        save_model_dir,
                        logger,
                        config,
                        is_best=True,
                        prefix='best_accuracy',
                        best_model_dict=best_model_dict,
                        epoch=epoch,
                        global_step=global_step)
                best_str = 'best metric, {}'.format(', '.join([
                    '{}: {}'.format(k, v) for k, v in best_model_dict.items()
                ]))
                logger.info(best_str)
                # logger best metric
                if log_writer is not None:
                    log_writer.log_metrics(
                        metrics={
                            "best_{}".format(main_indicator):
                            best_model_dict[main_indicator]
                        },
                        prefix="EVAL",
                        step=global_step)

                    log_writer.log_model(
                        is_best=True,
                        prefix="best_accuracy",
                        metadata=best_model_dict)

            reader_start = time.time()
        if dist.get_rank() == 0:
            save_model(
                model,
                optimizer,
                save_model_dir,
                logger,
                config,
                is_best=False,
                prefix='latest',
                best_model_dict=best_model_dict,
                epoch=epoch,
                global_step=global_step)

            if log_writer is not None:
                log_writer.log_model(is_best=False, prefix="latest")

        if dist.get_rank() == 0 and epoch > 0 and epoch % save_epoch_step == 0:
            save_model(
                model,
                optimizer,
                save_model_dir,
                logger,
                config,
                is_best=False,
                prefix='iter_epoch_{}'.format(epoch),
                best_model_dict=best_model_dict,
                epoch=epoch,
                global_step=global_step)
            if log_writer is not None:
                log_writer.log_model(
                    is_best=False, prefix='iter_epoch_{}'.format(epoch))

    best_str = 'best metric, {}'.format(', '.join(
        ['{}: {}'.format(k, v) for k, v in best_model_dict.items()]))
    logger.info(best_str)
    if dist.get_rank() == 0 and log_writer is not None:
        log_writer.close()
    return


def eval(model,
         valid_dataloader,
         post_process_class,
         eval_class,
         model_type=None,
         extra_input=False,
         scaler=None):
    model.eval()
    with paddle.no_grad():
        total_frame = 0.0
        total_time = 0.0
        pbar = tqdm(
            total=len(valid_dataloader),
            desc='eval model:',
            position=0,
            leave=True)
        max_iter = len(valid_dataloader) - 1 if platform.system(
        ) == "Windows" else len(valid_dataloader)
        sum_images = 0
        for idx, batch in enumerate(valid_dataloader):
            if idx >= max_iter:
                break
            images = batch[0]
            start = time.time()
<<<<<<< HEAD
            if model_type == 'table' or extra_input:
                preds = model(images, data=batch[1:])
            elif model_type in ["kie", 'vqa']:
                preds = model(batch)
            elif model_type in ['sr']:
                preds = model(batch)
                sr_img = preds["sr_img"]
                lr_img = preds["lr_img"]

                for i in (range(sr_img.shape[0])):
                    fm_sr = (sr_img[i].numpy() * 255).transpose(
                        1, 2, 0).astype(np.uint8)
                    fm_lr = (lr_img[i].numpy() * 255).transpose(
                        1, 2, 0).astype(np.uint8)
                    cv2.imwrite("output/images/{}_{}_sr.jpg".format(sum_images,
                                                                    i), fm_sr)
                    cv2.imwrite("output/images/{}_{}_lr.jpg".format(sum_images,
                                                                    i), fm_lr)
=======

            # use amp
            if scaler:
                with paddle.amp.auto_cast(level='O2'):
                    if model_type == 'table' or extra_input:
                        preds = model(images, data=batch[1:])
                    elif model_type in ["kie", 'vqa']:
                        preds = model(batch)
                    else:
                        preds = model(images)
>>>>>>> f74f897f
            else:
                if model_type == 'table' or extra_input:
                    preds = model(images, data=batch[1:])
                elif model_type in ["kie", 'vqa']:
                    preds = model(batch)
                else:
                    preds = model(images)

            batch_numpy = []
            for item in batch:
                if isinstance(item, paddle.Tensor):
                    batch_numpy.append(item.numpy())
                else:
                    batch_numpy.append(item)
            # Obtain usable results from post-processing methods
            total_time += time.time() - start
            # Evaluate the results of the current batch
            if model_type in ['kie']:
                eval_class(preds, batch_numpy)
            elif model_type in ['table', 'vqa']:
                post_result = post_process_class(preds, batch_numpy)
                eval_class(post_result, batch_numpy)
            elif model_type in ['sr']:
                eval_class(preds, batch_numpy)
            else:
                post_result = post_process_class(preds, batch_numpy[1])
                eval_class(post_result, batch_numpy)

            pbar.update(1)
            total_frame += len(images)
            sum_images += 1
        # Get final metric，eg. acc or hmean
        metric = eval_class.get_metric()

    pbar.close()
    model.train()
    metric['fps'] = total_frame / total_time
    return metric


def update_center(char_center, post_result, preds):
    result, label = post_result
    feats, logits = preds
    logits = paddle.argmax(logits, axis=-1)
    feats = feats.numpy()
    logits = logits.numpy()

    for idx_sample in range(len(label)):
        if result[idx_sample][0] == label[idx_sample][0]:
            feat = feats[idx_sample]
            logit = logits[idx_sample]
            for idx_time in range(len(logit)):
                index = logit[idx_time]
                if index in char_center.keys():
                    char_center[index][0] = (
                        char_center[index][0] * char_center[index][1] +
                        feat[idx_time]) / (char_center[index][1] + 1)
                    char_center[index][1] += 1
                else:
                    char_center[index] = [feat[idx_time], 1]
    return char_center


def get_center(model, eval_dataloader, post_process_class):
    pbar = tqdm(total=len(eval_dataloader), desc='get center:')
    max_iter = len(eval_dataloader) - 1 if platform.system(
    ) == "Windows" else len(eval_dataloader)
    char_center = dict()
    for idx, batch in enumerate(eval_dataloader):
        if idx >= max_iter:
            break
        images = batch[0]
        start = time.time()
        preds = model(images)

        batch = [item.numpy() for item in batch]
        # Obtain usable results from post-processing methods
        post_result = post_process_class(preds, batch[1])

        #update char_center
        char_center = update_center(char_center, post_result, preds)
        pbar.update(1)

    pbar.close()
    for key in char_center.keys():
        char_center[key] = char_center[key][0]
    return char_center


def preprocess(is_train=False):
    FLAGS = ArgsParser().parse_args()
    profiler_options = FLAGS.profiler_options
    config = load_config(FLAGS.config)
    config = merge_config(config, FLAGS.opt)
    profile_dic = {"profiler_options": FLAGS.profiler_options}
    config = merge_config(config, profile_dic)

    if is_train:
        # save_config
        save_model_dir = config['Global']['save_model_dir']
        os.makedirs(save_model_dir, exist_ok=True)
        with open(os.path.join(save_model_dir, 'config.yml'), 'w') as f:
            yaml.dump(
                dict(config), f, default_flow_style=False, sort_keys=False)
        log_file = '{}/train.log'.format(save_model_dir)
    else:
        log_file = None
    logger = get_logger(log_file=log_file)

    # check if set use_gpu=True in paddlepaddle cpu version
    use_gpu = config['Global']['use_gpu']
    use_xpu = config['Global'].get('use_xpu', False)

    # check if set use_xpu=True in paddlepaddle cpu/gpu version
    use_xpu = False
    if 'use_xpu' in config['Global']:
        use_xpu = config['Global']['use_xpu']
    check_xpu(use_xpu)

    alg = config['Architecture']['algorithm']
    assert alg in [
        'EAST', 'DB', 'SAST', 'Rosetta', 'CRNN', 'STARNet', 'RARE', 'SRN',
        'CLS', 'PGNet', 'Distillation', 'NRTR', 'TableAttn', 'SAR', 'PSE',
        'SEED', 'SDMGR', 'LayoutXLM', 'LayoutLM', 'LayoutLMv2', 'PREN', 'FCE',
<<<<<<< HEAD
        'SVTR', 'ViTSTR', 'ABINet', 'DB++', 'TableMaster', 'SPIN', 'Gestalt'
=======
        'SVTR', 'ViTSTR', 'ABINet', 'DB++', 'TableMaster', 'SPIN', 'VisionLAN'
>>>>>>> f74f897f
    ]

    if use_xpu:
        device = 'xpu:{0}'.format(os.getenv('FLAGS_selected_xpus', 0))
    else:
        device = 'gpu:{}'.format(dist.ParallelEnv()
                                 .dev_id) if use_gpu else 'cpu'
    check_device(use_gpu, use_xpu)

    device = paddle.set_device(device)

    config['Global']['distributed'] = dist.get_world_size() != 1

    loggers = []

    if 'use_visualdl' in config['Global'] and config['Global']['use_visualdl']:
        save_model_dir = config['Global']['save_model_dir']
        vdl_writer_path = '{}/vdl/'.format(save_model_dir)
        log_writer = VDLLogger(vdl_writer_path)
        loggers.append(log_writer)
    if ('use_wandb' in config['Global'] and
            config['Global']['use_wandb']) or 'wandb' in config:
        save_dir = config['Global']['save_model_dir']
        wandb_writer_path = "{}/wandb".format(save_dir)
        if "wandb" in config:
            wandb_params = config['wandb']
        else:
            wandb_params = dict()
        wandb_params.update({'save_dir': save_model_dir})
        log_writer = WandbLogger(**wandb_params, config=config)
        loggers.append(log_writer)
    else:
        log_writer = None
    print_dict(config, logger)

    if loggers:
        log_writer = Loggers(loggers)
    else:
        log_writer = None

    logger.info('train with paddle {} and device {}'.format(paddle.__version__,
                                                            device))
    return config, device, logger, log_writer<|MERGE_RESOLUTION|>--- conflicted
+++ resolved
@@ -490,27 +490,7 @@
                 break
             images = batch[0]
             start = time.time()
-<<<<<<< HEAD
-            if model_type == 'table' or extra_input:
-                preds = model(images, data=batch[1:])
-            elif model_type in ["kie", 'vqa']:
-                preds = model(batch)
-            elif model_type in ['sr']:
-                preds = model(batch)
-                sr_img = preds["sr_img"]
-                lr_img = preds["lr_img"]
-
-                for i in (range(sr_img.shape[0])):
-                    fm_sr = (sr_img[i].numpy() * 255).transpose(
-                        1, 2, 0).astype(np.uint8)
-                    fm_lr = (lr_img[i].numpy() * 255).transpose(
-                        1, 2, 0).astype(np.uint8)
-                    cv2.imwrite("output/images/{}_{}_sr.jpg".format(sum_images,
-                                                                    i), fm_sr)
-                    cv2.imwrite("output/images/{}_{}_lr.jpg".format(sum_images,
-                                                                    i), fm_lr)
-=======
-
+            
             # use amp
             if scaler:
                 with paddle.amp.auto_cast(level='O2'):
@@ -518,14 +498,41 @@
                         preds = model(images, data=batch[1:])
                     elif model_type in ["kie", 'vqa']:
                         preds = model(batch)
+                    elif model_type in ['sr']:
+                        preds = model(batch)
+                        sr_img = preds["sr_img"]
+                        lr_img = preds["lr_img"]
+
+                        for i in (range(sr_img.shape[0])):
+                            fm_sr = (sr_img[i].numpy() * 255).transpose(
+                                1, 2, 0).astype(np.uint8)
+                            fm_lr = (lr_img[i].numpy() * 255).transpose(
+                                1, 2, 0).astype(np.uint8)
+                            cv2.imwrite("output/images/{}_{}_sr.jpg".format(sum_images,
+                                                                            i), fm_sr)
+                            cv2.imwrite("output/images/{}_{}_lr.jpg".format(sum_images,
+                                                                            i), fm_lr) 
                     else:
                         preds = model(images)
->>>>>>> f74f897f
             else:
                 if model_type == 'table' or extra_input:
                     preds = model(images, data=batch[1:])
                 elif model_type in ["kie", 'vqa']:
                     preds = model(batch)
+                elif model_type in ['sr']:
+                    preds = model(batch)
+                    sr_img = preds["sr_img"]
+                    lr_img = preds["lr_img"]
+
+                    for i in (range(sr_img.shape[0])):
+                        fm_sr = (sr_img[i].numpy() * 255).transpose(
+                            1, 2, 0).astype(np.uint8)
+                        fm_lr = (lr_img[i].numpy() * 255).transpose(
+                            1, 2, 0).astype(np.uint8)
+                        cv2.imwrite("output/images/{}_{}_sr.jpg".format(sum_images,
+                                                                        i), fm_sr)
+                        cv2.imwrite("output/images/{}_{}_lr.jpg".format(sum_images,
+                                                                        i), fm_lr)                    
                 else:
                     preds = model(images)
 
@@ -645,11 +652,8 @@
         'EAST', 'DB', 'SAST', 'Rosetta', 'CRNN', 'STARNet', 'RARE', 'SRN',
         'CLS', 'PGNet', 'Distillation', 'NRTR', 'TableAttn', 'SAR', 'PSE',
         'SEED', 'SDMGR', 'LayoutXLM', 'LayoutLM', 'LayoutLMv2', 'PREN', 'FCE',
-<<<<<<< HEAD
-        'SVTR', 'ViTSTR', 'ABINet', 'DB++', 'TableMaster', 'SPIN', 'Gestalt'
-=======
-        'SVTR', 'ViTSTR', 'ABINet', 'DB++', 'TableMaster', 'SPIN', 'VisionLAN'
->>>>>>> f74f897f
+        'SVTR', 'ViTSTR', 'ABINet', 'DB++', 'TableMaster', 'SPIN', 'VisionLAN', 
+        'Gestalt'
     ]
 
     if use_xpu:
