# Copyright (c) 2020 PaddlePaddle Authors. All Rights Reserved.
#
# Licensed under the Apache License, Version 2.0 (the "License");
# you may not use this file except in compliance with the License.
# You may obtain a copy of the License at
#
#     http://www.apache.org/licenses/LICENSE-2.0
#
# Unless required by applicable law or agreed to in writing, software
# distributed under the License is distributed on an "AS IS" BASIS,
# WITHOUT WARRANTIES OR CONDITIONS OF ANY KIND, either express or implied.
# See the License for the specific language governing permissions and
# limitations under the License.

from __future__ import absolute_import
from __future__ import division
from __future__ import print_function

import os
import sys
import platform
import yaml
import time
import shutil
import paddle
import paddle.distributed as dist
from tqdm import tqdm
from argparse import ArgumentParser, RawDescriptionHelpFormatter

from ppocr.utils.stats import TrainingStats
from ppocr.utils.save_load import save_model
from ppocr.utils.utility import print_dict
from ppocr.utils.logging import get_logger
from ppocr.data import build_dataloader
import numpy as np


class ArgsParser(ArgumentParser):
    def __init__(self):
        super(ArgsParser, self).__init__(
            formatter_class=RawDescriptionHelpFormatter)
        self.add_argument("-c", "--config", help="configuration file to use")
        self.add_argument(
            "-o", "--opt", nargs='+', help="set configuration options")

    def parse_args(self, argv=None):
        args = super(ArgsParser, self).parse_args(argv)
        assert args.config is not None, \
            "Please specify --config=configure_file_path."
        args.opt = self._parse_opt(args.opt)
        return args

    def _parse_opt(self, opts):
        config = {}
        if not opts:
            return config
        for s in opts:
            s = s.strip()
            k, v = s.split('=')
            config[k] = yaml.load(v, Loader=yaml.Loader)
        return config


class AttrDict(dict):
    """Single level attribute dict, NOT recursive"""

    def __init__(self, **kwargs):
        super(AttrDict, self).__init__()
        super(AttrDict, self).update(kwargs)

    def __getattr__(self, key):
        if key in self:
            return self[key]
        raise AttributeError("object has no attribute '{}'".format(key))


global_config = AttrDict()

default_config = {'Global': {'debug': False, }}


def load_config(file_path):
    """
    Load config from yml/yaml file.
    Args:
        file_path (str): Path of the config file to be loaded.
    Returns: global config
    """
    merge_config(default_config)
    _, ext = os.path.splitext(file_path)
    assert ext in ['.yml', '.yaml'], "only support yaml files for now"
    merge_config(yaml.load(open(file_path, 'rb'), Loader=yaml.Loader))
    return global_config


def merge_config(config):
    """
    Merge config into global config.
    Args:
        config (dict): Config to be merged.
    Returns: global config
    """
    for key, value in config.items():
        if "." not in key:
            if isinstance(value, dict) and key in global_config:
                global_config[key].update(value)
            else:
                global_config[key] = value
        else:
            sub_keys = key.split('.')
            assert (
                sub_keys[0] in global_config
            ), "the sub_keys can only be one of global_config: {}, but get: {}, please check your running command".format(
                global_config.keys(), sub_keys[0])
            cur = global_config[sub_keys[0]]
            for idx, sub_key in enumerate(sub_keys[1:]):
                if idx == len(sub_keys) - 2:
                    cur[sub_key] = value
                else:
                    cur = cur[sub_key]


def check_gpu(use_gpu):
    """
    Log error and exit when set use_gpu=true in paddlepaddle
    cpu version.
    """
    err = "Config use_gpu cannot be set as true while you are " \
          "using paddlepaddle cpu version ! \nPlease try: \n" \
          "\t1. Install paddlepaddle-gpu to run model on GPU \n" \
          "\t2. Set use_gpu as false in config file to run " \
          "model on CPU"

    try:
        if use_gpu and not paddle.is_compiled_with_cuda():
            print(err)
            sys.exit(1)
    except Exception as e:
        pass


def train(config,
          train_dataloader,
          valid_dataloader,
          device,
          model,
          loss_class,
          optimizer,
          lr_scheduler,
          post_process_class,
          eval_class,
          pre_best_model_dict,
          logger,
          vdl_writer=None):
    cal_metric_during_train = config['Global'].get('cal_metric_during_train',
                                                   False)
    log_smooth_window = config['Global']['log_smooth_window']
    epoch_num = config['Global']['epoch_num']
    print_batch_step = config['Global']['print_batch_step']
    eval_batch_step = config['Global']['eval_batch_step']

    global_step = 0
    if 'global_step' in pre_best_model_dict:
        global_step = pre_best_model_dict['global_step']
    start_eval_step = 0
    if type(eval_batch_step) == list and len(eval_batch_step) >= 2:
        start_eval_step = eval_batch_step[0]
        eval_batch_step = eval_batch_step[1]
        if len(valid_dataloader) == 0:
            logger.info(
                'No Images in eval dataset, evaluation during training will be disabled'
            )
            start_eval_step = 1e111
        logger.info(
            "During the training process, after the {}th iteration, an evaluation is run every {} iterations".
            format(start_eval_step, eval_batch_step))
    save_epoch_step = config['Global']['save_epoch_step']
    save_model_dir = config['Global']['save_model_dir']
    if not os.path.exists(save_model_dir):
        os.makedirs(save_model_dir)
    main_indicator = eval_class.main_indicator
    best_model_dict = {main_indicator: 0}
    best_model_dict.update(pre_best_model_dict)
    train_stats = TrainingStats(log_smooth_window, ['lr'])
    model_average = False
    model.train()

    use_srn = config['Architecture']['algorithm'] == "SRN"

    if 'start_epoch' in best_model_dict:
        start_epoch = best_model_dict['start_epoch']
    else:
        start_epoch = 1

    for epoch in range(start_epoch, epoch_num + 1):
        train_dataloader = build_dataloader(
            config, 'Train', device, logger, seed=epoch)
        train_batch_cost = 0.0
        train_reader_cost = 0.0
        batch_sum = 0
        batch_start = time.time()
        max_iter = len(train_dataloader) - 1 if platform.system(
        ) == "Windows" else len(train_dataloader)
        for idx, batch in enumerate(train_dataloader):
            train_reader_cost += time.time() - batch_start
            if idx >= max_iter:
                break
            lr = optimizer.get_lr()
            images = batch[0]
            if use_srn:
                others = batch[-4:]
                preds = model(images, others)
                model_average = True
            else:
                preds = model(images)
            loss = loss_class(preds, batch)
            avg_loss = loss['loss']
            avg_loss.backward()
            optimizer.step()
            optimizer.clear_grad()

            train_batch_cost += time.time() - batch_start
            batch_sum += len(images)

            if not isinstance(lr_scheduler, float):
                lr_scheduler.step()

            # logger and visualdl
            stats = {k: v.numpy().mean() for k, v in loss.items()}
            stats['lr'] = lr
            train_stats.update(stats)

            if cal_metric_during_train:  # only rec and cls need
                batch = [item.numpy() for item in batch]
                post_result = post_process_class(preds, batch[1])
                eval_class(post_result, batch)
                metric = eval_class.get_metric()
                train_stats.update(metric)

            if vdl_writer is not None and dist.get_rank() == 0:
                for k, v in train_stats.get().items():
                    vdl_writer.add_scalar('TRAIN/{}'.format(k), v, global_step)
                vdl_writer.add_scalar('TRAIN/lr', lr, global_step)

            if dist.get_rank() == 0 and (
                (global_step > 0 and global_step % print_batch_step == 0) or
                (idx >= len(train_dataloader) - 1)):
                logs = train_stats.log()
                strs = 'epoch: [{}/{}], iter: {}, {}, reader_cost: {:.5f} s, batch_cost: {:.5f} s, samples: {}, ips: {:.5f}'.format(
                    epoch, epoch_num, global_step, logs, train_reader_cost /
                    print_batch_step, train_batch_cost / print_batch_step,
                    batch_sum, batch_sum / train_batch_cost)
                logger.info(strs)
                train_batch_cost = 0.0
                train_reader_cost = 0.0
                batch_sum = 0
            # eval
            if global_step > start_eval_step and \
                    (global_step - start_eval_step) % eval_batch_step == 0 and dist.get_rank() == 0:
                if model_average:
                    Model_Average = paddle.incubate.optimizer.ModelAverage(
                        0.15,
                        parameters=model.parameters(),
                        min_average_window=10000,
                        max_average_window=15625)
                    Model_Average.apply()
                cur_metric = eval(
                    model,
                    valid_dataloader,
                    post_process_class,
                    eval_class,
                    use_srn=use_srn)
                cur_metric_str = 'cur metric, {}'.format(', '.join(
                    ['{}: {}'.format(k, v) for k, v in cur_metric.items()]))
                logger.info(cur_metric_str)

                # logger metric
                if vdl_writer is not None:
                    for k, v in cur_metric.items():
                        if isinstance(v, (float, int)):
                            vdl_writer.add_scalar('EVAL/{}'.format(k),
                                                  cur_metric[k], global_step)
                if cur_metric[main_indicator] >= best_model_dict[
                        main_indicator]:
                    best_model_dict.update(cur_metric)
                    best_model_dict['best_epoch'] = epoch
                    save_model(
                        model,
                        optimizer,
                        save_model_dir,
                        logger,
                        is_best=True,
                        prefix='best_accuracy',
                        best_model_dict=best_model_dict,
<<<<<<< HEAD
                        epoch=epoch)
=======
                        epoch=epoch,
                        global_step=global_step)
>>>>>>> c4d20782
                best_str = 'best metric, {}'.format(', '.join([
                    '{}: {}'.format(k, v) for k, v in best_model_dict.items()
                ]))
                logger.info(best_str)
                # logger best metric
                if vdl_writer is not None:
                    vdl_writer.add_scalar('EVAL/best_{}'.format(main_indicator),
                                          best_model_dict[main_indicator],
                                          global_step)
            global_step += 1
            optimizer.clear_grad()
            batch_start = time.time()
        if dist.get_rank() == 0:
            save_model(
                model,
                optimizer,
                save_model_dir,
                logger,
                is_best=False,
                prefix='latest',
                best_model_dict=best_model_dict,
                epoch=epoch,
                global_step=global_step)
        if dist.get_rank() == 0 and epoch > 0 and epoch % save_epoch_step == 0:
            save_model(
                model,
                optimizer,
                save_model_dir,
                logger,
                is_best=False,
                prefix='iter_epoch_{}'.format(epoch),
                best_model_dict=best_model_dict,
<<<<<<< HEAD
                epoch=epoch)
=======
                epoch=epoch,
                global_step=global_step)
>>>>>>> c4d20782
    best_str = 'best metric, {}'.format(', '.join(
        ['{}: {}'.format(k, v) for k, v in best_model_dict.items()]))
    logger.info(best_str)
    if dist.get_rank() == 0 and vdl_writer is not None:
        vdl_writer.close()
    return


def eval(model, valid_dataloader, post_process_class, eval_class,
         use_srn=False):
    model.eval()
    with paddle.no_grad():
        total_frame = 0.0
        total_time = 0.0
        pbar = tqdm(total=len(valid_dataloader), desc='eval model:')
        max_iter = len(valid_dataloader) - 1 if platform.system(
        ) == "Windows" else len(valid_dataloader)
        for idx, batch in enumerate(valid_dataloader):
            if idx >= max_iter:
                break
            images = batch[0]
            start = time.time()

            if use_srn:
                others = batch[-4:]
                preds = model(images, others)
            else:
                preds = model(images)

            batch = [item.numpy() for item in batch]
            # Obtain usable results from post-processing methods
            post_result = post_process_class(preds, batch[1])
            total_time += time.time() - start
            # Evaluate the results of the current batch
            eval_class(post_result, batch)
            pbar.update(1)
            total_frame += len(images)
        # Get final metric，eg. acc or hmean
        metric = eval_class.get_metric()

    pbar.close()
    model.train()
    metric['fps'] = total_frame / total_time
    return metric


def preprocess(is_train=False):
    FLAGS = ArgsParser().parse_args()
    config = load_config(FLAGS.config)
    merge_config(FLAGS.opt)

    # check if set use_gpu=True in paddlepaddle cpu version
    use_gpu = config['Global']['use_gpu']
    check_gpu(use_gpu)

    alg = config['Architecture']['algorithm']
    assert alg in [
        'EAST', 'DB', 'SAST', 'Rosetta', 'CRNN', 'STARNet', 'RARE', 'SRN',
        'CLS', 'PGNet'
    ]

    device = 'gpu:{}'.format(dist.ParallelEnv().dev_id) if use_gpu else 'cpu'
    device = paddle.set_device(device)

    config['Global']['distributed'] = dist.get_world_size() != 1
    if is_train:
        # save_config
        save_model_dir = config['Global']['save_model_dir']
        os.makedirs(save_model_dir, exist_ok=True)
        with open(os.path.join(save_model_dir, 'config.yml'), 'w') as f:
            yaml.dump(
                dict(config), f, default_flow_style=False, sort_keys=False)
        log_file = '{}/train.log'.format(save_model_dir)
    else:
        log_file = None
    logger = get_logger(name='root', log_file=log_file)
    if config['Global']['use_visualdl']:
        from visualdl import LogWriter
        save_model_dir = config['Global']['save_model_dir']
        vdl_writer_path = '{}/vdl/'.format(save_model_dir)
        os.makedirs(vdl_writer_path, exist_ok=True)
        vdl_writer = LogWriter(logdir=vdl_writer_path)
    else:
        vdl_writer = None
    print_dict(config, logger)
    logger.info('train with paddle {} and device {}'.format(paddle.__version__,
                                                            device))
    return config, device, logger, vdl_writer<|MERGE_RESOLUTION|>--- conflicted
+++ resolved
@@ -292,12 +292,8 @@
                         is_best=True,
                         prefix='best_accuracy',
                         best_model_dict=best_model_dict,
-<<<<<<< HEAD
-                        epoch=epoch)
-=======
                         epoch=epoch,
                         global_step=global_step)
->>>>>>> c4d20782
                 best_str = 'best metric, {}'.format(', '.join([
                     '{}: {}'.format(k, v) for k, v in best_model_dict.items()
                 ]))
@@ -330,12 +326,8 @@
                 is_best=False,
                 prefix='iter_epoch_{}'.format(epoch),
                 best_model_dict=best_model_dict,
-<<<<<<< HEAD
-                epoch=epoch)
-=======
                 epoch=epoch,
                 global_step=global_step)
->>>>>>> c4d20782
     best_str = 'best metric, {}'.format(', '.join(
         ['{}: {}'.format(k, v) for k, v in best_model_dict.items()]))
     logger.info(best_str)
