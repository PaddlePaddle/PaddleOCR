--- conflicted
+++ resolved
@@ -501,11 +501,7 @@
 
     alg = config['Global']['algorithm']
     assert alg in [
-<<<<<<< HEAD
         'EAST', 'DB', 'SAST', 'Rosetta', 'CRNN', 'STARNet', 'RARE', 'SRN', 'CLS'
-=======
-        'EAST', 'DB', 'SAST', 'Rosetta', 'CRNN', 'STARNet', 'RARE', 'SRN'
->>>>>>> ed6b2f0c
     ]
     if alg in ['Rosetta', 'CRNN', 'STARNet', 'RARE', 'SRN']:
         config['Global']['char_ops'] = CharacterOps(config['Global'])
