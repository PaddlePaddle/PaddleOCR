# Copyright (c) 2021 PaddlePaddle Authors. All Rights Reserved.
#
# Licensed under the Apache License, Version 2.0 (the "License");
# you may not use this file except in compliance with the License.
# You may obtain a copy of the License at
#
#     http://www.apache.org/licenses/LICENSE-2.0
#
# Unless required by applicable law or agreed to in writing, software
# distributed under the License is distributed on an "AS IS" BASIS,
# WITHOUT WARRANTIES OR CONDITIONS OF ANY KIND, either express or implied.
# See the License for the specific language governing permissions and
# limitations under the License.

from __future__ import absolute_import
from __future__ import division
from __future__ import print_function

import os
import sys
import platform
import yaml
import time
import datetime
import paddle
import paddle.distributed as dist
from tqdm import tqdm
from argparse import ArgumentParser, RawDescriptionHelpFormatter

from ppocr.utils.stats import TrainingStats
from ppocr.utils.save_load import save_model
from ppocr.utils.utility import print_dict, AverageMeter
from ppocr.utils.logging import get_logger
from ppocr.utils import profiler
from ppocr.data import build_dataloader


class ArgsParser(ArgumentParser):
    def __init__(self):
        super(ArgsParser, self).__init__(
            formatter_class=RawDescriptionHelpFormatter)
        self.add_argument("-c", "--config", help="configuration file to use")
        self.add_argument(
            "-o", "--opt", nargs='+', help="set configuration options")
        self.add_argument(
            '-p',
            '--profiler_options',
            type=str,
            default=None,
            help='The option of profiler, which should be in format ' \
                 '\"key1=value1;key2=value2;key3=value3\".'
        )

    def parse_args(self, argv=None):
        args = super(ArgsParser, self).parse_args(argv)
        assert args.config is not None, \
            "Please specify --config=configure_file_path."
        args.opt = self._parse_opt(args.opt)
        return args

    def _parse_opt(self, opts):
        config = {}
        if not opts:
            return config
        for s in opts:
            s = s.strip()
            k, v = s.split('=')
            config[k] = yaml.load(v, Loader=yaml.Loader)
        return config


def load_config(file_path):
    """
    Load config from yml/yaml file.
    Args:
        file_path (str): Path of the config file to be loaded.
    Returns: global config
    """
    _, ext = os.path.splitext(file_path)
    assert ext in ['.yml', '.yaml'], "only support yaml files for now"
    config = yaml.load(open(file_path, 'rb'), Loader=yaml.Loader)
    return config


def merge_config(config, opts):
    """
    Merge config into global config.
    Args:
        config (dict): Config to be merged.
    Returns: global config
    """
    for key, value in opts.items():
        if "." not in key:
            if isinstance(value, dict) and key in config:
                config[key].update(value)
            else:
                config[key] = value
        else:
            sub_keys = key.split('.')
            assert (
                sub_keys[0] in config
            ), "the sub_keys can only be one of global_config: {}, but get: " \
               "{}, please check your running command".format(
                config.keys(), sub_keys[0])
            cur = config[sub_keys[0]]
            for idx, sub_key in enumerate(sub_keys[1:]):
                if idx == len(sub_keys) - 2:
                    cur[sub_key] = value
                else:
                    cur = cur[sub_key]
    return config


def check_gpu(use_gpu):
    """
    Log error and exit when set use_gpu=true in paddlepaddle
    cpu version.
    """
    err = "Config use_gpu cannot be set as true while you are " \
          "using paddlepaddle cpu version ! \nPlease try: \n" \
          "\t1. Install paddlepaddle-gpu to run model on GPU \n" \
          "\t2. Set use_gpu as false in config file to run " \
          "model on CPU"

    try:
        if use_gpu and not paddle.is_compiled_with_cuda():
            print(err)
            sys.exit(1)
    except Exception as e:
        pass


def train(config,
          train_dataloader,
          valid_dataloader,
          device,
          model,
          loss_class,
          optimizer,
          lr_scheduler,
          post_process_class,
          eval_class,
          pre_best_model_dict,
          logger,
          vdl_writer=None,
          scaler=None):
    cal_metric_during_train = config['Global'].get('cal_metric_during_train',
                                                   False)
    log_smooth_window = config['Global']['log_smooth_window']
    epoch_num = config['Global']['epoch_num']
    print_batch_step = config['Global']['print_batch_step']
    eval_batch_step = config['Global']['eval_batch_step']
    profiler_options = config['profiler_options']

    global_step = 0
    if 'global_step' in pre_best_model_dict:
        global_step = pre_best_model_dict['global_step']
    start_eval_step = 0
    if type(eval_batch_step) == list and len(eval_batch_step) >= 2:
        start_eval_step = eval_batch_step[0]
        eval_batch_step = eval_batch_step[1]
        if len(valid_dataloader) == 0:
            logger.info(
                'No Images in eval dataset, evaluation during training ' \
                'will be disabled'
            )
            start_eval_step = 1e111
        logger.info(
            "During the training process, after the {}th iteration, " \
            "an evaluation is run every {} iterations".
            format(start_eval_step, eval_batch_step))
    save_epoch_step = config['Global']['save_epoch_step']
    save_model_dir = config['Global']['save_model_dir']
    if not os.path.exists(save_model_dir):
        os.makedirs(save_model_dir)
    main_indicator = eval_class.main_indicator
    best_model_dict = {main_indicator: 0}
    best_model_dict.update(pre_best_model_dict)
    train_stats = TrainingStats(log_smooth_window, ['lr'])
    model_average = False
    model.train()

    use_srn = config['Architecture']['algorithm'] == "SRN"
    extra_input = config['Architecture'][
        'algorithm'] in ["SRN", "NRTR", "SAR", "SEED"]
    try:
        model_type = config['Architecture']['model_type']
    except:
        model_type = None
    algorithm = config['Architecture']['algorithm']

    start_epoch = best_model_dict[
        'start_epoch'] if 'start_epoch' in best_model_dict else 1

    total_samples = 0
    train_reader_cost = 0.0
    train_batch_cost = 0.0
    reader_start = time.time()
    eta_meter = AverageMeter()

    max_iter = len(train_dataloader) - 1 if platform.system(
    ) == "Windows" else len(train_dataloader)

    for epoch in range(start_epoch, epoch_num + 1):
        if train_dataloader.dataset.need_reset:
            train_dataloader = build_dataloader(
                config, 'Train', device, logger, seed=epoch)
            max_iter = len(train_dataloader) - 1 if platform.system(
            ) == "Windows" else len(train_dataloader)
        for idx, batch in enumerate(train_dataloader):
            profiler.add_profiler_step(profiler_options)
            train_reader_cost += time.time() - reader_start
            if idx >= max_iter:
                break
            lr = optimizer.get_lr()
            images = batch[0]
            if use_srn:
                model_average = True

            # use amp
            if scaler:
                with paddle.amp.auto_cast():
                    if model_type == 'table' or extra_input:
                        preds = model(images, data=batch[1:])
                    else:
                        preds = model(images)
            else:
                if model_type == 'table' or extra_input:
                    preds = model(images, data=batch[1:])
                elif model_type in ["kie", 'vqa']:
                    preds = model(batch)
                else:
                    preds = model(images)

            loss = loss_class(preds, batch)
            avg_loss = loss['loss']

            if scaler:
                scaled_avg_loss = scaler.scale(avg_loss)
                scaled_avg_loss.backward()
                scaler.minimize(optimizer, scaled_avg_loss)
            else:
                avg_loss.backward()
                optimizer.step()
            optimizer.clear_grad()

            train_batch_time = time.time() - reader_start
            train_batch_cost += train_batch_time
            eta_meter.update(train_batch_time)
            global_step += 1
            total_samples += len(images)

            if not isinstance(lr_scheduler, float):
                lr_scheduler.step()

            # logger and visualdl
            stats = {k: v.numpy().mean() for k, v in loss.items()}
            stats['lr'] = lr
            train_stats.update(stats)

            if cal_metric_during_train:  # only rec and cls need
                batch = [item.numpy() for item in batch]
                if model_type in ['table', 'kie']:
                    eval_class(preds, batch)
                else:
                    post_result = post_process_class(preds, batch[1])
                    eval_class(post_result, batch)
                metric = eval_class.get_metric()
                train_stats.update(metric)

            if vdl_writer is not None and dist.get_rank() == 0:
                for k, v in train_stats.get().items():
                    vdl_writer.add_scalar('TRAIN/{}'.format(k), v, global_step)
                vdl_writer.add_scalar('TRAIN/lr', lr, global_step)

            if dist.get_rank() == 0 and (
                (global_step > 0 and global_step % print_batch_step == 0) or
                (idx >= len(train_dataloader) - 1)):
                logs = train_stats.log()
<<<<<<< HEAD
                strs = 'epoch: [{}/{}], global_step: {}, {}, avg_reader_cost: {:.5f} s, avg_batch_cost: {:.5f} s, avg_samples: {}, samples/s: {:.5f}'.format(
                    epoch, epoch_num, global_step, logs, train_reader_cost /
                    print_batch_step, (train_reader_cost + train_run_cost) /
                    print_batch_step, total_samples / print_batch_step,
                    total_samples / (train_reader_cost + train_run_cost))
=======
                eta_sec = ((epoch_num + 1 - epoch) * \
                    len(train_dataloader) - idx - 1) * eta_meter.avg
                eta_sec_format = str(datetime.timedelta(seconds=int(eta_sec)))
                strs = 'epoch: [{}/{}], global_step: {}, {}, avg_reader_cost: ' \
                       '{:.5f} s, avg_batch_cost: {:.5f} s, avg_samples: {}, ' \
                       'ips: {:.5f}, eta: {}'.format(
                    epoch, epoch_num, global_step, logs,
                    train_reader_cost / print_batch_step,
                    train_batch_cost / print_batch_step,
                    total_samples / print_batch_step,
                    total_samples / train_batch_cost, eta_sec_format)
>>>>>>> c9d7ec85
                logger.info(strs)

                total_samples = 0
                train_reader_cost = 0.0
                train_batch_cost = 0.0
            # eval
            if global_step > start_eval_step and \
                    (global_step - start_eval_step) % eval_batch_step == 0 \
                    and dist.get_rank() == 0:
                if model_average:
                    Model_Average = paddle.incubate.optimizer.ModelAverage(
                        0.15,
                        parameters=model.parameters(),
                        min_average_window=10000,
                        max_average_window=15625)
                    Model_Average.apply()
                cur_metric = eval(
                    model,
                    valid_dataloader,
                    post_process_class,
                    eval_class,
                    model_type,
                    extra_input=extra_input)
                cur_metric_str = 'cur metric, {}'.format(', '.join(
                    ['{}: {}'.format(k, v) for k, v in cur_metric.items()]))
                logger.info(cur_metric_str)

                # logger metric
                if vdl_writer is not None:
                    for k, v in cur_metric.items():
                        if isinstance(v, (float, int)):
                            vdl_writer.add_scalar('EVAL/{}'.format(k),
                                                  cur_metric[k], global_step)
                if cur_metric[main_indicator] >= best_model_dict[
                        main_indicator]:
                    best_model_dict.update(cur_metric)
                    best_model_dict['best_epoch'] = epoch
                    save_model(
                        model,
                        optimizer,
                        save_model_dir,
                        logger,
                        config,
                        is_best=True,
                        prefix='best_accuracy',
                        best_model_dict=best_model_dict,
                        epoch=epoch,
                        global_step=global_step)
                best_str = 'best metric, {}'.format(', '.join([
                    '{}: {}'.format(k, v) for k, v in best_model_dict.items()
                ]))
                logger.info(best_str)
                # logger best metric
                if vdl_writer is not None:
                    vdl_writer.add_scalar('EVAL/best_{}'.format(main_indicator),
                                          best_model_dict[main_indicator],
                                          global_step)

            reader_start = time.time()
        if dist.get_rank() == 0:
            save_model(
                model,
                optimizer,
                save_model_dir,
                logger,
                config,
                is_best=False,
                prefix='latest',
                best_model_dict=best_model_dict,
                epoch=epoch,
                global_step=global_step)
        if dist.get_rank() == 0 and epoch > 0 and epoch % save_epoch_step == 0:
            save_model(
                model,
                optimizer,
                save_model_dir,
                logger,
                config,
                is_best=False,
                prefix='iter_epoch_{}'.format(epoch),
                best_model_dict=best_model_dict,
                epoch=epoch,
                global_step=global_step)
    best_str = 'best metric, {}'.format(', '.join(
        ['{}: {}'.format(k, v) for k, v in best_model_dict.items()]))
    logger.info(best_str)
    if dist.get_rank() == 0 and vdl_writer is not None:
        vdl_writer.close()
    return


def eval(model,
         valid_dataloader,
         post_process_class,
         eval_class,
         model_type=None,
         extra_input=False):
    model.eval()
    with paddle.no_grad():
        total_frame = 0.0
        total_time = 0.0
        pbar = tqdm(
            total=len(valid_dataloader),
            desc='eval model:',
            position=0,
            leave=True)
        max_iter = len(valid_dataloader) - 1 if platform.system(
        ) == "Windows" else len(valid_dataloader)
        for idx, batch in enumerate(valid_dataloader):
            if idx >= max_iter:
                break
            images = batch[0]
            start = time.time()
            if model_type == 'table' or extra_input:
                preds = model(images, data=batch[1:])
            elif model_type in ["kie", 'vqa']:
                preds = model(batch)
            else:
                preds = model(images)

            batch_numpy = []
            for item in batch:
                if isinstance(item, paddle.Tensor):
                    batch_numpy.append(item.numpy())
                else:
                    batch_numpy.append(item)
            # Obtain usable results from post-processing methods
            total_time += time.time() - start
            # Evaluate the results of the current batch
            if model_type in ['table', 'kie']:
                eval_class(preds, batch_numpy)
            elif model_type in ['vqa']:
                post_result = post_process_class(preds, batch_numpy)
                eval_class(post_result, batch_numpy)
            else:
                post_result = post_process_class(preds, batch_numpy[1])
                eval_class(post_result, batch_numpy)

            pbar.update(1)
            total_frame += len(images)
        # Get final metric，eg. acc or hmean
        metric = eval_class.get_metric()

    pbar.close()
    model.train()
    metric['fps'] = total_frame / total_time
    return metric


def update_center(char_center, post_result, preds):
    result, label = post_result
    feats, logits = preds
    logits = paddle.argmax(logits, axis=-1)
    feats = feats.numpy()
    logits = logits.numpy()

    for idx_sample in range(len(label)):
        if result[idx_sample][0] == label[idx_sample][0]:
            feat = feats[idx_sample]
            logit = logits[idx_sample]
            for idx_time in range(len(logit)):
                index = logit[idx_time]
                if index in char_center.keys():
                    char_center[index][0] = (
                        char_center[index][0] * char_center[index][1] +
                        feat[idx_time]) / (char_center[index][1] + 1)
                    char_center[index][1] += 1
                else:
                    char_center[index] = [feat[idx_time], 1]
    return char_center


def get_center(model, eval_dataloader, post_process_class):
    pbar = tqdm(total=len(eval_dataloader), desc='get center:')
    max_iter = len(eval_dataloader) - 1 if platform.system(
    ) == "Windows" else len(eval_dataloader)
    char_center = dict()
    for idx, batch in enumerate(eval_dataloader):
        if idx >= max_iter:
            break
        images = batch[0]
        start = time.time()
        preds = model(images)

        batch = [item.numpy() for item in batch]
        # Obtain usable results from post-processing methods
        post_result = post_process_class(preds, batch[1])

        #update char_center
        char_center = update_center(char_center, post_result, preds)
        pbar.update(1)

    pbar.close()
    for key in char_center.keys():
        char_center[key] = char_center[key][0]
    return char_center


def preprocess(is_train=False):
    FLAGS = ArgsParser().parse_args()
    profiler_options = FLAGS.profiler_options
    config = load_config(FLAGS.config)
    config = merge_config(config, FLAGS.opt)
    profile_dic = {"profiler_options": FLAGS.profiler_options}
    config = merge_config(config, profile_dic)

    if is_train:
        # save_config
        save_model_dir = config['Global']['save_model_dir']
        os.makedirs(save_model_dir, exist_ok=True)
        with open(os.path.join(save_model_dir, 'config.yml'), 'w') as f:
            yaml.dump(
                dict(config), f, default_flow_style=False, sort_keys=False)
        log_file = '{}/train.log'.format(save_model_dir)
    else:
        log_file = None
    logger = get_logger(name='root', log_file=log_file)

    # check if set use_gpu=True in paddlepaddle cpu version
    use_gpu = config['Global']['use_gpu']
    check_gpu(use_gpu)

    alg = config['Architecture']['algorithm']
    assert alg in [
        'EAST', 'DB', 'SAST', 'Rosetta', 'CRNN', 'STARNet', 'RARE', 'SRN',
        'CLS', 'PGNet', 'Distillation', 'NRTR', 'TableAttn', 'SAR', 'PSE',
        'SEED', 'SDMGR', 'LayoutXLM', 'LayoutLM'
    ]

    device = 'gpu:{}'.format(dist.ParallelEnv().dev_id) if use_gpu else 'cpu'
    device = paddle.set_device(device)

    config['Global']['distributed'] = dist.get_world_size() != 1

    if config['Global']['use_visualdl'] and dist.get_rank() == 0:
        from visualdl import LogWriter
        save_model_dir = config['Global']['save_model_dir']
        vdl_writer_path = '{}/vdl/'.format(save_model_dir)
        os.makedirs(vdl_writer_path, exist_ok=True)
        vdl_writer = LogWriter(logdir=vdl_writer_path)
    else:
        vdl_writer = None
    print_dict(config, logger)
    logger.info('train with paddle {} and device {}'.format(paddle.__version__,
                                                            device))
    return config, device, logger, vdl_writer<|MERGE_RESOLUTION|>--- conflicted
+++ resolved
@@ -277,25 +277,18 @@
                 (global_step > 0 and global_step % print_batch_step == 0) or
                 (idx >= len(train_dataloader) - 1)):
                 logs = train_stats.log()
-<<<<<<< HEAD
-                strs = 'epoch: [{}/{}], global_step: {}, {}, avg_reader_cost: {:.5f} s, avg_batch_cost: {:.5f} s, avg_samples: {}, samples/s: {:.5f}'.format(
-                    epoch, epoch_num, global_step, logs, train_reader_cost /
-                    print_batch_step, (train_reader_cost + train_run_cost) /
-                    print_batch_step, total_samples / print_batch_step,
-                    total_samples / (train_reader_cost + train_run_cost))
-=======
+
                 eta_sec = ((epoch_num + 1 - epoch) * \
                     len(train_dataloader) - idx - 1) * eta_meter.avg
                 eta_sec_format = str(datetime.timedelta(seconds=int(eta_sec)))
                 strs = 'epoch: [{}/{}], global_step: {}, {}, avg_reader_cost: ' \
                        '{:.5f} s, avg_batch_cost: {:.5f} s, avg_samples: {}, ' \
-                       'ips: {:.5f}, eta: {}'.format(
+                       'samples/s: {:.5f}, eta: {}'.format(
                     epoch, epoch_num, global_step, logs,
                     train_reader_cost / print_batch_step,
                     train_batch_cost / print_batch_step,
                     total_samples / print_batch_step,
                     total_samples / train_batch_cost, eta_sec_format)
->>>>>>> c9d7ec85
                 logger.info(strs)
 
                 total_samples = 0
