--- conflicted
+++ resolved
@@ -869,11 +869,8 @@
         "LaTeXOCR",
         "UniMERNet",
         "SLANeXt",
-<<<<<<< HEAD
-=======
         "PP-FormulaNet-S",
         "PP-FormulaNet-L",
->>>>>>> 359ab6cb
     ]
 
     if use_xpu:
