--- conflicted
+++ resolved
@@ -279,7 +279,9 @@
                 model_average = True
             # use amp
             if scaler:
-                with paddle.amp.auto_cast(level=amp_level, custom_black_list=amp_custom_black_list):
+                with paddle.amp.auto_cast(
+                        level=amp_level,
+                        custom_black_list=amp_custom_black_list):
                     if model_type == 'table' or extra_input:
                         preds = model(images, data=batch[1:])
                     elif model_type in ["kie"]:
@@ -479,7 +481,7 @@
          extra_input=False,
          scaler=None,
          amp_level='O2',
-         amp_custom_black_list = []):
+         amp_custom_black_list=[]):
     model.eval()
     with paddle.no_grad():
         total_frame = 0.0
@@ -500,7 +502,9 @@
 
             # use amp
             if scaler:
-                with paddle.amp.auto_cast(level=amp_level, custom_black_list=amp_custom_black_list):
+                with paddle.amp.auto_cast(
+                        level=amp_level,
+                        custom_black_list=amp_custom_black_list):
                     if model_type == 'table' or extra_input:
                         preds = model(images, data=batch[1:])
                     elif model_type in ["kie"]:
@@ -641,12 +645,8 @@
         'EAST', 'DB', 'SAST', 'Rosetta', 'CRNN', 'STARNet', 'RARE', 'SRN',
         'CLS', 'PGNet', 'Distillation', 'NRTR', 'TableAttn', 'SAR', 'PSE',
         'SEED', 'SDMGR', 'LayoutXLM', 'LayoutLM', 'LayoutLMv2', 'PREN', 'FCE',
-<<<<<<< HEAD
-        'SVTR', 'ViTSTR', 'ABINet', 'DB++', 'TableMaster', 'SPIN', 'CT'
-=======
         'SVTR', 'ViTSTR', 'ABINet', 'DB++', 'TableMaster', 'SPIN', 'VisionLAN',
-        'Gestalt', 'SLANet', 'RobustScanner'
->>>>>>> 18e80f9b
+        'Gestalt', 'SLANet', 'RobustScanner', 'CT'
     ]
 
     if use_xpu:
