site_name: PaddleOCR 文档
site_url: https://paddlepaddle.github.io/PaddleOCR/
site_author: PaddleOCR PMC
site_description:
  Awesome multilingual OCR toolkits based on PaddlePaddle (practical ultra lightweight OCR system, support 80+ languages recognition, provide data annotation and synthesis tools, support training and deployment among server, mobile, embedded and IoT devices)

repo_name: PaddlePaddle/PaddleOCR
repo_url: https://github.com/PaddlePaddle/PaddleOCR

copyright: Copyright &copy; 2024 Maintained by PaddleOCR PMC.

edit_uri: edit/main/docs/

theme:
  name: material
  logo: version2.x/static/images/logo.jpg
  favicon: version2.x/static/images/logo.jpg
  custom_dir: overrides
  features:
    - announce.dismiss
    - content.tooltips
    - content.code.copy
    - content.tabs.link
    - content.footnote.tooltips
    - content.action.edit
    - content.action.view
    - navigation.expand  # 默认打开所有的字节
    - navigation.tabs # 顶级索引被作为tab
    - navigation.tabs.sticky # tab始终可见
    - navigation.top # 开启顶部导航栏
    - navigation.tracking # 导航栏跟踪
    - navigation.footer
    - navigation.indexes
    - search.highlight # 搜索高亮
    - search.share # 搜索分享
    - search.suggest # 搜索建议
    - toc.follow # 目录跟踪-页面右侧的小目录

  palette:
    - media: "(prefers-color-scheme: light)" # 浅色
      scheme: default
      primary: indigo
      accent: indigo
      toggle:
        icon: material/brightness-7
        name: Switch to dark mode
    - media: "(prefers-color-scheme: dark)" # 深色
      scheme: slate
      primary: black
      accent: indigo
      toggle:
        icon: material/brightness-4
        name: Switch to system preference

  icon:
    logo: logo
    previous: fontawesome/solid/angle-left
    next: fontawesome/solid/angle-right
    repo: fontawesome/brands/github
    edit: material/pencil
    view: material/eye
    tag:
      default-tag: fontawesome/solid/tag
      hardware-tag: fontawesome/solid/microchip
      software-tag: fontawesome/solid/laptop-code
    admonition:
      note: octicons/tag-16
      abstract: octicons/checklist-16
      info: octicons/info-16
      tip: octicons/squirrel-16
      success: octicons/check-16
      question: octicons/question-16
      warning: octicons/alert-16
      failure: octicons/x-circle-16
      danger: octicons/zap-16
      bug: octicons/bug-16
      example: octicons/beaker-16
      quote: octicons/quote-16

plugins:
  - tags
  - offline
  - search:
      separator: '[\s\u200b\-_,:!=\[\: )"`/]+|\.(?!\d)|&[lg]t;|(?!\b)(?=[A-Z][a-z])'
  - i18n:
      docs_structure: suffix
      fallback_to_default: true
      reconfigure_material: true
      reconfigure_search: true
      languages:
        - locale: zh
          name: 简体中文
          default: true
          build: true
        - locale: en
          name: English
          site_name: PaddleOCR Documentation
          link: /en/
          nav_translations:
            Home: Home
            快速开始: Quick Start
            快速开始: Quick Start
            PP-OCRv5: PP-OCRv5
            使用教程: Usage Tutorial
            PP-OCRv5简介: PP-OCRv5 Introduction
            PP-StructureV3: PP-StructureV3
            PP-StructureV3简介: PP-StructureV3 Introduction
            PP-ChatOCRv4: PP-ChatOCRv4
            PP-ChatOCRv4简介: PP-ChatOCRv4 Introduction
            推理部署: Model Deploy
            高性能推理: High-Performance Inference
            获取onnx模型: Obtaining ONNX Models
            端侧部署: Edge Deployment
            服务化部署: Serving Deployment
            模块列表: Module List
            文档图像方向分类模块: Document Image Orientation Classification Module
            文档类视觉语言模型模块: Document Visual Language Model Module
            公式识别模块: Formula Recognition Module
            版面区域检测模块: Layout Detection
            印章文本检测模块: Seal Text Detection
            表格单元格检测模块: Table Cell Detection Module
            表格分类模块: Table Classification Module
            表格结构识别模块: Table Structure Recognition Module
            文本检测模块: Text Detection Module
            文本图像矫正模块: Text Image Rectification Module
            文本行方向分类模块: Text Line Orientation Classification Module
            文本识别模块: Text Recognition Module
            产线列表: Pipeline List
            公式识别产线: Formula Recognition Pipeline
            文档图像预处理产线: Document Image Preprocessing Pipeline
            文档理解产线: Document Understanding Pipeline
            印章文本识别产线: Seal Text Recognition Pipeline
            通用表格识别v2产线: General Table Recognition v2 Pipeline
            多硬件使用: Multi-Devices Usage
            PaddleOCR 多硬件使用指南: PaddleOCR Multi-Devices Usage Guide
            昇腾 NPU 飞桨安装教程: Ascend NPU PaddlePaddle Installation Tutorial
            昆仑 XPU 飞桨安装教程: Kunlun XPU PaddlePaddle Installation Tutorial
            其他说明: Other Notes
            PaddleOCR 与 PaddleX: PaddleOCR and PaddleX
            PaddleOCR 3.x 升级说明: PaddleOCR 3.x Upgrade Notes
            低代码全流程开发: All-in-One Development
            概述: Overview
            数据标注与合成&数据集: Data Annotation and Synthesis & Datasets
            其它数据标注工具: Other data annotation tools
            其它数据合成工具: Others data synthesis tools
            通用中英文OCR数据集: General Chinese and English OCR dataset
            手写中文OCR数据集: Handwritten Chinese OCR Dataset
            垂类多语言OCR数据集: Vertical multi-language OCR dataset
            版面分析数据集: Layout Analysis Dataset
            表格识别数据集: Table recognition dataset
            关键信息提取数据集: Key Information Extraction Dataset
            近期更新: Recently Update
            版本2.x: Version 2.x
            模型列表: Model List
            基于Python预测引擎推理: Python Inference
            基于C++预测引擎推理: CPP Inference
            Visual Studio 2019 Community CMake 编译指南: Visual Studio 2019 Community CMake Compilation Guide
            服务化部署: Sever Deployment
            端侧部署: Device-side Deployment
            Android部署: Android Deployment
            Paddle2ONNX模型转化与预测: Paddle2ONNX
            云上飞桨部署工具: Paddle Cloud
            Benchmark: Benchmark
            博客: Blog
            常见问题: FAQ
            社区: Community
            社区贡献: Community Contribution
            附录: Appendix
            配置 PaddleOCR 推理包的日志系统: Configure the logging system for the PaddleOCR inference package
        # - locale: ja
        #   name: 日本語
        #   site_name: PaddleOCR ドキュメント
        #   link: /ja/
        #   nav_translations:
        #     Home: トップページ
        # - locale: ru
        #   name: Pу́сский язы́к
        #   site_name: Документация PaddleOCR
        #   link: /ru/
        #   nav_translations:
        #     Home: Главная страница
        # - locale: hi
        #   name: हिन्दी
        #   site_name: पैडलओसीआर दस्तावेज़ीकरण
        #   link: /hi/
        #   nav_translations:
        #     Home: घर पृष्ठ
        # - locale: ko
        #   name: 한국인
        #   site_name: PaddleOCR 문서
        #   link: /ko/
        #   nav_translations:
        #     Home: 첫 페이지
        # - locale: "null"
        #   name: Help translating
        #   build: false
        #   fixed_link: "https://github.com/PaddlePaddle/PaddleOCR/discussions/13374"
  - git-committers:
      repository: PaddlePaddle/PaddleOCR
      branch: main
      token: !!python/object/apply:os.getenv ["MKDOCS_GIT_COMMITTERS_APIKEY"]
  - git-revision-date-localized:
      fallback_to_build_date: false
      enable_creation_date: true

markdown_extensions:
  - abbr
  - attr_list
  - pymdownx.snippets
  - pymdownx.critic
  - pymdownx.caret
  - pymdownx.keys
  - pymdownx.mark
  - pymdownx.tilde
  - footnotes
  - def_list
  - md_in_html
  - pymdownx.tasklist:
      custom_checkbox: true
  - toc:
      permalink: true
  - pymdownx.superfences:
      custom_fences:
        - name: mermaid
          class: mermaid
          format: !!python/name:pymdownx.superfences.fence_code_format
  - pymdownx.emoji:
      emoji_index: !!python/name:material.extensions.emoji.twemoji
      emoji_generator: !!python/name:material.extensions.emoji.to_svg
  - pymdownx.highlight:
        anchor_linenums: true
        line_spans: __span
        pygments_lang_class: true
  - pymdownx.inlinehilite
  - pymdownx.tabbed:
      alternate_style: true
  - admonition
  - pymdownx.details
  - pymdownx.superfences
  - pymdownx.arithmatex:
      generic: true

extra:
  social:
    - icon: fontawesome/brands/github
      link: https://github.com/PaddlePaddle/PaddleOCR
    - icon: fontawesome/brands/python
      link: https://pypi.org/project/paddleocr/
  version:
    provider: mike

extra_javascript:
  - javascripts/katex.min.js
  - https://unpkg.com/katex@0/dist/katex.min.js
  - https://unpkg.com/katex@0/dist/contrib/auto-render.min.js

extra_css:
  - https://unpkg.com/katex@0/dist/katex.min.css

nav:
  - Home: index.md
  - 快速开始: quick_start.md
  - PP-OCRv5: 
    - 使用教程: version3.x/pipeline_usage/OCR.md
    - PP-OCRv5简介: version3.x/algorithm/PP-OCRv5/PP-OCRv5.md
  - PP-StructureV3: 
    - 使用教程: version3.x/pipeline_usage/PP-StructureV3.md
    - PP-StructureV3简介: version3.x/algorithm/PP-StructureV3/PP-StructureV3.md
  - PP-ChatOCRv4: 
    - 使用教程: version3.x/pipeline_usage/PP-ChatOCRv4.md
    - PP-ChatOCRv4简介: version3.x/algorithm/PP-ChatOCRv4/PP-ChatOCRv4.md
  - 推理部署: 
    - 高性能推理: version3.x/deployment/high_performance_inference.md
    - 获取onnx模型: version3.x/deployment/obtaining_onnx_models.md
    - 端侧部署: version3.x/deployment/on_device_deployment.md
    - 服务化部署: version3.x/deployment/serving.md
  - 模块列表: 
    - 文档图像方向分类模块: version3.x/module_usage/doc_img_orientation_classification.md
    - 文档类视觉语言模型模块: version3.x/module_usage/doc_vlm.md
    - 公式识别模块: version3.x/module_usage/formula_recognition.md
    - 版面区域检测模块: version3.x/module_usage/layout_detection.md
    - 印章文本检测模块: version3.x/module_usage/seal_text_detection.md
    - 表格单元格检测模块: version3.x/module_usage/table_cells_detection.md
    - 表格分类模块: version3.x/module_usage/table_classification.md
    - 表格结构识别模块: version3.x/module_usage/table_structure_recognition.md
    - 文本检测模块: version3.x/module_usage/text_detection.md
    - 文本图像矫正模块: version3.x/module_usage/text_image_unwarping.md
    - 文本行方向分类模块: version3.x/module_usage/text_line_orientation_classification.md
    - 文本识别模块: version3.x/module_usage/text_recognition.md
  - 产线列表: 
    - 公式识别产线: version3.x/pipeline_usage/formula_recognition.md
    - 文档图像预处理产线: version3.x/pipeline_usage/doc_preprocessor.md
    - 文档理解产线: version3.x/pipeline_usage/doc_understanding.md
    - 印章文本识别产线: version3.x/pipeline_usage/seal_recognition.md
    - 通用表格识别v2产线: version3.x/pipeline_usage/table_recognition_v2.md
  - 多硬件使用:
    - PaddleOCR 多硬件使用指南: version3.x/other_devices_support/multi_devices_use_guide.md
    - 昇腾 NPU 飞桨安装教程: version3.x/other_devices_support/paddlepaddle_install_NPU.md
    - 昆仑 XPU 飞桨安装教程: version3.x/other_devices_support/paddlepaddle_install_XPU.md
  - 其他说明:
    - PaddleOCR 与 PaddleX: version3.x/paddleocr_and_paddlex.md
<<<<<<< HEAD
    - PaddleOCR 3.x 升级说明: upgrade_notes.md
    - 配置 PaddleOCR 推理包的日志系统: version3.x/logging.md
=======
    - PaddleOCR 3.x 升级说明: update/upgrade_notes.md
>>>>>>> 95f7eba6
  - 低代码全流程开发:
      - 概述: version3.x/paddlex/overview.md
      - 快速开始: version3.x/paddlex/quick_start.md
  - 数据标注与合成&数据集:
    - 概述: data_anno_synth/overview.md
    - 其它数据标注工具: data_anno_synth/data_annotation.md
    - 其它数据合成工具: data_anno_synth/data_synthesis.md
    - 通用中英文OCR数据集: datasets/datasets.md
    - 手写中文OCR数据集: datasets/handwritten_datasets.md
    - 垂类多语言OCR数据集: datasets/vertical_and_multilingual_datasets.md
    - 版面分析数据集: datasets/layout_datasets.md
    - 表格识别数据集: datasets/table_datasets.md
    - 关键信息提取数据集: datasets/kie_datasets.md
  - 近期更新: update/update.md 
  - version2.x:
    - 概述: version2.x/legacy/index.md
    - 模型列表: version2.x/legacy/model_list_2.x.md
    - 基于Python预测引擎推理: version2.x/legacy/python_infer.md
    - 基于C++预测引擎推理: version2.x/legacy/cpp_infer.md
    - Visual Studio 2019 Community CMake 编译指南: version2.x/legacy/windows_vs2019_build.md
    - 服务化部署: version2.x/legacy/paddle_server.md
    - Android部署: version2.x/legacy/android_demo.md
    - 端侧部署: version2.x/legacy/lite.md
    - Paddle2ONNX模型转化与预测: version2.x/legacy/paddle2onnx.md
    - 云上飞桨部署工具: version2.x/legacy/paddle_cloud.md
    - Benchmark: version2.x/legacy/benchmark.md
  - FAQ: FAQ.md
  - 社区:
    - 社区贡献: community/community_contribution.md
    - 附录: community/code_and_doc.md<|MERGE_RESOLUTION|>--- conflicted
+++ resolved
@@ -299,12 +299,8 @@
     - 昆仑 XPU 飞桨安装教程: version3.x/other_devices_support/paddlepaddle_install_XPU.md
   - 其他说明:
     - PaddleOCR 与 PaddleX: version3.x/paddleocr_and_paddlex.md
-<<<<<<< HEAD
-    - PaddleOCR 3.x 升级说明: upgrade_notes.md
     - 配置 PaddleOCR 推理包的日志系统: version3.x/logging.md
-=======
     - PaddleOCR 3.x 升级说明: update/upgrade_notes.md
->>>>>>> 95f7eba6
   - 低代码全流程开发:
       - 概述: version3.x/paddlex/overview.md
       - 快速开始: version3.x/paddlex/quick_start.md
