--- conflicted
+++ resolved
@@ -109,13 +109,8 @@
             PP-ChatOCRv4简介: PP-ChatOCRv4 Introduction
             推理部署: Model Deploy
             高性能推理: High-Performance Inference
-<<<<<<< HEAD
             获取ONNX模型: Obtaining ONNX Models
-            端侧部署: Edge Deployment
-=======
-            获取onnx模型: Obtaining ONNX Models
             端侧部署: On-Device Deployment
->>>>>>> 118e09ac
             服务化部署: Serving Deployment
             模块列表: Module List
             文档图像方向分类模块: Document Image Orientation Classification Module
