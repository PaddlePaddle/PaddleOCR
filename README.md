English | [简体中文](README_ch.md) | [हिन्दी](./doc/doc_i18n/README_हिन्द.md) | [日本語](./doc/doc_i18n/README_日本語.md) | [한국인](./doc/doc_i18n/README_한국어.md) | [Pу́сский язы́к](./doc/doc_i18n/README_Ру́сский_язы́к.md)

<p align="center">
 <img src="./doc/PaddleOCR_log.png" align="middle" width = "600"/>
<p align="center">
<p align="left">
    <a href="./LICENSE"><img src="https://img.shields.io/badge/license-Apache%202-dfd.svg"></a>
    <a href="https://github.com/PaddlePaddle/PaddleOCR/releases"><img src="https://img.shields.io/github/v/release/PaddlePaddle/PaddleOCR?color=ffa"></a>
    <a href=""><img src="https://img.shields.io/badge/python-3.7+-aff.svg"></a>
    <a href=""><img src="https://img.shields.io/badge/os-linux%2C%20win%2C%20mac-pink.svg"></a>
    <a href=""><img src="https://img.shields.io/pypi/format/PaddleOCR?color=c77"></a>
    <a href="https://pypi.org/project/PaddleOCR/"><img src="https://img.shields.io/pypi/dm/PaddleOCR?color=9cf"></a>
    <a href="https://github.com/PaddlePaddle/PaddleOCR/stargazers"><img src="https://img.shields.io/github/stars/PaddlePaddle/PaddleOCR?color=ccf"></a>
</p>

## Introduction

PaddleOCR aims to create multilingual, awesome, leading, and practical OCR tools that help users train better models and apply them into practice.

<div align="center">
    <img src="./doc/imgs_results/PP-OCRv3/en/en_4.png" width="800">
</div>

<div align="center">
    <img src="./doc/imgs_results/ch_ppocr_mobile_v2.0/00006737.jpg" width="800">
</div>

## 📣 Recent updates
- 🔨**2022.11 Add implementation of [4 cutting-edge algorithms](doc/doc_ch/algorithm_overview.md)**：Text Detection [DRRG](doc/doc_en/algorithm_det_drrg_en.md),  Text Recognition [RFL](./doc/doc_en/algorithm_rec_rfl_en.md), Image Super-Resolution [Text Telescope](doc/doc_en/algorithm_sr_telescope_en.md)，Handwrittem Mathematical Expression Recognition [CAN](doc/doc_en/algorithm_rec_can_en.md)
- **2022.10 release [optimized JS version PP-OCRv3 model](./deploy/paddlejs/README.md)** with 4.3M model size, 8x faster inference time, and a ready-to-use web demo
- 💥 **Live Playback: Introduction to PP-StructureV2 optimization strategy**. Scan [the QR code below](#Community) using WeChat, follow the PaddlePaddle official account and fill out the questionnaire to join the WeChat group, get the live link and 20G OCR learning materials (including PDF2Word application, 10 models in vertical scenarios, etc.)


- **🔥2022.8.24 Release PaddleOCR [release/2.6](https://github.com/PaddlePaddle/PaddleOCR/tree/release/2.6)**
  - Release [PP-StructureV2](./ppstructure/)，with functions and performance fully upgraded, adapted to Chinese scenes, and new support for [Layout Recovery](./ppstructure/recovery) and **one line command to convert PDF to Word**;
  - [Layout Analysis](./ppstructure/layout) optimization: model storage reduced by 95%, while speed increased by 11 times, and the average CPU time-cost is only 41ms;
  - [Table Recognition](./ppstructure/table) optimization: 3 optimization strategies are designed, and the model accuracy is improved by 6% under comparable time consumption;
  - [Key Information Extraction](./ppstructure/kie) optimization：a visual-independent model structure is designed, the accuracy of semantic entity recognition is increased by 2.8%, and the accuracy of relation extraction is increased by 9.1%.
- **🔥2022.8 Release [OCR scene application collection](./applications/README_en.md)**
    - Release **9 vertical models** such as digital tube, LCD screen, license plate, handwriting recognition model, high-precision SVTR model, etc, covering the main OCR vertical applications in general, manufacturing, finance, and transportation industries.
- **2022.8 Add implementation of [8 cutting-edge algorithms](doc/doc_en/algorithm_overview_en.md)**
  - Text Detection: [FCENet](doc/doc_en/algorithm_det_fcenet_en.md), [DB++](doc/doc_en/algorithm_det_db_en.md)
  - Text Recognition: [ViTSTR](doc/doc_en/algorithm_rec_vitstr_en.md), [ABINet](doc/doc_en/algorithm_rec_abinet_en.md), [VisionLAN](doc/doc_en/algorithm_rec_visionlan_en.md), [SPIN](doc/doc_en/algorithm_rec_spin_en.md), [RobustScanner](doc/doc_en/algorithm_rec_robustscanner_en.md)
  - Table Recognition: [TableMaster](doc/doc_en/algorithm_table_master_en.md)
- **2022.5.9 Release PaddleOCR [release/2.5](https://github.com/PaddlePaddle/PaddleOCR/tree/release/2.5)**
    - Release [PP-OCRv3](./doc/doc_en/ppocr_introduction_en.md#pp-ocrv3): With comparable speed, the effect of Chinese scene is further improved by 5% compared with PP-OCRv2, the effect of English scene is improved by 11%, and the average recognition accuracy of 80 language multilingual models is improved by more than 5%.
    - Release [PPOCRLabelv2](./PPOCRLabel): Add the annotation function for table recognition task, key information extraction task and irregular text image.
    - Release interactive e-book [*"Dive into OCR"*](./doc/doc_en/ocr_book_en.md), covers the cutting-edge theory and code practice of OCR full stack technology.
- [more](./doc/doc_en/update_en.md)


## 🌟 Features

PaddleOCR support a variety of cutting-edge algorithms related to OCR, and developed industrial featured models/solution [PP-OCR](./doc/doc_en/ppocr_introduction_en.md) and [PP-Structure](./ppstructure/README.md) on this basis, and get through the whole process of data production, model training, compression, inference and deployment.

<div align="center">
    <img src="https://user-images.githubusercontent.com/25809855/186171245-40abc4d7-904f-4949-ade1-250f86ed3a90.png">
</div>

> It is recommended to start with the “quick experience” in the document tutorial


## ⚡ Quick Experience

- Web online experience for the ultra-lightweight OCR: [Online Experience](https://www.paddlepaddle.org.cn/hub/scene/ocr)
- Mobile DEMO experience (based on EasyEdge and Paddle-Lite, supports iOS and Android systems): [Sign in to the website to obtain the QR code for  installing the App](https://ai.baidu.com/easyedge/app/openSource?from=paddlelite)
- One line of code quick use: [Quick Start](./doc/doc_en/quickstart_en.md)


<a name="book"></a>
## 📚 E-book: *Dive Into OCR*
- [Dive Into OCR ](./doc/doc_en/ocr_book_en.md)

<a name="Community"></a>

## 👫 Community

- For international developers, we regard [PaddleOCR Discussions](https://github.com/PaddlePaddle/PaddleOCR/discussions) as our international community platform. All ideas and questions can be discussed here in English.

- For Chinese develops, Scan the QR code below with your Wechat, you can join the official technical discussion group. For richer community content, please refer to [中文README](README_ch.md), looking forward to your participation.

<div align="center">
<img src="https://raw.githubusercontent.com/PaddlePaddle/PaddleOCR/dygraph/doc/joinus.PNG"  width = "150" height = "150" />
</div>

<a name="Supported-Chinese-model-list"></a>

## 🛠️ PP-OCR Series Model List（Update on September 8th）

| Model introduction                                           | Model name                   | Recommended scene | Detection model                                              | Direction classifier                                         | Recognition model                                            |
| ------------------------------------------------------------ | ---------------------------- | ----------------- | ------------------------------------------------------------ | ------------------------------------------------------------ | ------------------------------------------------------------ |
| Chinese and English ultra-lightweight PP-OCRv3 model（16.2M）     | ch_PP-OCRv3_xx          | Mobile & Server | [inference model](https://paddleocr.bj.bcebos.com/PP-OCRv3/chinese/ch_PP-OCRv3_det_infer.tar) / [trained model](https://paddleocr.bj.bcebos.com/PP-OCRv3/chinese/ch_PP-OCRv3_det_distill_train.tar) | [inference model](https://paddleocr.bj.bcebos.com/dygraph_v2.0/ch/ch_ppocr_mobile_v2.0_cls_infer.tar) / [trained model](https://paddleocr.bj.bcebos.com/dygraph_v2.0/ch/ch_ppocr_mobile_v2.0_cls_train.tar) | [inference model](https://paddleocr.bj.bcebos.com/PP-OCRv3/chinese/ch_PP-OCRv3_rec_infer.tar) / [trained model](https://paddleocr.bj.bcebos.com/PP-OCRv3/chinese/ch_PP-OCRv3_rec_train.tar) |
| English ultra-lightweight PP-OCRv3 model（13.4M）     | en_PP-OCRv3_xx          | Mobile & Server | [inference model](https://paddleocr.bj.bcebos.com/PP-OCRv3/english/en_PP-OCRv3_det_infer.tar) / [trained model](https://paddleocr.bj.bcebos.com/PP-OCRv3/english/en_PP-OCRv3_det_distill_train.tar) | [inference model](https://paddleocr.bj.bcebos.com/dygraph_v2.0/ch/ch_ppocr_mobile_v2.0_cls_infer.tar) / [trained model](https://paddleocr.bj.bcebos.com/dygraph_v2.0/ch/ch_ppocr_mobile_v2.0_cls_train.tar) | [inference model](https://paddleocr.bj.bcebos.com/PP-OCRv3/english/en_PP-OCRv3_rec_infer.tar) / [trained model](https://paddleocr.bj.bcebos.com/PP-OCRv3/english/en_PP-OCRv3_rec_train.tar) |
| Chinese and English ultra-lightweight PP-OCRv2 model（11.6M） |  ch_PP-OCRv2_xx |Mobile & Server|[inference model](https://paddleocr.bj.bcebos.com/PP-OCRv2/chinese/ch_PP-OCRv2_det_infer.tar) / [trained model](https://paddleocr.bj.bcebos.com/PP-OCRv2/chinese/ch_PP-OCRv2_det_distill_train.tar)| [inference model](https://paddleocr.bj.bcebos.com/dygraph_v2.0/ch/ch_ppocr_mobile_v2.0_cls_infer.tar) / [trained model](https://paddleocr.bj.bcebos.com/dygraph_v2.0/ch/ch_ppocr_mobile_v2.0_cls_train.tar) |[inference model](https://paddleocr.bj.bcebos.com/PP-OCRv2/chinese/ch_PP-OCRv2_rec_infer.tar) / [trained model](https://paddleocr.bj.bcebos.com/PP-OCRv2/chinese/ch_PP-OCRv2_rec_train.tar)|
| Chinese and English ultra-lightweight PP-OCR model (9.4M)       | ch_ppocr_mobile_v2.0_xx      | Mobile & server   |[inference model](https://paddleocr.bj.bcebos.com/dygraph_v2.0/ch/ch_ppocr_mobile_v2.0_det_infer.tar) / [trained model](https://paddleocr.bj.bcebos.com/dygraph_v2.0/ch/ch_ppocr_mobile_v2.0_det_train.tar)|[inference model](https://paddleocr.bj.bcebos.com/dygraph_v2.0/ch/ch_ppocr_mobile_v2.0_cls_infer.tar) / [trained model](https://paddleocr.bj.bcebos.com/dygraph_v2.0/ch/ch_ppocr_mobile_v2.0_cls_train.tar) |[inference model](https://paddleocr.bj.bcebos.com/dygraph_v2.0/ch/ch_ppocr_mobile_v2.0_rec_infer.tar) / [trained model](https://paddleocr.bj.bcebos.com/dygraph_v2.0/ch/ch_ppocr_mobile_v2.0_rec_train.tar)      |
| Chinese and English general PP-OCR model (143.4M)               | ch_ppocr_server_v2.0_xx      | Server            |[inference model](https://paddleocr.bj.bcebos.com/dygraph_v2.0/ch/ch_ppocr_server_v2.0_det_infer.tar) / [trained model](https://paddleocr.bj.bcebos.com/dygraph_v2.0/ch/ch_ppocr_server_v2.0_det_train.tar)    |[inference model](https://paddleocr.bj.bcebos.com/dygraph_v2.0/ch/ch_ppocr_mobile_v2.0_cls_infer.tar) / [trained model](https://paddleocr.bj.bcebos.com/dygraph_v2.0/ch/ch_ppocr_mobile_v2.0_cls_train.tar)    |[inference model](https://paddleocr.bj.bcebos.com/dygraph_v2.0/ch/ch_ppocr_server_v2.0_rec_infer.tar) / [trained model](https://paddleocr.bj.bcebos.com/dygraph_v2.0/ch/ch_ppocr_server_v2.0_rec_train.tar)  |


- For more model downloads (including multiple languages), please refer to [PP-OCR series model downloads](./doc/doc_en/models_list_en.md).
- For a new language request, please refer to [Guideline for new language_requests](#language_requests).
- For structural document analysis models, please refer to [PP-Structure models](./ppstructure/docs/models_list_en.md).

## 📖 Tutorials
- [Environment Preparation](./doc/doc_en/environment_en.md)
- [PP-OCR 🔥](./doc/doc_en/ppocr_introduction_en.md)
    - [Quick Start](./doc/doc_en/quickstart_en.md)
    - [Model Zoo](./doc/doc_en/models_en.md)
    - [Model training](./doc/doc_en/training_en.md)
        - [Text Detection](./doc/doc_en/detection_en.md)
        - [Text Recognition](./doc/doc_en/recognition_en.md)
        - [Text Direction Classification](./doc/doc_en/angle_class_en.md)
    - Model Compression
        - [Model Quantization](./deploy/slim/quantization/README_en.md)
        - [Model Pruning](./deploy/slim/prune/README_en.md)
        - [Knowledge Distillation](./doc/doc_en/knowledge_distillation_en.md)
    - [Inference and Deployment](./deploy/README.md)
        - [Python Inference](./doc/doc_en/inference_ppocr_en.md)
        - [C++ Inference](./deploy/cpp_infer/readme.md)
        - [Serving](./deploy/pdserving/README.md)
        - [Mobile](./deploy/lite/readme.md)
        - [Paddle2ONNX](./deploy/paddle2onnx/readme.md)
        - [PaddleCloud](./deploy/paddlecloud/README.md)
        - [Benchmark](./doc/doc_en/benchmark_en.md)  
- [PP-Structure 🔥](./ppstructure/README.md)
    - [Quick Start](./ppstructure/docs/quickstart_en.md)
    - [Model Zoo](./ppstructure/docs/models_list_en.md)
    - [Model training](./doc/doc_en/training_en.md)  
        - [Layout Analysis](./ppstructure/layout/README.md)
        - [Table Recognition](./ppstructure/table/README.md)
<<<<<<< HEAD
        - [DocVQA](./ppstructure/vqa/README.md)
        - [Key Information Extraction](./ppstructure/docs/kie_en.md)
        - [Logging](./doc/doc_en/logging_en.md)
            - [VisualDL](https://readthedocs.org/projects/visualdl/)
            - [W&B](https://docs.wandb.ai/) Example [Colab](https://github.com/wandb/examples/blob/master/colabs/paddlepaddle/paddleocr/Train_and_Debug_Your_OCR_Models_with_PaddleOCR_and_W%26B.ipynb) and [Blog](https://wandb.ai/manan-goel/text_detection/reports/Train-and-Debug-Your-OCR-Models-with-PaddleOCR-and-W-B--VmlldzoyMDUwMDIw)
=======
        - [Key Information Extraction](./ppstructure/kie/README.md)
>>>>>>> 97ef80e3
    - [Inference and Deployment](./deploy/README.md)
        - [Python Inference](./ppstructure/docs/inference_en.md)
        - [C++ Inference](./deploy/cpp_infer/readme.md)
        - [Serving](./deploy/hubserving/readme_en.md)
- [Academic Algorithms](./doc/doc_en/algorithm_overview_en.md)
    - [Text detection](./doc/doc_en/algorithm_overview_en.md)
    - [Text recognition](./doc/doc_en/algorithm_overview_en.md)
    - [End-to-end OCR](./doc/doc_en/algorithm_overview_en.md)
    - [Table Recognition](./doc/doc_en/algorithm_overview_en.md)
    - [Key Information Extraction](./doc/doc_en/algorithm_overview_en.md)  
    - [Add New Algorithms to PaddleOCR](./doc/doc_en/add_new_algorithm_en.md)
- Data Annotation and Synthesis
    - [Semi-automatic Annotation Tool: PPOCRLabel](./PPOCRLabel/README.md)
    - [Data Synthesis Tool: Style-Text](./StyleText/README.md)
    - [Other Data Annotation Tools](./doc/doc_en/data_annotation_en.md)
    - [Other Data Synthesis Tools](./doc/doc_en/data_synthesis_en.md)
- Datasets
    - [General OCR Datasets(Chinese/English)](doc/doc_en/dataset/datasets_en.md)
    - [HandWritten_OCR_Datasets(Chinese)](doc/doc_en/dataset/handwritten_datasets_en.md)
    - [Various OCR Datasets(multilingual)](doc/doc_en/dataset/vertical_and_multilingual_datasets_en.md)
    - [Layout Analysis](doc/doc_en/dataset/layout_datasets_en.md)
    - [Table Recognition](doc/doc_en/dataset/table_datasets_en.md)
    - [Key Information Extraction](doc/doc_en/dataset/kie_datasets_en.md)
- [Code Structure](./doc/doc_en/tree_en.md)
- [Visualization](#Visualization)
- [Community](#Community)
- [New language requests](#language_requests)
- [FAQ](./doc/doc_en/FAQ_en.md)
- [References](./doc/doc_en/reference_en.md)
- [License](#LICENSE)


<a name="Visualization"></a>
## 👀 Visualization [more](./doc/doc_en/visualization_en.md)

<details open>
<summary>PP-OCRv3 Chinese model</summary>
<div align="center">
    <img src="doc/imgs_results/PP-OCRv3/ch/PP-OCRv3-pic001.jpg" width="800">
    <img src="doc/imgs_results/PP-OCRv3/ch/PP-OCRv3-pic002.jpg" width="800">
    <img src="doc/imgs_results/PP-OCRv3/ch/PP-OCRv3-pic003.jpg" width="800">
</div>
</details>

<details open>
<summary>PP-OCRv3 English model</summary>
<div align="center">
    <img src="doc/imgs_results/PP-OCRv3/en/en_1.png" width="800">
    <img src="doc/imgs_results/PP-OCRv3/en/en_2.png" width="800">
</div>
</details>

<details open>
<summary>PP-OCRv3 Multilingual model</summary>
<div align="center">
    <img src="doc/imgs_results/PP-OCRv3/multi_lang/japan_2.jpg" width="800">
    <img src="doc/imgs_results/PP-OCRv3/multi_lang/korean_1.jpg" width="800">
</div>
</details>

<details open>
<summary>PP-StructureV2</summary>

- layout analysis + table recognition  
<div align="center">
    <img src="./ppstructure/docs/table/ppstructure.GIF" width="800">
</div>

- SER (Semantic entity recognition)
<div align="center">
    <img src="https://user-images.githubusercontent.com/14270174/197464552-69de557f-edff-4c7f-acbf-069df1ba097f.png" width="600">
</div>

<div align="center">
    <img src="https://user-images.githubusercontent.com/14270174/185310636-6ce02f7c-790d-479f-b163-ea97a5a04808.jpg" width="600">
</div>

<div align="center">
    <img src="https://user-images.githubusercontent.com/14270174/185539517-ccf2372a-f026-4a7c-ad28-c741c770f60a.png" width="600">
</div>

- RE (Relation Extraction)
<div align="center">
    <img src="https://user-images.githubusercontent.com/25809855/186094813-3a8e16cc-42e5-4982-b9f4-0134dfb5688d.png" width="600">
</div>  

<div align="center">
    <img src="https://user-images.githubusercontent.com/14270174/185393805-c67ff571-cf7e-4217-a4b0-8b396c4f22bb.jpg" width="600">
</div>

<div align="center">
    <img src="https://user-images.githubusercontent.com/14270174/185540080-0431e006-9235-4b6d-b63d-0b3c6e1de48f.jpg" width="600">
</div>

</details>

<a name="language_requests"></a>
## 🇺🇳 Guideline for New Language Requests

If you want to request a new language support, a PR with 1 following files are needed：

1. In folder [ppocr/utils/dict](./ppocr/utils/dict),
it is necessary to submit the dict text to this path and name it with `{language}_dict.txt` that contains a list of all characters. Please see the format example from other files in that folder.

If your language has unique elements, please tell me in advance within any way, such as useful links, wikipedia and so on.

More details, please refer to [Multilingual OCR Development Plan](https://github.com/PaddlePaddle/PaddleOCR/issues/1048).


<a name="LICENSE"></a>
## 📄 License
This project is released under <a href="https://github.com/PaddlePaddle/PaddleOCR/blob/master/LICENSE">Apache 2.0 license</a><|MERGE_RESOLUTION|>--- conflicted
+++ resolved
@@ -127,15 +127,12 @@
     - [Model training](./doc/doc_en/training_en.md)  
         - [Layout Analysis](./ppstructure/layout/README.md)
         - [Table Recognition](./ppstructure/table/README.md)
-<<<<<<< HEAD
         - [DocVQA](./ppstructure/vqa/README.md)
         - [Key Information Extraction](./ppstructure/docs/kie_en.md)
         - [Logging](./doc/doc_en/logging_en.md)
             - [VisualDL](https://readthedocs.org/projects/visualdl/)
             - [W&B](https://docs.wandb.ai/) Example [Colab](https://github.com/wandb/examples/blob/master/colabs/paddlepaddle/paddleocr/Train_and_Debug_Your_OCR_Models_with_PaddleOCR_and_W%26B.ipynb) and [Blog](https://wandb.ai/manan-goel/text_detection/reports/Train-and-Debug-Your-OCR-Models-with-PaddleOCR-and-W-B--VmlldzoyMDUwMDIw)
-=======
         - [Key Information Extraction](./ppstructure/kie/README.md)
->>>>>>> 97ef80e3
     - [Inference and Deployment](./deploy/README.md)
         - [Python Inference](./ppstructure/docs/inference_en.md)
         - [C++ Inference](./deploy/cpp_infer/readme.md)
