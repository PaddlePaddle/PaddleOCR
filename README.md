--- conflicted
+++ resolved
@@ -1,4 +1,4 @@
-[English](README_en.md) | 简体中文 | [हिन्दी](./doc/doc_i18n/README_हिन्द.md) | [日本語](./doc/doc_i18n/README_日本語.md) | [한국인](./doc/doc_i18n/README_한국어.md) | [Pу́сский язы́к](./doc/doc_i18n/README_Ру́сский_язы́к.md)
+English | [简体中文](README_ch.md) | [हिन्दी](./doc/doc_i18n/README_हिन्द.md) | [日本語](./doc/doc_i18n/README_日本語.md) | [한국인](./doc/doc_i18n/README_한국어.md) | [Pу́сский язы́к](./doc/doc_i18n/README_Ру́сский_язы́к.md)
 
 <p align="center">
  <img src="./doc/PaddleOCR_log.png" align="middle" width = "600"/>
@@ -13,7 +13,6 @@
     <a href="https://github.com/PaddlePaddle/PaddleOCR/stargazers"><img src="https://img.shields.io/github/stars/PaddlePaddle/PaddleOCR?color=ccf"></a>
 </p>
 
-<<<<<<< HEAD
 # Note from Maintainer:
 
 This is a fork of the PaddleOCR repository, created with the purpose of complying with an Apache license. The original repo contains at least one dependency that is not Apache compliant so this fork was created to remove any non-compliant dependencies.
@@ -23,20 +22,15 @@
 ## Introduction
 
 PaddleOCR aims to create multilingual, awesome, leading, and practical OCR tools that help users train better models and apply them into practice.
-=======
-## 简介
-PaddleOCR 旨在打造一套丰富、领先、且实用的 OCR 工具库，助力开发者训练出更好的模型，并应用落地。
->>>>>>> 43367718
-
-<div align="center">
-    <img src="./doc/imgs_results/ch_ppocr_mobile_v2.0/test_add_91.jpg" width="800">
+
+<div align="center">
+    <img src="./doc/imgs_results/PP-OCRv3/en/en_4.png" width="800">
 </div>
 
 <div align="center">
     <img src="./doc/imgs_results/ch_ppocr_mobile_v2.0/00006737.jpg" width="800">
 </div>
 
-<<<<<<< HEAD
 ## 📣 Recent updates
 - 🔨**2022.11 Add implementation of [4 cutting-edge algorithms](doc/doc_en/algorithm_overview_en.md)**：Text Detection [DRRG](doc/doc_en/algorithm_det_drrg_en.md),  Text Recognition [RFL](./doc/doc_en/algorithm_rec_rfl_en.md), Image Super-Resolution [Text Telescope](doc/doc_en/algorithm_sr_telescope_en.md)，Handwritten Mathematical Expression Recognition [CAN](doc/doc_en/algorithm_rec_can_en.md)
 - **2022.10 Release [optimized JS version PP-OCRv3 model](./deploy/paddlejs/README.md)** with 4.3M model size, 8x faster inference time, and a ready-to-use web demo
@@ -63,43 +57,22 @@
 
 
 ## 🌟 Features
-=======
-## 🚀 社区
-PaddleOCR 由 [PMC](https://github.com/PaddlePaddle/PaddleOCR/issues/12122) 监督。Issues 和 PRs 将在尽力的基础上进行审查。欲了解 PaddlePaddle 社区的完整概况，请访问 [community](https://github.com/PaddlePaddle/community)。
->>>>>>> 43367718
-
-⚠️注意：[Issues](https://github.com/PaddlePaddle/PaddleOCR/issues)模块仅用来报告程序🐞Bug，其余提问请移步[Discussions](https://github.com/PaddlePaddle/PaddleOCR/discussions)模块提问。如所提Issue不是Bug，会被移到Discussions模块，敬请谅解。
-
-## 📣 近期更新
-- **📚直播和OCR实战打卡营预告**：《PP-ChatOCRv2赋能金融报告信息智能化抽取，新金融效率再升级》课程上线，破解复杂版面、表格识别、信息抽取OCR解析难题，直播时间：6月6日（周四）19：00。并于6月11日启动【政务采购合同信息抽取】实战打卡营。报名链接：https://www.wjx.top/vm/eBcYmqO.aspx?udsid=197406
-- **🔥2024.5.10 上线星河零代码产线(OCR 相关)**：全面覆盖了以下四大 OCR 核心任务，提供极便捷的 Badcase 分析和实用的在线体验：
-  - [通用 OCR](https://aistudio.baidu.com/community/app/91660) (PP-OCRv4)。
-  - [通用表格识别](https://aistudio.baidu.com/community/app/91661) (SLANet)。
-  - [通用图像信息抽取](https://aistudio.baidu.com/community/app/91662) (PP-ChatOCRv2-common)。
-  - [文档场景信息抽取](https://aistudio.baidu.com/community/app/70303) (PP-ChatOCRv2-doc)。
-
-  同时采用了 **[全新的场景任务开发范式](https://aistudio.baidu.com/pipeline/mine)** ,将模型统一汇聚，实现训练部署的零代码开发，并支持在线服务化部署和导出离线服务化部署包。
-
-- **🔥2023.8.7 发布 PaddleOCR [release/2.7](https://github.com/PaddlePaddle/PaddleOCR/tree/release/2.7)**
-    - 发布[PP-OCRv4](./doc/doc_ch/PP-OCRv4_introduction.md)，提供 mobile 和 server 两种模型
-      - PP-OCRv4-mobile：速度可比情况下，中文场景效果相比于 PP-OCRv3 再提升 4.5%，英文场景提升 10%，80 语种多语言模型平均识别准确率提升 8%以上
-      - PP-OCRv4-server：发布了目前精度最高的 OCR 模型，中英文场景上检测模型精度提升 4.9%， 识别模型精度提升 2%
-      可参考[快速开始](./doc/doc_ch/quickstart.md) 一行命令快速使用，同时也可在飞桨 AI 套件(PaddleX)中的[通用 OCR 产业方案](https://aistudio.baidu.com/aistudio/modelsdetail?modelId=286)中低代码完成模型训练、推理、高性能部署全流程
-- 🔨**2022.11 新增实现[4 种前沿算法](doc/doc_ch/algorithm_overview.md)**：文本检测 [DRRG](doc/doc_ch/algorithm_det_drrg.md),  文本识别 [RFL](doc/doc_ch/algorithm_rec_rfl.md), 文本超分[Text Telescope](doc/doc_ch/algorithm_sr_telescope.md)，公式识别[CAN](doc/doc_ch/algorithm_rec_can.md)
-- **2022.10 优化[JS 版 PP-OCRv3 模型](./deploy/paddlejs/README_ch.md)**：模型大小仅 4.3M，预测速度提升 8 倍，配套 web demo 开箱即用
-- **💥 直播回放：PaddleOCR 研发团队详解 PP-StructureV2 优化策略**。微信扫描[下方二维码](#开源社区)，关注公众号并填写问卷后进入官方交流群，获取直播回放链接与 20G 重磅 OCR 学习大礼包（内含 PDF 转 Word 应用程序、10 种垂类模型、《动手学 OCR》电子书等）
-- **🔥2022.8.24 发布 PaddleOCR [release/2.6](https://github.com/PaddlePaddle/PaddleOCR/tree/release/2.6)**
-  - 发布[PP-StructureV2](./ppstructure/README_ch.md)，系统功能性能全面升级，适配中文场景，新增支持[版面复原](./ppstructure/recovery/README_ch.md)，支持**一行命令完成 PDF 转 Word**；
-  - [版面分析](./ppstructure/layout/README_ch.md)模型优化：模型存储减少 95%，速度提升 11 倍，平均 CPU 耗时仅需 41ms；
-  - [表格识别](./ppstructure/table/README_ch.md)模型优化：设计 3 大优化策略，预测耗时不变情况下，模型精度提升 6%；
-  - [关键信息抽取](./ppstructure/kie/README_ch.md)模型优化：设计视觉无关模型结构，语义实体识别精度提升 2.8%，关系抽取精度提升 9.1%。
-- 🔥**2022.8 发布 [OCR 场景应用集合](./applications)**：包含数码管、液晶屏、车牌、高精度 SVTR 模型、手写体识别等**9 个垂类模型**，覆盖通用，制造、金融、交通行业的主要 OCR 垂类应用。
-
-> [更多](./doc/doc_ch/update.md)
-
-## 🌟 特性
-
-<<<<<<< HEAD
+
+PaddleOCR support a variety of cutting-edge algorithms related to OCR, and developed industrial featured models/solution [PP-OCR](./doc/doc_en/ppocr_introduction_en.md) and [PP-Structure](./ppstructure/README.md) on this basis, and get through the whole process of data production, model training, compression, inference and deployment.
+
+<div align="center">
+    <img src="https://user-images.githubusercontent.com/25809855/186171245-40abc4d7-904f-4949-ade1-250f86ed3a90.png">
+</div>
+
+> It is recommended to start with the “quick experience” in the document tutorial
+
+
+## ⚡ Quick Experience
+
+- Web online experience for the ultra-lightweight OCR: [Online Experience](https://www.paddlepaddle.org.cn/hub/scene/ocr)
+- Mobile DEMO experience (based on EasyEdge and Paddle-Lite, supports iOS and Android systems): [Sign in to the website to obtain the QR code for  installing the App](https://ai.baidu.com/easyedge/app/openSource?from=paddlelite)
+- One line of code quick use: [Quick Start](./doc/doc_en/quickstart_en.md)
+
 
 <a name="book"></a>
 ## 📚 E-book: *Dive Into OCR*
@@ -112,165 +85,129 @@
 - For international developers, we regard [PaddleOCR Discussions](https://github.com/PaddlePaddle/PaddleOCR/discussions) as our international community platform. All ideas and questions can be discussed here in English.
 
 - For Chinese develops, Scan the QR code below with your Wechat, you can join the official technical discussion group. For richer community content, please refer to [中文README](README_ch.md), looking forward to your participation.
-=======
-支持多种 OCR 相关前沿算法，在此基础上打造产业级特色模型[PP-OCR](./doc/doc_ch/ppocr_introduction.md)、[PP-Structure](./ppstructure/README_ch.md)和[PP-ChatOCRv2](https://aistudio.baidu.com/community/app/70303)，并打通数据生产、模型训练、压缩、预测部署全流程。
->>>>>>> 43367718
-
-<div align="center">
-    <img src="https://raw.githubusercontent.com/tink2123/test/master/ppocrv4.png">
-</div>
-
-> 上述内容的使用方法建议从文档教程中的快速开始体验
-
-
-## ⚡ 快速开始
-
-- 在线免费体验：
-    - PP-OCRv4 在线体验地址：https://aistudio.baidu.com/community/app/91660
-    - SLANet 在线体验地址：https://aistudio.baidu.com/community/app/91661
-    - PP-ChatOCRv2-common 在线体验地址：https://aistudio.baidu.com/community/app/91662
-    - PP-ChatOCRv2-doc 在线体验地址：https://aistudio.baidu.com/community/app/70303
-
-- 一行命令快速使用：[快速开始（中英文/多语言/文档分析）](./doc/doc_ch/quickstart.md)
-- 移动端 demo 体验：[安装包 DEMO 下载地址](https://ai.baidu.com/easyedge/app/openSource?from=paddlelite)(基于 EasyEdge 和 Paddle-Lite, 支持 iOS 和 Android 系统)
-
-## 📖 技术交流合作
-
-- 飞桨低代码开发工具 PaddleX 官方交流频道：https://aistudio.baidu.com/community/channel/610
-
-## 📚《动手学 OCR》电子书
-- [《动手学 OCR》电子书](./doc/doc_ch/ocr_book.md)
-
-## 🛠️ PP-OCR 系列模型列表（更新中）
-
-| 模型简介                              | 模型名称                | 推荐场景        | 检测模型                                                     | 方向分类器                                                   | 识别模型                                                     |
-| ------------------------------------- | ----------------------- | --------------- | ------------------------------------------------------------ | ------------------------------------------------------------ | ------------------------------------------------------------ |
-| 中英文超轻量 PP-OCRv4 模型（15.8M）     | ch_PP-OCRv4_xx          | 移动端&服务器端 | [推理模型](https://paddleocr.bj.bcebos.com/PP-OCRv4/chinese/ch_PP-OCRv4_det_infer.tar) / [训练模型](https://paddleocr.bj.bcebos.com/PP-OCRv4/chinese/ch_PP-OCRv4_det_train.tar) | [推理模型](https://paddleocr.bj.bcebos.com/dygraph_v2.0/ch/ch_ppocr_mobile_v2.0_cls_infer.tar) / [训练模型](https://paddleocr.bj.bcebos.com/dygraph_v2.0/ch/ch_ppocr_mobile_v2.0_cls_train.tar) | [推理模型](https://paddleocr.bj.bcebos.com/PP-OCRv4/chinese/ch_PP-OCRv4_rec_infer.tar) / [训练模型](https://paddleocr.bj.bcebos.com/PP-OCRv4/chinese/ch_PP-OCRv4_rec_train.tar) |
-| 中英文超轻量 PP-OCRv3 模型（16.2M）     | ch_PP-OCRv3_xx          | 移动端&服务器端 | [推理模型](https://paddleocr.bj.bcebos.com/PP-OCRv3/chinese/ch_PP-OCRv3_det_infer.tar) / [训练模型](https://paddleocr.bj.bcebos.com/PP-OCRv3/chinese/ch_PP-OCRv3_det_distill_train.tar) | [推理模型](https://paddleocr.bj.bcebos.com/dygraph_v2.0/ch/ch_ppocr_mobile_v2.0_cls_infer.tar) / [训练模型](https://paddleocr.bj.bcebos.com/dygraph_v2.0/ch/ch_ppocr_mobile_v2.0_cls_train.tar) | [推理模型](https://paddleocr.bj.bcebos.com/PP-OCRv3/chinese/ch_PP-OCRv3_rec_infer.tar) / [训练模型](https://paddleocr.bj.bcebos.com/PP-OCRv3/chinese/ch_PP-OCRv3_rec_train.tar) |
-| 英文超轻量 PP-OCRv3 模型（13.4M）     | en_PP-OCRv3_xx          | 移动端&服务器端 | [推理模型](https://paddleocr.bj.bcebos.com/PP-OCRv3/english/en_PP-OCRv3_det_infer.tar) / [训练模型](https://paddleocr.bj.bcebos.com/PP-OCRv3/english/en_PP-OCRv3_det_distill_train.tar) | [推理模型](https://paddleocr.bj.bcebos.com/dygraph_v2.0/ch/ch_ppocr_mobile_v2.0_cls_infer.tar) / [训练模型](https://paddleocr.bj.bcebos.com/dygraph_v2.0/ch/ch_ppocr_mobile_v2.0_cls_train.tar) | [推理模型](https://paddleocr.bj.bcebos.com/PP-OCRv3/english/en_PP-OCRv3_rec_infer.tar) / [训练模型](https://paddleocr.bj.bcebos.com/PP-OCRv3/english/en_PP-OCRv3_rec_train.tar) |
-
-- 超轻量 OCR 系列更多模型下载（包括多语言），可以参考[PP-OCR 系列模型下载](./doc/doc_ch/models_list.md)，文档分析相关模型参考[PP-Structure 系列模型下载](./ppstructure/docs/models_list.md)
-
-### PaddleOCR 场景应用模型
-
-| 行业 | 类别         | 亮点                               | 文档说明                                                     | 模型下载                                      |
-| ---- | ------------ | ---------------------------------- | ------------------------------------------------------------ | --------------------------------------------- |
-| 制造 | 数码管识别   | 数码管数据合成、漏识别调优         | [光功率计数码管字符识别](./applications/光功率计数码管字符识别/光功率计数码管字符识别.md) | [下载链接](./applications/README.md#模型下载) |
-| 金融 | 通用表单识别 | 多模态通用表单结构化提取           | [多模态表单识别](./applications/多模态表单识别.md)           | [下载链接](./applications/README.md#模型下载) |
-| 交通 | 车牌识别     | 多角度图像处理、轻量模型、端侧部署 | [轻量级车牌识别](./applications/轻量级车牌识别.md)           | [下载链接](./applications/README.md#模型下载) |
-
-- 更多制造、金融、交通行业的主要 OCR 垂类应用模型（如电表、液晶屏、高精度 SVTR 模型等），可参考[场景应用模型下载](./applications)
-
-## 📖 文档教程
-
-- [运行环境准备](./doc/doc_ch/environment.md)
-- [PP-OCR 文本检测识别🔥](./doc/doc_ch/ppocr_introduction.md)
-    - [快速开始](./doc/doc_ch/quickstart.md)
-    - [模型库](./doc/doc_ch/models_list.md)
-    - [模型训练](./doc/doc_ch/training.md)
-        - [文本检测](./doc/doc_ch/detection.md)
-        - [文本识别](./doc/doc_ch/recognition.md)
-        - [文本方向分类器](./doc/doc_ch/angle_class.md)
-    - 模型压缩
-        - [模型量化](./deploy/slim/quantization/README.md)
-        - [模型裁剪](./deploy/slim/prune/README.md)
-        - [知识蒸馏](./doc/doc_ch/knowledge_distillation.md)
-    - [推理部署](./deploy/README_ch.md)
-        - [基于 Python 预测引擎推理](./doc/doc_ch/inference_ppocr.md)
-        - [基于 C++预测引擎推理](./deploy/cpp_infer/readme_ch.md)
-        - [服务化部署](./deploy/pdserving/README_CN.md)
-        - [端侧部署](./deploy/lite/readme.md)
-        - [Paddle2ONNX 模型转化与预测](./deploy/paddle2onnx/readme_ch.md)
-        - [云上飞桨部署工具](./deploy/paddlecloud/README.md)
-        - [Benchmark](./doc/doc_ch/benchmark.md)
-- [PP-Structure 文档分析🔥](./ppstructure/README_ch.md)
-    - [快速开始](./ppstructure/docs/quickstart.md)
-    - [模型库](./ppstructure/docs/models_list.md)
-    - [模型训练](./doc/doc_ch/training.md)
-        - [版面分析](./ppstructure/layout/README_ch.md)
-        - [表格识别](./ppstructure/table/README_ch.md)
-        - [关键信息提取](./ppstructure/kie/README_ch.md)
-    - [推理部署](./deploy/README_ch.md)
-        - [基于 Python 预测引擎推理](./ppstructure/docs/inference.md)
-        - [基于 C++预测引擎推理](./deploy/cpp_infer/readme_ch.md)
-        - [服务化部署](./deploy/hubserving/readme.md)
-- [前沿算法与模型🚀](./doc/doc_ch/algorithm_overview.md)
-    - [文本检测算法](./doc/doc_ch/algorithm_overview.md)
-    - [文本识别算法](./doc/doc_ch/algorithm_overview.md)
-    - [端到端 OCR 算法](./doc/doc_ch/algorithm_overview.md)
-    - [表格识别算法](./doc/doc_ch/algorithm_overview.md)
-    - [关键信息抽取算法](./doc/doc_ch/algorithm_overview.md)
-    - [使用 PaddleOCR 架构添加新算法](./doc/doc_ch/add_new_algorithm.md)
-- [场景应用](./applications)
-- 数据标注与合成
-    - [半自动标注工具 PPOCRLabel](https://github.com/PFCCLab/PPOCRLabel/blob/main/README_ch.md)
-    - [数据合成工具 Style-Text](https://github.com/PFCCLab/StyleText/blob/main/README_ch.md)
-    - [其它数据标注工具](./doc/doc_ch/data_annotation.md)
-    - [其它数据合成工具](./doc/doc_ch/data_synthesis.md)
-- 数据集
-    - [通用中英文 OCR 数据集](doc/doc_ch/dataset/datasets.md)
-    - [手写中文 OCR 数据集](doc/doc_ch/dataset/handwritten_datasets.md)
-    - [垂类多语言 OCR 数据集](doc/doc_ch/dataset/vertical_and_multilingual_datasets.md)
-    - [版面分析数据集](doc/doc_ch/dataset/layout_datasets.md)
-    - [表格识别数据集](doc/doc_ch/dataset/table_datasets.md)
-    - [关键信息提取数据集](doc/doc_ch/dataset/kie_datasets.md)
-- [代码组织结构](./doc/doc_ch/tree.md)
-- [效果展示](#效果展示)
-- [《动手学 OCR》电子书📚](./doc/doc_ch/ocr_book.md)
-- [开源社区](#开源社区)
-- FAQ
-    - [通用问题](./doc/doc_ch/FAQ.md)
-    - [PaddleOCR 实战问题](./doc/doc_ch/FAQ.md)
-- [参考文献](./doc/doc_ch/reference.md)
-- [许可证书](#许可证书)
-
-
-<a name="效果展示"></a>
-
-## 👀 效果展示 [more](./doc/doc_ch/visualization.md)
-
-<details open>
-<summary>PP-OCRv3 中文模型</summary>
-
+
+<div align="center">
+<img src="https://raw.githubusercontent.com/PaddlePaddle/PaddleOCR/dygraph/doc/joinus.PNG"  width = "150" height = "150" />
+</div>
+
+<a name="Supported-Chinese-model-list"></a>
+
+## 🛠️ PP-OCR Series Model List（Update on September 8th）
+
+| Model introduction                                           | Model name                   | Recommended scene | Detection model                                              | Direction classifier                                         | Recognition model                                            |
+| ------------------------------------------------------------ | ---------------------------- | ----------------- | ------------------------------------------------------------ | ------------------------------------------------------------ | ------------------------------------------------------------ |
+| Chinese and English ultra-lightweight PP-OCRv3 model（16.2M）     | ch_PP-OCRv3_xx          | Mobile & Server | [inference model](https://paddleocr.bj.bcebos.com/PP-OCRv3/chinese/ch_PP-OCRv3_det_infer.tar) / [trained model](https://paddleocr.bj.bcebos.com/PP-OCRv3/chinese/ch_PP-OCRv3_det_distill_train.tar) | [inference model](https://paddleocr.bj.bcebos.com/dygraph_v2.0/ch/ch_ppocr_mobile_v2.0_cls_infer.tar) / [trained model](https://paddleocr.bj.bcebos.com/dygraph_v2.0/ch/ch_ppocr_mobile_v2.0_cls_train.tar) | [inference model](https://paddleocr.bj.bcebos.com/PP-OCRv3/chinese/ch_PP-OCRv3_rec_infer.tar) / [trained model](https://paddleocr.bj.bcebos.com/PP-OCRv3/chinese/ch_PP-OCRv3_rec_train.tar) |
+| English ultra-lightweight PP-OCRv3 model（13.4M）     | en_PP-OCRv3_xx          | Mobile & Server | [inference model](https://paddleocr.bj.bcebos.com/PP-OCRv3/english/en_PP-OCRv3_det_infer.tar) / [trained model](https://paddleocr.bj.bcebos.com/PP-OCRv3/english/en_PP-OCRv3_det_distill_train.tar) | [inference model](https://paddleocr.bj.bcebos.com/dygraph_v2.0/ch/ch_ppocr_mobile_v2.0_cls_infer.tar) / [trained model](https://paddleocr.bj.bcebos.com/dygraph_v2.0/ch/ch_ppocr_mobile_v2.0_cls_train.tar) | [inference model](https://paddleocr.bj.bcebos.com/PP-OCRv3/english/en_PP-OCRv3_rec_infer.tar) / [trained model](https://paddleocr.bj.bcebos.com/PP-OCRv3/english/en_PP-OCRv3_rec_train.tar) |
+| Chinese and English ultra-lightweight PP-OCRv2 model（11.6M） |  ch_PP-OCRv2_xx |Mobile & Server|[inference model](https://paddleocr.bj.bcebos.com/PP-OCRv2/chinese/ch_PP-OCRv2_det_infer.tar) / [trained model](https://paddleocr.bj.bcebos.com/PP-OCRv2/chinese/ch_PP-OCRv2_det_distill_train.tar)| [inference model](https://paddleocr.bj.bcebos.com/dygraph_v2.0/ch/ch_ppocr_mobile_v2.0_cls_infer.tar) / [trained model](https://paddleocr.bj.bcebos.com/dygraph_v2.0/ch/ch_ppocr_mobile_v2.0_cls_train.tar) |[inference model](https://paddleocr.bj.bcebos.com/PP-OCRv2/chinese/ch_PP-OCRv2_rec_infer.tar) / [trained model](https://paddleocr.bj.bcebos.com/PP-OCRv2/chinese/ch_PP-OCRv2_rec_train.tar)|
+| Chinese and English ultra-lightweight PP-OCR model (9.4M)       | ch_ppocr_mobile_v2.0_xx      | Mobile & server   |[inference model](https://paddleocr.bj.bcebos.com/dygraph_v2.0/ch/ch_ppocr_mobile_v2.0_det_infer.tar) / [trained model](https://paddleocr.bj.bcebos.com/dygraph_v2.0/ch/ch_ppocr_mobile_v2.0_det_train.tar)|[inference model](https://paddleocr.bj.bcebos.com/dygraph_v2.0/ch/ch_ppocr_mobile_v2.0_cls_infer.tar) / [trained model](https://paddleocr.bj.bcebos.com/dygraph_v2.0/ch/ch_ppocr_mobile_v2.0_cls_train.tar) |[inference model](https://paddleocr.bj.bcebos.com/dygraph_v2.0/ch/ch_ppocr_mobile_v2.0_rec_infer.tar) / [trained model](https://paddleocr.bj.bcebos.com/dygraph_v2.0/ch/ch_ppocr_mobile_v2.0_rec_train.tar)      |
+| Chinese and English general PP-OCR model (143.4M)               | ch_ppocr_server_v2.0_xx      | Server            |[inference model](https://paddleocr.bj.bcebos.com/dygraph_v2.0/ch/ch_ppocr_server_v2.0_det_infer.tar) / [trained model](https://paddleocr.bj.bcebos.com/dygraph_v2.0/ch/ch_ppocr_server_v2.0_det_train.tar)    |[inference model](https://paddleocr.bj.bcebos.com/dygraph_v2.0/ch/ch_ppocr_mobile_v2.0_cls_infer.tar) / [trained model](https://paddleocr.bj.bcebos.com/dygraph_v2.0/ch/ch_ppocr_mobile_v2.0_cls_train.tar)    |[inference model](https://paddleocr.bj.bcebos.com/dygraph_v2.0/ch/ch_ppocr_server_v2.0_rec_infer.tar) / [trained model](https://paddleocr.bj.bcebos.com/dygraph_v2.0/ch/ch_ppocr_server_v2.0_rec_train.tar)  |
+
+
+- For more model downloads (including multiple languages), please refer to [PP-OCR series model downloads](./doc/doc_en/models_list_en.md).
+- For a new language request, please refer to [Guideline for new language_requests](#language_requests).
+- For structural document analysis models, please refer to [PP-Structure models](./ppstructure/docs/models_list_en.md).
+
+## 📖 Tutorials
+- [Environment Preparation](./doc/doc_en/environment_en.md)
+- [PP-OCR 🔥](./doc/doc_en/ppocr_introduction_en.md)
+    - [Quick Start](./doc/doc_en/quickstart_en.md)
+    - [Model Zoo](./doc/doc_en/models_en.md)
+    - [Model training](./doc/doc_en/training_en.md)
+        - [Text Detection](./doc/doc_en/detection_en.md)
+        - [Text Recognition](./doc/doc_en/recognition_en.md)
+        - [Text Direction Classification](./doc/doc_en/angle_class_en.md)
+    - Model Compression
+        - [Model Quantization](./deploy/slim/quantization/README_en.md)
+        - [Model Pruning](./deploy/slim/prune/README_en.md)
+        - [Knowledge Distillation](./doc/doc_en/knowledge_distillation_en.md)
+    - [Inference and Deployment](./deploy/README.md)
+        - [Python Inference](./doc/doc_en/inference_ppocr_en.md)
+        - [C++ Inference](./deploy/cpp_infer/readme.md)
+        - [Serving](./deploy/pdserving/README.md)
+        - [Mobile](./deploy/lite/readme.md)
+        - [Paddle2ONNX](./deploy/paddle2onnx/readme.md)
+        - [PaddleCloud](./deploy/paddlecloud/README.md)
+        - [Benchmark](./doc/doc_en/benchmark_en.md)  
+- [PP-Structure 🔥](./ppstructure/README.md)
+    - [Quick Start](./ppstructure/docs/quickstart_en.md)
+    - [Model Zoo](./ppstructure/docs/models_list_en.md)
+    - [Model training](./doc/doc_en/training_en.md)  
+        - [Layout Analysis](./ppstructure/layout/README.md)
+        - [Table Recognition](./ppstructure/table/README.md)
+        - [Key Information Extraction](./ppstructure/kie/README.md)
+    - [Inference and Deployment](./deploy/README.md)
+        - [Python Inference](./ppstructure/docs/inference_en.md)
+        - [C++ Inference](./deploy/cpp_infer/readme.md)
+        - [Serving](./deploy/hubserving/readme_en.md)
+- [Academic Algorithms](./doc/doc_en/algorithm_overview_en.md)
+    - [Text detection](./doc/doc_en/algorithm_overview_en.md)
+    - [Text recognition](./doc/doc_en/algorithm_overview_en.md)
+    - [End-to-end OCR](./doc/doc_en/algorithm_overview_en.md)
+    - [Table Recognition](./doc/doc_en/algorithm_overview_en.md)
+    - [Key Information Extraction](./doc/doc_en/algorithm_overview_en.md)  
+    - [Add New Algorithms to PaddleOCR](./doc/doc_en/add_new_algorithm_en.md)
+- Data Annotation and Synthesis
+    - [Semi-automatic Annotation Tool: PPOCRLabel](./PPOCRLabel/README.md)
+    - [Data Synthesis Tool: Style-Text](./StyleText/README.md)
+    - [Other Data Annotation Tools](./doc/doc_en/data_annotation_en.md)
+    - [Other Data Synthesis Tools](./doc/doc_en/data_synthesis_en.md)
+- Datasets
+    - [General OCR Datasets(Chinese/English)](doc/doc_en/dataset/datasets_en.md)
+    - [HandWritten_OCR_Datasets(Chinese)](doc/doc_en/dataset/handwritten_datasets_en.md)
+    - [Various OCR Datasets(multilingual)](doc/doc_en/dataset/vertical_and_multilingual_datasets_en.md)
+    - [Layout Analysis](doc/doc_en/dataset/layout_datasets_en.md)
+    - [Table Recognition](doc/doc_en/dataset/table_datasets_en.md)
+    - [Key Information Extraction](doc/doc_en/dataset/kie_datasets_en.md)
+- [Code Structure](./doc/doc_en/tree_en.md)
+- [Visualization](#Visualization)
+- [Community](#Community)
+- [New language requests](#language_requests)
+- [FAQ](./doc/doc_en/FAQ_en.md)
+- [References](./doc/doc_en/reference_en.md)
+- [License](#LICENSE)
+
+
+<a name="Visualization"></a>
+## 👀 Visualization [more](./doc/doc_en/visualization_en.md)
+
+<details open>
+<summary>PP-OCRv3 Chinese model</summary>
 <div align="center">
     <img src="doc/imgs_results/PP-OCRv3/ch/PP-OCRv3-pic001.jpg" width="800">
     <img src="doc/imgs_results/PP-OCRv3/ch/PP-OCRv3-pic002.jpg" width="800">
     <img src="doc/imgs_results/PP-OCRv3/ch/PP-OCRv3-pic003.jpg" width="800">
 </div>
-
-</details>
-
-
-<details open>
-<summary>PP-OCRv3 英文模型</summary>
-
+</details>
+
+<details open>
+<summary>PP-OCRv3 English model</summary>
 <div align="center">
     <img src="doc/imgs_results/PP-OCRv3/en/en_1.png" width="800">
     <img src="doc/imgs_results/PP-OCRv3/en/en_2.png" width="800">
 </div>
-
-</details>
-
-
-<details open>
-<summary>PP-OCRv3 多语言模型</summary>
-
+</details>
+
+<details open>
+<summary>PP-OCRv3 Multilingual model</summary>
 <div align="center">
     <img src="doc/imgs_results/PP-OCRv3/multi_lang/japan_2.jpg" width="800">
     <img src="doc/imgs_results/PP-OCRv3/multi_lang/korean_1.jpg" width="800">
 </div>
-
-</details>
-
-<details open>
-<summary>PP-Structure 文档分析</summary>
-
-- 版面分析+表格识别
+</details>
+
+<details open>
+<summary>PP-StructureV2</summary>
+
+- layout analysis + table recognition  
 <div align="center">
     <img src="./ppstructure/docs/table/ppstructure.GIF" width="800">
 </div>
 
-- SER（语义实体识别）
+- SER (Semantic entity recognition)
+<div align="center">
+    <img src="https://user-images.githubusercontent.com/14270174/197464552-69de557f-edff-4c7f-acbf-069df1ba097f.png" width="600">
+</div>
+
 <div align="center">
     <img src="https://user-images.githubusercontent.com/14270174/185310636-6ce02f7c-790d-479f-b163-ea97a5a04808.jpg" width="600">
 </div>
@@ -279,11 +216,11 @@
     <img src="https://user-images.githubusercontent.com/14270174/185539517-ccf2372a-f026-4a7c-ad28-c741c770f60a.png" width="600">
 </div>
 
-<div align="center">
-    <img src="https://user-images.githubusercontent.com/14270174/197464552-69de557f-edff-4c7f-acbf-069df1ba097f.png" width="600">
-</div>
-
-- RE（关系提取）
+- RE (Relation Extraction)
+<div align="center">
+    <img src="https://user-images.githubusercontent.com/25809855/186094813-3a8e16cc-42e5-4982-b9f4-0134dfb5688d.png" width="600">
+</div>  
+
 <div align="center">
     <img src="https://user-images.githubusercontent.com/14270174/185393805-c67ff571-cf7e-4217-a4b0-8b396c4f22bb.jpg" width="600">
 </div>
@@ -292,13 +229,21 @@
     <img src="https://user-images.githubusercontent.com/14270174/185540080-0431e006-9235-4b6d-b63d-0b3c6e1de48f.jpg" width="600">
 </div>
 
-<div align="center">
-    <img src="https://user-images.githubusercontent.com/25809855/186094813-3a8e16cc-42e5-4982-b9f4-0134dfb5688d.png" width="600">
-</div>
-
-</details>
-
-<a name="许可证书"></a>
-
-## 许可证书
-本项目的发布受<a href="https://github.com/PaddlePaddle/PaddleOCR/blob/master/LICENSE">Apache 2.0 license</a>许可认证。+</details>
+
+<a name="language_requests"></a>
+## 🇺🇳 Guideline for New Language Requests
+
+If you want to request a new language support, a PR with 1 following files are needed：
+
+1. In folder [ppocr/utils/dict](./ppocr/utils/dict),
+it is necessary to submit the dict text to this path and name it with `{language}_dict.txt` that contains a list of all characters. Please see the format example from other files in that folder.
+
+If your language has unique elements, please tell me in advance within any way, such as useful links, wikipedia and so on.
+
+More details, please refer to [Multilingual OCR Development Plan](https://github.com/PaddlePaddle/PaddleOCR/issues/1048).
+
+
+<a name="LICENSE"></a>
+## 📄 License
+This project is released under <a href="https://github.com/PaddlePaddle/PaddleOCR/blob/master/LICENSE">Apache 2.0 license</a>