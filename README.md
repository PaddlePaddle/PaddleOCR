--- conflicted
+++ resolved
@@ -67,17 +67,12 @@
 - [Dive Into OCR ](./doc/doc_en/ocr_book_en.md)
 
 <a name="Community"></a>
-<<<<<<< HEAD
+## Community
 
 ## 👫 Community
 
 - For international developers, we regard [PaddleOCR Discussions](https://github.com/PaddlePaddle/PaddleOCR/discussions) as our international community platform. All ideas and questions can be discussed here in English.
 
-=======
-## Community
-- For international developers, we regard [PaddleOCR Discussions](https://github.com/PaddlePaddle/PaddleOCR/discussions) as our international community platform. All ideas and questions can be discussed here in English.
-
->>>>>>> ae224c8d
 - For Chinese develops, Scan the QR code below with your Wechat, you can join the official technical discussion group. For richer community content, please refer to [中文README](README_ch.md), looking forward to your participation.
 
 <div align="center">
