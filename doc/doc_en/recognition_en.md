--- conflicted
+++ resolved
@@ -362,39 +362,16 @@
 
 | Configuration file |  Algorithm name |   backbone |   trans   |   seq      |     pred     |  language | character_type |
 | :--------: |  :-------:   | :-------:  |   :-------:   |   :-----:   |  :-----:   | :-----:  | :-----:  |
-| rec_ch_tra_lite_train.yml |  CRNN |   Mobilenet_v3 small 0.5 |  None   |  BiLSTM |  ctc  | chinese traditional  | ch_tra|
+| rec_chinese_cht_lite_train.yml |  CRNN |   Mobilenet_v3 small 0.5 |  None   |  BiLSTM |  ctc  | chinese traditional  | chinese_cht|
 | rec_en_lite_train.yml |  CRNN |   Mobilenet_v3 small 0.5 |  None   |  BiLSTM |  ctc  | English(Case sensitive)   | EN |
 | rec_french_lite_train.yml |  CRNN |   Mobilenet_v3 small 0.5 |  None   |  BiLSTM |  ctc  | French |  french |
 | rec_ger_lite_train.yml |  CRNN |   Mobilenet_v3 small 0.5 |  None   |  BiLSTM |  ctc  | German   | german |
 | rec_japan_lite_train.yml |  CRNN |   Mobilenet_v3 small 0.5 |  None   |  BiLSTM |  ctc  | Japanese | japan |
 | rec_korean_lite_train.yml |  CRNN |   Mobilenet_v3 small 0.5 |  None   |  BiLSTM |  ctc  | Korean  | korean |
-<<<<<<< HEAD
-| rec_it_lite_train.yml |  CRNN |   Mobilenet_v3 small 0.5 |  None   |  BiLSTM |  ctc  | Italian  | it |
-| rec_es_lite_train.yml |  CRNN |   Mobilenet_v3 small 0.5 |  None   |  BiLSTM |  ctc  | Spanish |  es |
-| rec_pt_lite_train.yml |  CRNN |   Mobilenet_v3 small 0.5 |  None   |  BiLSTM |  ctc  | Portuguese   | pt |
-| rec_ru_lite_train.yml |  CRNN |   Mobilenet_v3 small 0.5 |  None   |  BiLSTM |  ctc  | Russia  | ru |
-| rec_ar_lite_train.yml |  CRNN |   Mobilenet_v3 small 0.5 |  None   |  BiLSTM |  ctc  | Arabic  | ar |
-| rec_hi_lite_train.yml |  CRNN |   Mobilenet_v3 small 0.5 |  None   |  BiLSTM |  ctc  | Hindi |  hi |
-| rec_ug_lite_train.yml |  CRNN |   Mobilenet_v3 small 0.5 |  None   |  BiLSTM |  ctc  | Uyghur  | ug |
-| rec_fa_lite_train.yml |  CRNN |   Mobilenet_v3 small 0.5 |  None   |  BiLSTM |  ctc  | Persian(Farsi)  | fa |
-| rec_ur_ite_train.yml |  CRNN |   Mobilenet_v3 small 0.5 |  None   |  BiLSTM |  ctc  | Urdu  | ur |
-| rec_rs_latin_lite_train.yml |  CRNN |   Mobilenet_v3 small 0.5 |  None   |  BiLSTM |  ctc  | Serbian(latin) | rs_latin |
-| rec_oc_lite_train.yml |  CRNN |   Mobilenet_v3 small 0.5 |  None   |  BiLSTM |  ctc  | Occitan  | oc |
-| rec_mr_lite_train.yml |  CRNN |   Mobilenet_v3 small 0.5 |  None   |  BiLSTM |  ctc  | Marathi  | mr |
-| rec_ne_lite_train.yml |  CRNN |   Mobilenet_v3 small 0.5 |  None   |  BiLSTM |  ctc  | Nepali  | ne |
-| rec_rs_cyrillic_lite_train.yml |  CRNN |   Mobilenet_v3 small 0.5 |  None   |  BiLSTM |  ctc  | Serbian(cyrillic) |  rs_cyrillic |
-| rec_bg_lite_train.yml |  CRNN |   Mobilenet_v3 small 0.5 |  None   |  BiLSTM |  ctc  | Bulgarian  | bg |
-| rec_uk_lite_train.yml |  CRNN |   Mobilenet_v3 small 0.5 |  None   |  BiLSTM |  ctc  | Ukranian  | uk |
-| rec_be_lite_train.yml |  CRNN |   Mobilenet_v3 small 0.5 |  None   |  BiLSTM |  ctc  | Belarusian   | be |
-| rec_te_lite_train.yml |  CRNN |   Mobilenet_v3 small 0.5 |  None   |  BiLSTM |  ctc  | Telugu  | te |
-| rec_kn_lite_train.yml |  CRNN |   Mobilenet_v3 small 0.5 |  None   |  BiLSTM |  ctc  | kannada  | kn |
-| rec_ta_lite_train.yml |  CRNN |   Mobilenet_v3 small 0.5 |  None   |  BiLSTM |  ctc  | Tamil |  ta |
-=======
 | rec_latin_lite_train.yml |  CRNN |   Mobilenet_v3 small 0.5 |  None   |  BiLSTM |  ctc  | Latin  | latin |
 | rec_arabic_lite_train.yml |  CRNN |   Mobilenet_v3 small 0.5 |  None   |  BiLSTM |  ctc  | arabic |  ar |
 | rec_cyrillic_lite_train.yml |  CRNN |   Mobilenet_v3 small 0.5 |  None   |  BiLSTM |  ctc  | cyrillic   | cyrillic |
 | rec_devanagari_lite_train.yml |  CRNN |   Mobilenet_v3 small 0.5 |  None   |  BiLSTM |  ctc  | devanagari  | devanagari |
->>>>>>> 7c38e89b
 
 For more supported languages, please refer to : [Multi-language model](https://github.com/PaddlePaddle/PaddleOCR/blob/release/2.1/doc/doc_en/multi_languages_en.md#4-support-languages-and-abbreviations)
 
@@ -442,8 +419,8 @@
 The evaluation dataset can be set by modifying the `Eval.dataset.label_file_list` field in the `configs/rec/rec_icdar15_train.yml` file.
 
 ```
-# GPU evaluation, Global.pretrained_model is the weight to be tested
-python3 -m paddle.distributed.launch --gpus '0' tools/eval.py -c configs/rec/rec_icdar15_train.yml -o Global.pretrained_model={path/to/weights}/best_accuracy
+# GPU evaluation, Global.checkpoints is the weight to be tested
+python3 -m paddle.distributed.launch --gpus '0' tools/eval.py -c configs/rec/rec_icdar15_train.yml -o Global.checkpoints={path/to/weights}/best_accuracy
 ```
 
 <a name="PREDICTION"></a>
@@ -454,7 +431,7 @@
 
 Using the model trained by paddleocr, you can quickly get prediction through the following script.
 
-The default prediction picture is stored in `infer_img`, and the weight is specified via `-o Global.pretrained_model`:
+The default prediction picture is stored in `infer_img`, and the weight is specified via `-o Global.checkpoints`:
 
 ```
 # Predict English results
