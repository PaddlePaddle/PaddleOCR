# PaddleOCR Quick Start

**Note:** This tutorial mainly introduces the usage of PP-OCR series models, please refer to [PP-Structure Quick Start](../../ppstructure/docs/quickstart_en.md) for the quick use of document analysis related functions.

- [1. Installation](#1-installation)
  - [1.1 Install PaddlePaddle](#11-install-paddlepaddle)
  - [1.2 Install PaddleOCR Whl Package](#12-install-paddleocr-whl-package)
- [2. Easy-to-Use](#2-easy-to-use)
  - [2.1 Use by Command Line](#21-use-by-command-line)
    - [2.1.1 Chinese and English Model](#211-chinese-and-english-model)
    - [2.1.2 Multi-language Model](#212-multi-language-model)
  - [2.2 Use by Code](#22-use-by-code)
    - [2.2.1 Chinese & English Model and Multilingual Model](#221-chinese--english-model-and-multilingual-model)
- [3. Summary](#3-summary)



<a name="1nstallation"></a>

## 1. Installation

<a name="11-install-paddlepaddle"></a>

### 1.1 Install PaddlePaddle

> If you do not have a Python environment, please refer to [Environment Preparation](./environment_en.md).

- If you have CUDA 11 installed on your machine, please run the following command to install

  ```bash
<<<<<<< HEAD
  python -m pip install paddlepaddle-gpu -i https://pypi.tuna.tsinghua.edu.cn/simple
=======
  pip install paddlepaddle-gpu
>>>>>>> 43367718
  ```

- If you have no available GPU on your machine, please run the following command to install the CPU version

  ```bash
<<<<<<< HEAD
  python -m pip install paddlepaddle -i https://pypi.tuna.tsinghua.edu.cn/simple
=======
  python -m pip install paddlepaddle
>>>>>>> 43367718
  ```

For more software version requirements, please refer to the instructions in [Installation Document](https://www.paddlepaddle.org.cn/en/install/quick) for operation.

<a name="12-install-paddleocr-whl-package"></a>

### 1.2 Install PaddleOCR Whl Package

```bash
pip install "paddleocr>=2.0.1" # Recommend to use version 2.0.1+
```

- **For windows users:** If you getting this error `OSError: [WinError 126] The specified module could not be found` when you install shapely on windows. Please try to download Shapely whl file [here](http://www.lfd.uci.edu/~gohlke/pythonlibs/#shapely).

  Reference: [Solve shapely installation on windows](https://stackoverflow.com/questions/44398265/install-shapely-oserror-winerror-126-the-specified-module-could-not-be-found)

<a name="2-easy-to-use"></a>

## 2. Easy-to-Use

<a name="21-use-by-command-line"></a>

### 2.1 Use by Command Line

PaddleOCR provides a series of test images, click [here](https://paddleocr.bj.bcebos.com/dygraph_v2.1/ppocr_img.zip) to download, and then switch to the corresponding directory in the terminal

```bash
cd /path/to/ppocr_img
```

If you do not use the provided test image, you can replace the following `--image_dir` parameter with the corresponding test image path

<a name="211-english-and-chinese-model"></a>

#### 2.1.1 Chinese and English Model

* Detection, direction classification and recognition: set the parameter`--use_gpu false` to disable the gpu device

  ```bash
  paddleocr --image_dir ./imgs_en/img_12.jpg --use_angle_cls true --lang en --use_gpu false
  ```

  Output will be a list, each item contains bounding box, text and recognition confidence

  ```bash
  [[[441.0, 174.0], [1166.0, 176.0], [1165.0, 222.0], [441.0, 221.0]], ('ACKNOWLEDGEMENTS', 0.9971134662628174)]
  [[[403.0, 346.0], [1204.0, 348.0], [1204.0, 384.0], [402.0, 383.0]], ('We would like to thank all the designers and', 0.9761400818824768)]
  [[[403.0, 396.0], [1204.0, 398.0], [1204.0, 434.0], [402.0, 433.0]], ('contributors who have been involved in the', 0.9791957139968872)]
  ......
  ```

  pdf file is also supported, you can infer the first few pages by using the `page_num` parameter, the default is 0, which means infer all pages

  ```bash
  paddleocr --image_dir ./xxx.pdf --use_angle_cls true --use_gpu false --page_num 2
  ```

* Only detection: set `--rec` to `false`

  ```bash
  paddleocr --image_dir ./imgs_en/img_12.jpg --rec false
  ```

  Output will be a list, each item only contains bounding box

  ```bash
  [[397.0, 802.0], [1092.0, 802.0], [1092.0, 841.0], [397.0, 841.0]]
  [[397.0, 750.0], [1211.0, 750.0], [1211.0, 789.0], [397.0, 789.0]]
  [[397.0, 702.0], [1209.0, 698.0], [1209.0, 734.0], [397.0, 738.0]]
  ......
  ```

* Only recognition: set `--det` to `false`

  ```bash
  paddleocr --image_dir ./imgs_words_en/word_10.png --det false --lang en
  ```

  Output will be a list, each item contains text and recognition confidence

  ```bash
  ['PAIN', 0.9934559464454651]
  ```

**Version**
paddleocr uses the PP-OCRv4 model by default(`--ocr_version PP-OCRv4`). If you want to use other versions, you can set the parameter `--ocr_version`, the specific version description is as follows:
|  version name |  description |
|    ---    |   ---   |
| PP-OCRv4 | support Chinese and English detection and recognition, direction classifier, support multilingual recognition |
| PP-OCRv3 | support Chinese and English detection and recognition, direction classifier, support multilingual recognition |
| PP-OCRv2 | only supports Chinese and English detection and recognition, direction classifier, multilingual model is not updated |
| PP-OCR   | support Chinese and English detection and recognition, direction classifier, support multilingual recognition |

If you want to add your own trained model, you can add model links and keys in [paddleocr](../../paddleocr.py) and recompile.

More whl package usage can be found in [whl package](./whl_en.md)

<a name="212-multi-language-model"></a>

#### 2.1.2 Multi-language Model

PaddleOCR currently supports 80 languages, which can be switched by modifying the `--lang` parameter.

``` bash
paddleocr --image_dir ./doc/imgs_en/254.jpg --lang=en
```

<div align="center">
    <img src="../imgs_en/254.jpg" width="300" height="600">
    <img src="../imgs_results/multi_lang/img_02.jpg" width="600" height="600">
</div>
The result is a list, each item contains a text box, text and recognition confidence

```text
[[[67.0, 51.0], [327.0, 46.0], [327.0, 74.0], [68.0, 80.0]], ('PHOCAPITAL', 0.9944712519645691)]
[[[72.0, 92.0], [453.0, 84.0], [454.0, 114.0], [73.0, 122.0]], ('107 State Street', 0.9744491577148438)]
[[[69.0, 135.0], [501.0, 125.0], [501.0, 156.0], [70.0, 165.0]], ('Montpelier Vermont', 0.9357033967971802)]
......
```

Commonly used multilingual abbreviations include

| Language            | Abbreviation |      | Language | Abbreviation |      | Language | Abbreviation |
| ------------------- | ------------ | ---- | -------- | ------------ | ---- | -------- | ------------ |
| Chinese & English   | ch           |      | French   | fr           |      | Japanese | japan        |
| English             | en           |      | German   | german       |      | Korean   | korean       |
| Chinese Traditional | chinese_cht  |      | Italian  | it           |      | Russian  | ru           |

A list of all languages and their corresponding abbreviations can be found in [Multi-Language Model Tutorial](./multi_languages_en.md)


<a name="22-use-by-code"></a>

### 2.2 Use by Code
<a name="221-chinese---english-model-and-multilingual-model"></a>

#### 2.2.1 Chinese & English Model and Multilingual Model

* detection, angle classification and recognition:

```python
from paddleocr import PaddleOCR,draw_ocr
# Paddleocr supports Chinese, English, French, German, Korean and Japanese.
# You can set the parameter `lang` as `ch`, `en`, `fr`, `german`, `korean`, `japan`
# to switch the language model in order.
ocr = PaddleOCR(use_angle_cls=True, lang='en') # need to run only once to download and load model into memory
img_path = './imgs_en/img_12.jpg'
result = ocr.ocr(img_path, cls=True)
for idx in range(len(result)):
    res = result[idx]
    for line in res:
        print(line)


# draw result
from PIL import Image
result = result[0]
image = Image.open(img_path).convert('RGB')
boxes = [line[0] for line in result]
txts = [line[1][0] for line in result]
scores = [line[1][1] for line in result]
im_show = draw_ocr(image, boxes, txts, scores, font_path='./fonts/simfang.ttf')
im_show = Image.fromarray(im_show)
im_show.save('result.jpg')
```

Output will be a list, each item contains bounding box, text and recognition confidence

```bash
[[[441.0, 174.0], [1166.0, 176.0], [1165.0, 222.0], [441.0, 221.0]], ('ACKNOWLEDGEMENTS', 0.9971134662628174)]
  [[[403.0, 346.0], [1204.0, 348.0], [1204.0, 384.0], [402.0, 383.0]], ('We would like to thank all the designers and', 0.9761400818824768)]
  [[[403.0, 396.0], [1204.0, 398.0], [1204.0, 434.0], [402.0, 433.0]], ('contributors who have been involved in the', 0.9791957139968872)]
  ......
```

Visualization of results

<div align="center">
    <img src="../imgs_results/whl/12_det_rec.jpg" width="800">
</div>

If the input is a PDF file, you can refer to the following code for visualization

```python
from paddleocr import PaddleOCR, draw_ocr

# Paddleocr supports Chinese, English, French, German, Korean and Japanese.
# You can set the parameter `lang` as `ch`, `en`, `fr`, `german`, `korean`, `japan`
# to switch the language model in order.
<<<<<<< HEAD
ocr = PaddleOCR(use_angle_cls=True, lang="ch", page_num=2)  # need to run only once to download and load model into memory
img_path = './xxx.pdf'
result = ocr.ocr(img_path, cls=True)
=======
PAGE_NUM = 10 # Set the recognition page number
pdf_path = 'default.pdf'
ocr = PaddleOCR(use_angle_cls=True, lang="ch", page_num=PAGE_NUM)  # need to run only once to download and load model into memory
# ocr = PaddleOCR(use_angle_cls=True, lang="ch", page_num=PAGE_NUM,use_gpu=0) # To Use GPU,uncomment this line and comment the above one.
result = ocr.ocr(pdf_path, cls=True)
>>>>>>> 43367718
for idx in range(len(result)):
    res = result[idx]
    if res == None: # Skip when empty result detected to avoid TypeError:NoneType
        print(f"[DEBUG] Empty page {idx+1} detected, skip it.")
        continue
    for line in res:
        print(line)
<<<<<<< HEAD

# draw result
import pdf2image
imgs = pdf2image.convert_from_path(img_path)
=======
# draw the result
import fitz
from PIL import Image
import cv2
import numpy as np
imgs = []
with fitz.open(pdf_path) as pdf:
    for pg in range(0, PAGE_NUM):
        page = pdf[pg]
        mat = fitz.Matrix(2, 2)
        pm = page.get_pixmap(matrix=mat, alpha=False)
        # if width or height > 2000 pixels, don't enlarge the image
        if pm.width > 2000 or pm.height > 2000:
            pm = page.get_pixmap(matrix=fitz.Matrix(1, 1), alpha=False)
        img = Image.frombytes("RGB", [pm.width, pm.height], pm.samples)
        img = cv2.cvtColor(np.array(img), cv2.COLOR_RGB2BGR)
        imgs.append(img)
>>>>>>> 43367718
for idx in range(len(result)):
    res = result[idx]
    if res == None:
        continue
    image = imgs[idx]
    boxes = [line[0] for line in res]
    txts = [line[1][0] for line in res]
    scores = [line[1][1] for line in res]
    im_show = draw_ocr(image, boxes, txts, scores, font_path='doc/fonts/simfang.ttf')
    im_show = Image.fromarray(im_show)
    im_show.save('result_page_{}.jpg'.format(idx))
```

* Detection and Recognition Using Sliding Windows

To perform OCR using sliding windows, the following code snippet can be employed:

```Python
from paddleocr import PaddleOCR
from PIL import Image, ImageDraw, ImageFont

# Initialize OCR engine
ocr = PaddleOCR(use_angle_cls=True, lang="en")

img_path = "./very_large_image.jpg"
slice = {'horizontal_stride': 300, 'vertical_stride': 500, 'merge_x_thres': 50, 'merge_y_thres': 35}
results = ocr.ocr(img_path, cls=True, slice=slice)

# Load image
image = Image.open(img_path).convert("RGB")
draw = ImageDraw.Draw(image)
font = ImageFont.truetype("./doc/fonts/simfang.ttf", size=20)  # Adjust size as needed

# Process and draw results
for res in results:
    for line in res:
        box = [tuple(point) for point in line[0]]
        # Finding the bounding box
        box = [(min(point[0] for point in box), min(point[1] for point in box)),
               (max(point[0] for point in box), max(point[1] for point in box))]
        txt = line[1][0]
        draw.rectangle(box, outline="red", width=2)  # Draw rectangle
        draw.text((box[0][0], box[0][1] - 25), txt, fill="blue", font=font)  # Draw text above the box

# Save result
image.save("result.jpg")

```

This example initializes the PaddleOCR instance with angle classification enabled and sets the language to English. The `ocr` method is then called with several parameters to customize the detection and recognition process, including the `slice` parameter for handling image slices.

For a more comprehensive understanding of the slicing operation, please refer to the [slice operation documentation](./slice_en.md).

<a name="3"></a>

## 3. Summary

In this section, you have mastered the use of PaddleOCR whl package.

PaddleX provides a high-quality ecological model of the paddle. It is a one-stop full-process high-efficiency development platform for training, pressing and pushing. Its mission is to help AI technology to be implemented quickly. The vision is to make everyone an AI Developer! Currently PP-OCRv4 has been launched on PaddleX, you can enter [General OCR](https://aistudio.baidu.com/aistudio/modelsdetail?modelId=286) to experience the whole process of model training, compression and inference deployment.<|MERGE_RESOLUTION|>--- conflicted
+++ resolved
@@ -28,21 +28,13 @@
 - If you have CUDA 11 installed on your machine, please run the following command to install
 
   ```bash
-<<<<<<< HEAD
-  python -m pip install paddlepaddle-gpu -i https://pypi.tuna.tsinghua.edu.cn/simple
-=======
   pip install paddlepaddle-gpu
->>>>>>> 43367718
   ```
 
 - If you have no available GPU on your machine, please run the following command to install the CPU version
 
   ```bash
-<<<<<<< HEAD
-  python -m pip install paddlepaddle -i https://pypi.tuna.tsinghua.edu.cn/simple
-=======
   python -m pip install paddlepaddle
->>>>>>> 43367718
   ```
 
 For more software version requirements, please refer to the instructions in [Installation Document](https://www.paddlepaddle.org.cn/en/install/quick) for operation.
@@ -232,17 +224,11 @@
 # Paddleocr supports Chinese, English, French, German, Korean and Japanese.
 # You can set the parameter `lang` as `ch`, `en`, `fr`, `german`, `korean`, `japan`
 # to switch the language model in order.
-<<<<<<< HEAD
-ocr = PaddleOCR(use_angle_cls=True, lang="ch", page_num=2)  # need to run only once to download and load model into memory
-img_path = './xxx.pdf'
-result = ocr.ocr(img_path, cls=True)
-=======
 PAGE_NUM = 10 # Set the recognition page number
 pdf_path = 'default.pdf'
 ocr = PaddleOCR(use_angle_cls=True, lang="ch", page_num=PAGE_NUM)  # need to run only once to download and load model into memory
 # ocr = PaddleOCR(use_angle_cls=True, lang="ch", page_num=PAGE_NUM,use_gpu=0) # To Use GPU,uncomment this line and comment the above one.
 result = ocr.ocr(pdf_path, cls=True)
->>>>>>> 43367718
 for idx in range(len(result)):
     res = result[idx]
     if res == None: # Skip when empty result detected to avoid TypeError:NoneType
@@ -250,30 +236,10 @@
         continue
     for line in res:
         print(line)
-<<<<<<< HEAD
 
 # draw result
 import pdf2image
 imgs = pdf2image.convert_from_path(img_path)
-=======
-# draw the result
-import fitz
-from PIL import Image
-import cv2
-import numpy as np
-imgs = []
-with fitz.open(pdf_path) as pdf:
-    for pg in range(0, PAGE_NUM):
-        page = pdf[pg]
-        mat = fitz.Matrix(2, 2)
-        pm = page.get_pixmap(matrix=mat, alpha=False)
-        # if width or height > 2000 pixels, don't enlarge the image
-        if pm.width > 2000 or pm.height > 2000:
-            pm = page.get_pixmap(matrix=fitz.Matrix(1, 1), alpha=False)
-        img = Image.frombytes("RGB", [pm.width, pm.height], pm.samples)
-        img = cv2.cvtColor(np.array(img), cv2.COLOR_RGB2BGR)
-        imgs.append(img)
->>>>>>> 43367718
 for idx in range(len(result)):
     res = result[idx]
     if res == None:
