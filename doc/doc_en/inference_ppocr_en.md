
# Python Inference for PP-OCR Model Zoo

This article introduces the use of the Python inference engine for the PP-OCR model library. The content is in order of text detection, text recognition, direction classifier and the prediction method of the three in series on the CPU and GPU.


- [Text Detection Model Inference](#DETECTION_MODEL_INFERENCE)
- [Text Recognition Model Inference](#RECOGNITION_MODEL_INFERENCE)
    - [1. Lightweight Chinese Recognition Model Inference](#LIGHTWEIGHT_RECOGNITION)
    - [2. Multilingaul Model Inference](#MULTILINGUAL_MODEL_INFERENCE)
<<<<<<< HEAD
=======

>>>>>>> af413d6b
- [Angle Classification Model Inference](#ANGLE_CLASS_MODEL_INFERENCE)
- [Text Detection Angle Classification and Recognition Inference Concatenation](#CONCATENATION)

<a name="DETECTION_MODEL_INFERENCE"></a>

## Text Detection Model Inference

The default configuration is based on the inference setting of the DB text detection model. For lightweight Chinese detection model inference, you can execute the following commands:

```
# download DB text detection inference model
wget  https://paddleocr.bj.bcebos.com/PP-OCRv2/chinese/ch_PP-OCRv2_det_infer.tar
tar xf ch_PP-OCRv2_det_infer.tar
# run inference
python3 tools/infer/predict_det.py --image_dir="./doc/imgs/00018069.jpg" --det_model_dir="./ch_PP-OCRv2_det_infer.tar/"
```

The visual text detection results are saved to the ./inference_results folder by default, and the name of the result file is prefixed with'det_res'. Examples of results are as follows:

![](../imgs_results/det_res_00018069.jpg)

You can use the parameters `limit_type` and `det_limit_side_len` to limit the size of the input image,
The optional parameters of `limit_type` are [`max`, `min`], and
`det_limit_size_len` is a positive integer, generally set to a multiple of 32, such as 960.

The default setting of the parameters is `limit_type='max', det_limit_side_len=960`. Indicates that the longest side of the network input image cannot exceed 960,
If this value is exceeded, the image will be resized with the same width ratio to ensure that the longest side is `det_limit_side_len`.
Set as `limit_type='min', det_limit_side_len=960`, it means that the shortest side of the image is limited to 960.

If the resolution of the input picture is relatively large and you want to use a larger resolution prediction, you can set det_limit_side_len to the desired value, such as 1216:
```
python3 tools/infer/predict_det.py --image_dir="./doc/imgs/1.jpg" --det_model_dir="./inference/ch_PP-OCRv2_det_infer/" --det_limit_type=max --det_limit_side_len=1216
```

If you want to use the CPU for prediction, execute the command as follows
```
python3 tools/infer/predict_det.py --image_dir="./doc/imgs/1.jpg" --det_model_dir="./inference/ch_PP-OCRv2_det_infer/"  --use_gpu=False
```

<a name="RECOGNITION_MODEL_INFERENCE"></a>

## Text Recognition Model Inference


<a name="LIGHTWEIGHT_RECOGNITION"></a>
### 1. Lightweight Chinese Recognition Model Inference

For lightweight Chinese recognition model inference, you can execute the following commands:

```
# download CRNN text recognition inference model
wget  https://paddleocr.bj.bcebos.com/PP-OCRv2/chinese/ch_PP-OCRv2_rec_infer.tar
tar xf ch_PP-OCRv2_rec_infer.tar
# run inference
python3 tools/infer/predict_rec.py --image_dir="./doc/imgs_words/ch/word_4.jpg" --rec_model_dir="./ch_PP-OCRv2_rec_infer/"
```

![](../imgs_words_en/word_10.png)

After executing the command, the prediction results (recognized text and score) of the above image will be printed on the screen.

```bash
Predicts of ./doc/imgs_words_en/word_10.png:('PAIN', 0.9897658)
```

<a name="MULTILINGUAL_MODEL_INFERENCE"></a>

### 2. Multilingaul Model Inference
If you need to predict [other language models](./models_list_en.md#Multilingual), when using inference model prediction, you need to specify the dictionary path used by `--rec_char_dict_path`. At the same time, in order to get the correct visualization results,
You need to specify the visual font path through `--vis_font_path`. There are small language fonts provided by default under the `doc/fonts` path, such as Korean recognition:

```
wget wget https://paddleocr.bj.bcebos.com/dygraph_v2.0/multilingual/korean_mobile_v2.0_rec_infer.tar

python3 tools/infer/predict_rec.py --image_dir="./doc/imgs_words/korean/1.jpg" --rec_model_dir="./your inference model" --rec_char_type="korean" --rec_char_dict_path="ppocr/utils/dict/korean_dict.txt" --vis_font_path="doc/fonts/korean.ttf"
```
![](../imgs_words/korean/1.jpg)

After executing the command, the prediction result of the above figure is:

``` text
Predicts of ./doc/imgs_words/korean/1.jpg:('바탕으로', 0.9948904)
```

<a name="ANGLE_CLASS_MODEL_INFERENCE"></a>

## Angle Classification Model Inference

For angle classification model inference, you can execute the following commands:


```
# download text angle class inference model：
wget  https://paddleocr.bj.bcebos.com/dygraph_v2.0/ch/ch_ppocr_mobile_v2.0_cls_infer.tar
tar xf ch_ppocr_mobile_v2.0_cls_infer.tar
python3 tools/infer/predict_cls.py --image_dir="./doc/imgs_words_en/word_10.png" --cls_model_dir="ch_ppocr_mobile_v2.0_cls_infer"
```
![](../imgs_words_en/word_10.png)

After executing the command, the prediction results (classification angle and score) of the above image will be printed on the screen.

```
 Predicts of ./doc/imgs_words_en/word_10.png:['0', 0.9999995]
```

<a name="CONCATENATION"></a>
## Text Detection Angle Classification and Recognition Inference Concatenation

When performing prediction, you need to specify the path of a single image or a folder of images through the parameter `image_dir`, the parameter `det_model_dir` specifies the path to detect the inference model, the parameter `cls_model_dir` specifies the path to angle classification inference model and the parameter `rec_model_dir` specifies the path to identify the inference model. The parameter `use_angle_cls` is used to control whether to enable the angle classification model. The parameter `use_mp` specifies whether to use multi-process to infer `total_process_num` specifies process number when using multi-process. The parameter . The visualized recognition results are saved to the `./inference_results` folder by default.

```shell
# use direction classifier
python3 tools/infer/predict_system.py --image_dir="./doc/imgs/00018069.jpg" --det_model_dir="./inference/ch_PP-OCRv2_det_infer/" --cls_model_dir="./inference/cls/" --rec_model_dir="./inference/ch_PP-OCRv2_rec_infer/" --use_angle_cls=true

# not use use direction classifier
python3 tools/infer/predict_system.py --image_dir="./doc/imgs/00018069.jpg" --det_model_dir="./inference/ch_PP-OCRv2_det_infer/" --rec_model_dir="./inference/ch_PP-OCRv2_rec_infer/" --use_angle_cls=false

# use multi-process
python3 tools/infer/predict_system.py --image_dir="./doc/imgs/00018069.jpg" --det_model_dir="./inference/ch_PP-OCRv2_det_infer/" --rec_model_dir="./inference/ch_PP-OCRv2_rec_infer/" --use_angle_cls=false --use_mp=True --total_process_num=6
```


After executing the command, the recognition result image is as follows:

![](../imgs_results/system_res_00018069.jpg)<|MERGE_RESOLUTION|>--- conflicted
+++ resolved
@@ -8,10 +8,6 @@
 - [Text Recognition Model Inference](#RECOGNITION_MODEL_INFERENCE)
     - [1. Lightweight Chinese Recognition Model Inference](#LIGHTWEIGHT_RECOGNITION)
     - [2. Multilingaul Model Inference](#MULTILINGUAL_MODEL_INFERENCE)
-<<<<<<< HEAD
-=======
-
->>>>>>> af413d6b
 - [Angle Classification Model Inference](#ANGLE_CLASS_MODEL_INFERENCE)
 - [Text Detection Angle Classification and Recognition Inference Concatenation](#CONCATENATION)
 
