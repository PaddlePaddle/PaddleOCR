## 文字识别


- [一、数据准备](#数据准备)
    - [数据下载](#数据下载)
    - [自定义数据集](#自定义数据集)  
    - [字典](#字典)  
    - [支持空格](#支持空格)

- [二、启动训练](#文本检测模型推理)
    - [1. 数据增强](#数据增强)
    - [2. 训练](#训练)
    - [3. 小语种](#小语种)

- [三、评估](#评估)

- [四、预测](#预测)
    - [1. 训练引擎预测](#训练引擎预测)


<a name="数据准备"></a>
### 数据准备


PaddleOCR 支持两种数据格式: `lmdb` 用于训练公开数据，调试算法; `通用数据` 训练自己的数据:

请按如下步骤设置数据集：

训练数据的默认存储路径是 `PaddleOCR/train_data`,如果您的磁盘上已有数据集，只需创建软链接至数据集目录：

```
ln -sf <path/to/dataset> <path/to/paddle_ocr>/train_data/dataset
```

<a name="数据下载"></a>
* 数据下载

若您本地没有数据集，可以在官网下载 [icdar2015](http://rrc.cvc.uab.es/?ch=4&com=downloads) 数据，用于快速验证。也可以参考[DTRB](https://github.com/clovaai/deep-text-recognition-benchmark#download-lmdb-dataset-for-traininig-and-evaluation-from-here)，下载 benchmark 所需的lmdb格式数据集。

如果希望复现SRN的论文指标，需要下载离线[增广数据](https://pan.baidu.com/s/1-HSZ-ZVdqBF2HaBZ5pRAKA),提取码: y3ry。增广数据是由MJSynth和SynthText做旋转和扰动得到的。数据下载完成后请解压到 {your_path}/PaddleOCR/train_data/data_lmdb_release/training/ 路径下。

<a name="自定义数据集"></a>
* 使用自己数据集

若您希望使用自己的数据进行训练，请参考下文组织您的数据。

- 训练集

首先请将训练图片放入同一个文件夹（train_images），并用一个txt文件（rec_gt_train.txt）记录图片路径和标签。

**注意：** 默认请将图片路径和图片标签用 \t 分割，如用其他方式分割将造成训练报错

```
" 图像文件名                 图像标注信息 "

train_data/train_0001.jpg   简单可依赖
train_data/train_0002.jpg   用科技让复杂的世界更简单
```
PaddleOCR 提供了一份用于训练 icdar2015 数据集的标签文件，通过以下方式下载：

```
# 训练集标签
wget -P ./train_data/ic15_data  https://paddleocr.bj.bcebos.com/dataset/rec_gt_train.txt
# 测试集标签
wget -P ./train_data/ic15_data  https://paddleocr.bj.bcebos.com/dataset/rec_gt_test.txt
```

PaddleOCR 也提供了数据格式转换脚本，可以将官网 label 转换支持的数据格式。 数据转换工具在 `train_data/gen_label.py`, 这里以训练集为例：

```
# 将官网下载的标签文件转换为 rec_gt_label.txt
python gen_label.py --mode="rec" --input_path="{path/of/origin/label}" --output_label="rec_gt_label.txt"
```

最终训练集应有如下文件结构：
```
|-train_data
    |-ic15_data
        |- rec_gt_train.txt
        |- train
            |- word_001.png
            |- word_002.jpg
            |- word_003.jpg
            | ...
```

- 测试集

同训练集类似，测试集也需要提供一个包含所有图片的文件夹（test）和一个rec_gt_test.txt，测试集的结构如下所示：

```
|-train_data
    |-ic15_data
        |- rec_gt_test.txt
        |- test
            |- word_001.jpg
            |- word_002.jpg
            |- word_003.jpg
            | ...
```
<a name="字典"></a>
- 字典

最后需要提供一个字典（{word_dict_name}.txt），使模型在训练时，可以将所有出现的字符映射为字典的索引。

因此字典需要包含所有希望被正确识别的字符，{word_dict_name}.txt需要写成如下格式，并以 `utf-8` 编码格式保存：

```
l
d
a
d
r
n
```

word_dict.txt 每行有一个单字，将字符与数字索引映射在一起，“and” 将被映射成 [2 5 1]

`ppocr/utils/ppocr_keys_v1.txt` 是一个包含6623个字符的中文字典，

`ppocr/utils/ic15_dict.txt` 是一个包含36个字符的英文字典，

`ppocr/utils/french_dict.txt` 是一个包含118个字符的法文字典

`ppocr/utils/japan_dict.txt` 是一个包含4399个字符的法文字典

`ppocr/utils/korean_dict.txt` 是一个包含3636个字符的法文字典

`ppocr/utils/german_dict.txt` 是一个包含131个字符的法文字典


您可以按需使用。

目前的多语言模型仍处在demo阶段，会持续优化模型并补充语种，**非常欢迎您为我们提供其他语言的字典和字体**，
如您愿意可将字典文件提交至 [utils](../../ppocr/utils) ，我们会在Repo中感谢您。

- 自定义字典

如需自定义dic文件，请在 `configs/rec/rec_icdar15_train.yml` 中添加 `character_dict_path` 字段, 指向您的字典路径。
并将 `character_type` 设置为 `ch`。

<a name="支持空格"></a>
- 添加空格类别

如果希望支持识别"空格"类别, 请将yml文件中的 `use_space_char` 字段设置为 `true`。

**注意：`use_space_char` 仅在 `character_type=ch` 时生效**

<a name="启动训练"></a>
### 启动训练

PaddleOCR提供了训练脚本、评估脚本和预测脚本，本节将以 CRNN 识别模型为例：

首先下载pretrain model，您可以下载训练好的模型在 icdar2015 数据上进行finetune

```
cd PaddleOCR/
# 下载MobileNetV3的预训练模型
wget -P ./pretrain_models/ https://paddleocr.bj.bcebos.com/rec_mv3_none_bilstm_ctc.tar
# 解压模型参数
cd pretrain_models
tar -xf rec_mv3_none_bilstm_ctc.tar && rm -rf rec_mv3_none_bilstm_ctc.tar
```

开始训练:

*如果您安装的是cpu版本，请将配置文件中的 `use_gpu` 字段修改为false*

```
# GPU训练 支持单卡，多卡训练，通过CUDA_VISIBLE_DEVICES指定卡号
export CUDA_VISIBLE_DEVICES=0,1,2,3
# 训练icdar15英文数据 并将训练日志保存为 tain_rec.log
python3 tools/train.py -c configs/rec/rec_icdar15_train.yml 2>&1 | tee train_rec.log
```
<a name="数据增强"></a>
- 数据增强

PaddleOCR提供了多种数据增强方式，如果您希望在训练时加入扰动，请在配置文件中设置 `distort: true`。

默认的扰动方式有：颜色空间转换(cvtColor)、模糊(blur)、抖动(jitter)、噪声(Gasuss noise)、随机切割(random crop)、透视(perspective)、颜色反转(reverse)。

训练过程中每种扰动方式以50%的概率被选择，具体代码实现请参考：[img_tools.py](https://github.com/PaddlePaddle/PaddleOCR/blob/develop/ppocr/data/rec/img_tools.py)

*由于OpenCV的兼容性问题，扰动操作暂时只支持Linux*

<a name="训练"></a>
- 训练

PaddleOCR支持训练和评估交替进行, 可以在 `configs/rec/rec_icdar15_train.yml` 中修改 `eval_batch_step` 设置评估频率，默认每500个iter评估一次。评估过程中默认将最佳acc模型，保存为 `output/rec_CRNN/best_accuracy` 。

如果验证集很大，测试将会比较耗时，建议减少评估次数，或训练完再进行评估。

**提示：** 可通过 -c 参数选择 `configs/rec/` 路径下的多种模型配置进行训练，PaddleOCR支持的识别算法有：


| 配置文件 |  算法名称 |   backbone |   trans   |   seq      |     pred     |
| :--------: |  :-------:   | :-------:  |   :-------:   |   :-----:   |  :-----:   |
| [rec_chinese_lite_train_v1.1.yml](../../configs/rec/ch_ppocr_v1.1/rec_chinese_lite_train_v1.1.yml) |  CRNN |   Mobilenet_v3 small 0.5 |  None   |  BiLSTM |  ctc  |
| [rec_chinese_common_train_v1.1.yml](../../configs/rec/ch_ppocr_v1.1/rec_chinese_common_train_v1.1.yml) |  CRNN | ResNet34_vd |  None   |  BiLSTM |  ctc  |
| rec_chinese_lite_train.yml |  CRNN |   Mobilenet_v3 small 0.5 |  None   |  BiLSTM |  ctc  |
| rec_chinese_common_train.yml |  CRNN |   ResNet34_vd |  None   |  BiLSTM |  ctc  |
| rec_icdar15_train.yml |  CRNN |   Mobilenet_v3 large 0.5 |  None   |  BiLSTM |  ctc  |
| rec_mv3_none_bilstm_ctc.yml |  CRNN |   Mobilenet_v3 large 0.5 |  None   |  BiLSTM |  ctc  |
| rec_mv3_none_none_ctc.yml |  Rosetta |   Mobilenet_v3 large 0.5 |  None   |  None |  ctc  |
| rec_mv3_tps_bilstm_ctc.yml |  STARNet |   Mobilenet_v3 large 0.5 |  tps   |  BiLSTM |  ctc  |
| rec_mv3_tps_bilstm_attn.yml |  RARE |   Mobilenet_v3 large 0.5 |  tps   |  BiLSTM |  attention  |
| rec_r34_vd_none_bilstm_ctc.yml |  CRNN |   Resnet34_vd |  None   |  BiLSTM |  ctc  |
| rec_r34_vd_none_none_ctc.yml |  Rosetta |   Resnet34_vd |  None   |  None |  ctc  |
| rec_r34_vd_tps_bilstm_attn.yml | RARE | Resnet34_vd | tps | BiLSTM | attention |
| rec_r34_vd_tps_bilstm_ctc.yml | STARNet | Resnet34_vd | tps | BiLSTM | ctc |
| rec_r50fpn_vd_none_srn.yml | SRN | Resnet50_fpn_vd | None | rnn | srn |

训练中文数据，推荐使用[rec_chinese_lite_train_v1.1.yml](../../configs/rec/ch_ppocr_v1.1/rec_chinese_lite_train_v1.1.yml)，如您希望尝试其他算法在中文数据集上的效果，请参考下列说明修改配置文件：

以 `rec_mv3_none_none_ctc.yml` 为例：
```
Global:
  ...
  # 修改 image_shape 以适应长文本
  image_shape: [3, 32, 320]
  ...
  # 修改字符类型
  character_type: ch
  # 添加自定义字典，如修改字典请将路径指向新字典
  character_dict_path: ./ppocr/utils/ppocr_keys_v1.txt
  # 训练时添加数据增强
  distort: true
  # 识别空格
  use_space_char: true
  ...
  # 修改reader类型
  reader_yml: ./configs/rec/rec_chinese_reader.yml
  ...

...

Optimizer:
  ...
  # 添加学习率衰减策略
  decay:
    function: cosine_decay
    # 每个 epoch 包含 iter 数
    step_each_epoch: 20
    # 总共训练epoch数
    total_epoch: 1000
```
**注意，预测/评估时的配置文件请务必与训练一致。**

<a name="小语种"></a>
- 小语种

PaddleOCR也提供了多语言的， `configs/rec/multi_languages` 路径下的提供了多语言的配置文件，目前PaddleOCR支持的多语言算法有：

| 配置文件 |  算法名称 |   backbone |   trans   |   seq      |     pred     |  language |
<<<<<<< HEAD
| :--------: |  :-------:   | :-------:  |   :-------:   |   :-----:   |  :-----:   | :-----:  | 
| rec_en_lite_train.yml |  CRNN |   Mobilenet_v3 small 0.5 |  None   |  BiLSTM |  ctc  | 英语   |
| rec_french_lite_train.yml |  CRNN |   Mobilenet_v3 small 0.5 |  None   |  BiLSTM |  ctc  | 法语 |  
| rec_ger_lite_train.yml |  CRNN |   Mobilenet_v3 small 0.5 |  None   |  BiLSTM |  ctc  | 德语   |
| rec_japan_lite_train.yml |  CRNN |   Mobilenet_v3 small 0.5 |  None   |  BiLSTM |  ctc  | 日语  | 
| rec_korean_lite_train.yml |  CRNN |   Mobilenet_v3 small 0.5 |  None   |  BiLSTM |  ctc  | 韩语  | 
=======
| :--------: |  :-------:   | :-------:  |   :-------:   |   :-----:   |  :-----:   | :-----:   |
| rec_en_lite_train.yml |  CRNN |   Mobilenet_v3 small 0.5 |  None   |  BiLSTM |  ctc  | 英语   |
| rec_french_lite_train.yml |  CRNN |   Mobilenet_v3 small 0.5 |  None   |  BiLSTM |  ctc  | 法语   |
| rec_ger_lite_train.yml |  CRNN |   Mobilenet_v3 small 0.5 |  None   |  BiLSTM |  ctc  | 德语   |
| rec_japan_lite_train.yml |  CRNN |   Mobilenet_v3 small 0.5 |  None   |  BiLSTM |  ctc  | 日语   |
| rec_korean_lite_train.yml |  CRNN |   Mobilenet_v3 small 0.5 |  None   |  BiLSTM |  ctc  | 韩语   |
>>>>>>> 1cc991e5

多语言模型训练方式与中文模型一致，训练数据集均为100w的合成数据，少量的字体可以在 [百度网盘](https://pan.baidu.com/s/1bS_u207Rm7YbY33wOECKDA) 上下载，提取码：frgi。

如您希望在现有模型效果的基础上调优，请参考下列说明修改配置文件：

以 `rec_french_lite_train` 为例：
```
Global:
  ...
  # 添加自定义字典，如修改字典请将路径指向新字典
  character_dict_path: ./ppocr/utils/french_dict.txt
  # 训练时添加数据增强
  distort: true
  # 识别空格
  use_space_char: true
  ...
  # 修改reader类型
  reader_yml: ./configs/rec/multi_languages/rec_french_reader.yml
  ...
...
```

同时需要修改数据读取文件 `rec_french_reader.yml`：

```
TrainReader:
  ...
  # 修改训练数据存放的目录名
  img_set_dir: ./train_data
  # 修改 label 文件名称
  label_file_path: ./train_data/french_train.txt

...
```
<a name="评估"></a>
### 评估

评估数据集可以通过 `configs/rec/rec_icdar15_reader.yml`  修改EvalReader中的 `label_file_path` 设置。

*注意* 评估时必须确保配置文件中 infer_img 字段为空
```
export CUDA_VISIBLE_DEVICES=0
# GPU 评估， Global.checkpoints 为待测权重
python3 tools/eval.py -c configs/rec/rec_icdar15_train.yml -o Global.checkpoints={path/to/weights}/best_accuracy
```

<a name="预测"></a>
### 预测

<a name="训练引擎预测"></a>
* 训练引擎的预测

使用 PaddleOCR 训练好的模型，可以通过以下脚本进行快速预测。

默认预测图片存储在 `infer_img` 里，通过 `-o Global.checkpoints` 指定权重：

```
# 预测英文结果
python3 tools/infer_rec.py -c configs/rec/rec_icdar15_train.yml -o Global.checkpoints={path/to/weights}/best_accuracy Global.infer_img=doc/imgs_words/en/word_1.png
```

预测图片：

![](../imgs_words/en/word_1.png)

得到输入图像的预测结果：

```
infer_img: doc/imgs_words/en/word_1.png
     index: [19 24 18 23 29]
     word : joint
```

预测使用的配置文件必须与训练一致，如您通过 `python3 tools/train.py -c configs/rec/ch_ppocr_v1.1/rec_chinese_lite_train_v1.1.yml` 完成了中文模型的训练，
您可以使用如下命令进行中文模型预测。

```
# 预测中文结果
python3 tools/infer_rec.py -c configs/rec/ch_ppocr_v1.1/rec_chinese_lite_train_v1.1.yml -o Global.checkpoints={path/to/weights}/best_accuracy Global.infer_img=doc/imgs_words/ch/word_1.jpg
```

预测图片：

![](../imgs_words/ch/word_1.jpg)

得到输入图像的预测结果：

```
infer_img: doc/imgs_words/ch/word_1.jpg
     index: [2092  177  312 2503]
     word : 韩国小馆
```<|MERGE_RESOLUTION|>--- conflicted
+++ resolved
@@ -252,21 +252,13 @@
 PaddleOCR也提供了多语言的， `configs/rec/multi_languages` 路径下的提供了多语言的配置文件，目前PaddleOCR支持的多语言算法有：
 
 | 配置文件 |  算法名称 |   backbone |   trans   |   seq      |     pred     |  language |
-<<<<<<< HEAD
 | :--------: |  :-------:   | :-------:  |   :-------:   |   :-----:   |  :-----:   | :-----:  | 
 | rec_en_lite_train.yml |  CRNN |   Mobilenet_v3 small 0.5 |  None   |  BiLSTM |  ctc  | 英语   |
 | rec_french_lite_train.yml |  CRNN |   Mobilenet_v3 small 0.5 |  None   |  BiLSTM |  ctc  | 法语 |  
 | rec_ger_lite_train.yml |  CRNN |   Mobilenet_v3 small 0.5 |  None   |  BiLSTM |  ctc  | 德语   |
 | rec_japan_lite_train.yml |  CRNN |   Mobilenet_v3 small 0.5 |  None   |  BiLSTM |  ctc  | 日语  | 
 | rec_korean_lite_train.yml |  CRNN |   Mobilenet_v3 small 0.5 |  None   |  BiLSTM |  ctc  | 韩语  | 
-=======
-| :--------: |  :-------:   | :-------:  |   :-------:   |   :-----:   |  :-----:   | :-----:   |
-| rec_en_lite_train.yml |  CRNN |   Mobilenet_v3 small 0.5 |  None   |  BiLSTM |  ctc  | 英语   |
-| rec_french_lite_train.yml |  CRNN |   Mobilenet_v3 small 0.5 |  None   |  BiLSTM |  ctc  | 法语   |
-| rec_ger_lite_train.yml |  CRNN |   Mobilenet_v3 small 0.5 |  None   |  BiLSTM |  ctc  | 德语   |
-| rec_japan_lite_train.yml |  CRNN |   Mobilenet_v3 small 0.5 |  None   |  BiLSTM |  ctc  | 日语   |
-| rec_korean_lite_train.yml |  CRNN |   Mobilenet_v3 small 0.5 |  None   |  BiLSTM |  ctc  | 韩语   |
->>>>>>> 1cc991e5
+
 
 多语言模型训练方式与中文模型一致，训练数据集均为100w的合成数据，少量的字体可以在 [百度网盘](https://pan.baidu.com/s/1bS_u207Rm7YbY33wOECKDA) 上下载，提取码：frgi。
 
