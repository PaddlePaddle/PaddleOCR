--- conflicted
+++ resolved
@@ -28,11 +28,6 @@
 | --- | --- | --- | --- | --- | --- | --- |
 |EAST|ResNet50_vd| [det_r50_vd_east.yml](../../configs/det/det_r50_vd_east.yml)|88.71%|    81.36%|    84.88%|    [训练模型](https://paddleocr.bj.bcebos.com/dygraph_v2.0/en/det_r50_vd_east_v2.0_train.tar)|
 |EAST|MobileNetV3|[det_mv3_east.yml](../../configs/det/det_mv3_east.yml) | 78.20%|    79.10%|    78.65%|    [训练模型](https://paddleocr.bj.bcebos.com/dygraph_v2.0/en/det_mv3_east_v2.0_train.tar)|
-<<<<<<< HEAD
-
-
-=======
->>>>>>> 43367718
 
 
 <a name="2"></a>
