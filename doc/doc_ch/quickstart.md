--- conflicted
+++ resolved
@@ -177,14 +177,13 @@
         print(line)
 
 # 显示结果
-# 如果本地没有simfang.ttf，可以在doc/fonts目录下下载
 from PIL import Image
 result = result[0]
 image = Image.open(img_path).convert('RGB')
 boxes = [line[0] for line in result]
 txts = [line[1][0] for line in result]
 scores = [line[1][1] for line in result]
-im_show = draw_ocr(image, boxes, txts, scores, font_path='doc/fonts/simfang.ttf')
+im_show = draw_ocr(image, boxes, txts, scores, font_path='./fonts/simfang.ttf')
 im_show = Image.fromarray(im_show)
 im_show.save('result.jpg')
 ```
@@ -212,17 +211,11 @@
 
 # Paddleocr目前支持的多语言语种可以通过修改lang参数进行切换
 # 例如`ch`, `en`, `fr`, `german`, `korean`, `japan`
-<<<<<<< HEAD
-ocr = PaddleOCR(use_angle_cls=True, lang="ch", page_num=2)  # need to run only once to download and load model into memory
-img_path = './xxx.pdf'
-result = ocr.ocr(img_path, cls=True)
-=======
 PAGE_NUM = 10 # 将识别页码前置作为全局，防止后续打开pdf的参数和前文识别参数不一致 / Set the recognition page number
 pdf_path = 'default.pdf'
 ocr = PaddleOCR(use_angle_cls=True, lang="ch", page_num=PAGE_NUM)  # need to run only once to download and load model into memory
 # ocr = PaddleOCR(use_angle_cls=True, lang="ch", page_num=PAGE_NUM,use_gpu=0) # 如果需要使用GPU，请取消此行的注释 并注释上一行 / To Use GPU,uncomment this line and comment the above one.
 result = ocr.ocr(pdf_path, cls=True)
->>>>>>> 43367718
 for idx in range(len(result)):
     res = result[idx]
     if res == None: # 识别到空页就跳过，防止程序报错 / Skip when empty result detected to avoid TypeError:NoneType
@@ -231,27 +224,8 @@
     for line in res:
         print(line)
 # 显示结果
-<<<<<<< HEAD
 import pdf2image
 imgs = pdf2image.convert_from_path(img_path)
-=======
-import fitz
-from PIL import Image
-import cv2
-import numpy as np
-imgs = []
-with fitz.open(pdf_path) as pdf:
-    for pg in range(0, PAGE_NUM):
-        page = pdf[pg]
-        mat = fitz.Matrix(2, 2)
-        pm = page.get_pixmap(matrix=mat, alpha=False)
-        # if width or height > 2000 pixels, don't enlarge the image
-        if pm.width > 2000 or pm.height > 2000:
-            pm = page.get_pixmap(matrix=fitz.Matrix(1, 1), alpha=False)
-        img = Image.frombytes("RGB", [pm.width, pm.height], pm.samples)
-        img = cv2.cvtColor(np.array(img), cv2.COLOR_RGB2BGR)
-        imgs.append(img)
->>>>>>> 43367718
 for idx in range(len(result)):
     res = result[idx]
     if res == None:
