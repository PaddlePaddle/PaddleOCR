--- conflicted
+++ resolved
@@ -1,8 +1,7 @@
-# PaddleOCR快速开始
-
-<<<<<<< HEAD
 - [PaddleOCR快速开始](#paddleocr快速开始)
-  - [1. 安装PaddleOCR whl包](#1-安装paddleocr-whl包)
+  - [1. 安装](#1-安装)
+    - [1.1 安装PaddlePaddle](#11-安装paddlepaddle)
+    - [1.2 安装PaddleOCR whl包](#12-安装paddleocr-whl包)
   - [2. 便捷使用](#2-便捷使用)
     - [2.1 命令行使用](#21-命令行使用)
       - [2.1.1 中英文模型](#211-中英文模型)
@@ -11,21 +10,9 @@
     - [2.2 Python脚本使用](#22-python脚本使用)
       - [2.2.1 中英文与多语言使用](#221-中英文与多语言使用)
       - [2.2.2 版面分析](#222-版面分析)
-=======
-- [1. 安装](#1)
-  - [1.1 安装PaddlePaddle](#11)
-  - [1.2 安装PaddleOCR whl包](#12)
-
-- [2. 便捷使用](#2)
-  - [2.1 命令行使用](#21)
-      - [2.1.1 中英文模型](#211)
-      - [2.1.2 多语言模型](#212)
-      - [2.1.3 版面分析](#213)
-  - [2.2 Python脚本使用](#22)
-      - [2.2.1 中英文与多语言使用](#221)
-      - [2.2.2 版面分析](#222)
-- [3.小结](#3)
->>>>>>> 0b220341
+  - [3. 小结](#3-小结)
+
+# PaddleOCR快速开始
 
 <a name="1"></a>
 
