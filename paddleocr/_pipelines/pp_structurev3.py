--- conflicted
+++ resolved
@@ -81,7 +81,6 @@
         use_formula_recognition=None,
         use_chart_recognition=None,
         use_region_detection=None,
-        pretty_markdown=None,
         **kwargs,
     ):
         params = locals().copy()
@@ -123,19 +122,12 @@
         seal_det_box_thresh=None,
         seal_det_unclip_ratio=None,
         seal_rec_score_thresh=None,
-<<<<<<< HEAD
         use_ocr_results_with_table_cells=False,
         use_e2e_wired_table_rec_model=False,
         use_e2e_wireless_table_rec_model=False,
         use_wired_table_cells_trans_to_html=False,
         use_wireless_table_cells_trans_to_html=False,
         use_table_orientation_classify=True,
-=======
-        use_table_cells_ocr_results=None,
-        use_e2e_wired_table_rec_model=None,
-        use_e2e_wireless_table_rec_model=None,
-        pretty_markdown=None,
->>>>>>> 0283d8eb
         **kwargs,
     ):
         return self.paddlex_pipeline.predict(
@@ -168,13 +160,9 @@
             use_ocr_results_with_table_cells=use_ocr_results_with_table_cells,
             use_e2e_wired_table_rec_model=use_e2e_wired_table_rec_model,
             use_e2e_wireless_table_rec_model=use_e2e_wireless_table_rec_model,
-<<<<<<< HEAD
             use_wired_table_cells_trans_to_html=use_wired_table_cells_trans_to_html,
             use_wireless_table_cells_trans_to_html=use_wireless_table_cells_trans_to_html,
             use_table_orientation_classify=use_table_orientation_classify,
-=======
-            pretty_markdown=pretty_markdown,
->>>>>>> 0283d8eb
             **kwargs,
         )
 
@@ -188,6 +176,8 @@
         use_seal_recognition=None,
         use_table_recognition=None,
         use_formula_recognition=None,
+        use_chart_recognition=None,
+        use_region_detection=None,
         layout_threshold=None,
         layout_nms=None,
         layout_unclip_ratio=None,
@@ -222,6 +212,8 @@
                 use_seal_recognition=use_seal_recognition,
                 use_table_recognition=use_table_recognition,
                 use_formula_recognition=use_formula_recognition,
+                use_chart_recognition=use_chart_recognition,
+                use_region_detection=use_region_detection,
                 layout_threshold=layout_threshold,
                 layout_nms=layout_nms,
                 layout_unclip_ratio=layout_unclip_ratio,
@@ -699,11 +691,6 @@
             type=str2bool,
             help="Whether to use region detection.",
         )
-        subparser.add_argument(
-            "--pretty_markdown",
-            type=str2bool,
-            help="Whether to prettify the Markdown output.",
-        )
 
     def execute_with_args(self, args):
         params = get_subcommand_args(args)
