--- conflicted
+++ resolved
@@ -12,28 +12,22 @@
 # See the License for the specific language governing permissions and
 # limitations under the License.
 
+from .doc_preprocessor import DocPreprocessor
+from .doc_understanding import DocUnderstanding
 from .formula_recognition import FormulaRecognitionPipeline
 from .ocr import PaddleOCR
 from .pp_chatocrv4_doc import PPChatOCRv4Doc
-<<<<<<< HEAD
 from .pp_structurev3 import PPStructureV3
+from .seal_recognition import SealRecognition
 from .table_recognition_v2 import TableRecognitionPipelineV2
-=======
-from .seal_recognition import SealRecognition
-from .doc_preprocessor import DocPreprocessor
-from .doc_understanding import DocUnderstanding
->>>>>>> 3f9a7e3d
 
 __all__ = [
+    "DocPreprocessor",
+    "DocUnderstanding",
     "FormulaRecognitionPipeline",
     "PaddleOCR",
     "PPChatOCRv4Doc",
-<<<<<<< HEAD
     "PPStructureV3",
+    "SealRecognition",
     "TableRecognitionPipelineV2",
-=======
-    "SealRecognition",
-    "DocPreprocessor",
-    "DocUnderstanding",
->>>>>>> 3f9a7e3d
 ]