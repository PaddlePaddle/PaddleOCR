# Copyright (c) 2025 PaddlePaddle Authors. All Rights Reserved.
#
# Licensed under the Apache License, Version 2.0 (the "License");
# you may not use this file except in compliance with the License.
# You may obtain a copy of the License at
#
#     http://www.apache.org/licenses/LICENSE-2.0
#
# Unless required by applicable law or agreed to in writing, software
# distributed under the License is distributed on an "AS IS" BASIS,
# WITHOUT WARRANTIES OR CONDITIONS OF ANY KIND, either express or implied.
# See the License for the specific language governing permissions and
# limitations under the License.

# TODO: Should we use a third-party CLI library to auto-generate command-line
# arguments from the pipeline class, to reduce boilerplate and improve
# maintainability?

import sys
import warnings

from .._utils.cli import (
    add_simple_inference_args,
    get_subcommand_args,
    perform_simple_inference,
    str2bool,
)
from .._utils.deprecation import (
    DeprecatedOptionAction,
    deprecated,
    warn_deprecated_param,
)
from .._utils.logging import logger
from .base import PaddleXPipelineWrapper, PipelineCLISubcommandExecutor
from .utils import create_config_from_structure

_DEPRECATED_PARAM_NAME_MAPPING = {
    "det_model_dir": "text_detection_model_dir",
    "det_limit_side_len": "text_det_limit_side_len",
    "det_limit_type": "text_det_limit_type",
    "det_db_thresh": "text_det_thresh",
    "det_db_box_thresh": "text_det_box_thresh",
    "det_db_unclip_ratio": "text_det_unclip_ratio",
    "rec_model_dir": "text_recognition_model_dir",
    "rec_batch_num": "text_recognition_batch_size",
    "use_angle_cls": "use_textline_orientation",
    "cls_model_dir": "textline_orientation_model_dir",
    "cls_batch_num": "textline_orientation_batch_size",
}

_SUPPORTED_OCR_VERSIONS = ["PP-OCRv3", "PP-OCRv4", "PP-OCRv5"]


# Be comptable with PaddleOCR 2.x interfaces
class PaddleOCR(PaddleXPipelineWrapper):
    def __init__(
        self,
        doc_orientation_classify_model_name=None,
        doc_orientation_classify_model_dir=None,
        doc_unwarping_model_name=None,
        doc_unwarping_model_dir=None,
        text_detection_model_name=None,
        text_detection_model_dir=None,
        textline_orientation_model_name=None,
        textline_orientation_model_dir=None,
        textline_orientation_batch_size=None,
        text_recognition_model_name=None,
        text_recognition_model_dir=None,
        text_recognition_batch_size=None,
        use_doc_orientation_classify=None,
        use_doc_unwarping=None,
        use_textline_orientation=None,
        text_det_limit_side_len=None,
        text_det_limit_type=None,
        text_det_thresh=None,
        text_det_box_thresh=None,
        text_det_unclip_ratio=None,
        text_det_input_shape=None,
        text_rec_score_thresh=None,
        text_rec_input_shape=None,
        lang=None,
        ocr_version=None,
        **kwargs,
    ):
        if ocr_version is not None and ocr_version not in _SUPPORTED_OCR_VERSIONS:
            raise ValueError(
                f"Invalid OCR version: {ocr_version}. Supported values are {_SUPPORTED_OCR_VERSIONS}."
            )

        if all(
            map(
                lambda p: p is None,
                (
                    text_detection_model_name,
                    text_detection_model_dir,
                    text_recognition_model_name,
                    text_recognition_model_dir,
                ),
            )
        ):
            if lang is not None or ocr_version is not None:
                det_model_name, rec_model_name = self._get_ocr_model_names(
                    lang, ocr_version
                )
                if det_model_name is None or rec_model_name is None:
                    raise ValueError(
                        f"No models are available for the language {repr(lang)} and OCR version {repr(ocr_version)}."
                    )
                text_detection_model_name = det_model_name
                text_recognition_model_name = rec_model_name
        else:
            if lang is not None or ocr_version is not None:
                warnings.warn(
                    "`lang` and `ocr_version` will be ignored when model names or model directories are not `None`.",
                    stacklevel=2,
                )

        params = {
            "doc_orientation_classify_model_name": doc_orientation_classify_model_name,
            "doc_orientation_classify_model_dir": doc_orientation_classify_model_dir,
            "doc_unwarping_model_name": doc_unwarping_model_name,
            "doc_unwarping_model_dir": doc_unwarping_model_dir,
            "text_detection_model_name": text_detection_model_name,
            "text_detection_model_dir": text_detection_model_dir,
            "textline_orientation_model_name": textline_orientation_model_name,
            "textline_orientation_model_dir": textline_orientation_model_dir,
            "textline_orientation_batch_size": textline_orientation_batch_size,
            "text_recognition_model_name": text_recognition_model_name,
            "text_recognition_model_dir": text_recognition_model_dir,
            "text_recognition_batch_size": text_recognition_batch_size,
            "use_doc_orientation_classify": use_doc_orientation_classify,
            "use_doc_unwarping": use_doc_unwarping,
            "use_textline_orientation": use_textline_orientation,
            "text_det_limit_side_len": text_det_limit_side_len,
            "text_det_limit_type": text_det_limit_type,
            "text_det_thresh": text_det_thresh,
            "text_det_box_thresh": text_det_box_thresh,
            "text_det_unclip_ratio": text_det_unclip_ratio,
            "text_det_input_shape": text_det_input_shape,
            "text_rec_score_thresh": text_rec_score_thresh,
            "text_rec_input_shape": text_rec_input_shape,
        }
        base_params = {}
        for name, val in kwargs.items():
            if name in _DEPRECATED_PARAM_NAME_MAPPING:
                new_name = _DEPRECATED_PARAM_NAME_MAPPING[name]
                warn_deprecated_param(name, new_name)
                assert (
                    new_name in params
                ), f"{repr(new_name)} is not a valid parameter name."
                if params[new_name] is not None:
                    raise ValueError(
                        f"`{name}` and `{new_name}` are mutually exclusive."
                    )
                params[new_name] = val
            else:
                base_params[name] = val

        self._params = params

        super().__init__(**base_params)

    @property
    def _paddlex_pipeline_name(self):
        return "OCR"

    def predict_iter(
        self,
        input,
        *,
        use_doc_orientation_classify=None,
        use_doc_unwarping=None,
        use_textline_orientation=None,
        text_det_limit_side_len=None,
        text_det_limit_type=None,
        text_det_thresh=None,
        text_det_box_thresh=None,
        text_det_unclip_ratio=None,
        text_rec_score_thresh=None,
    ):
        return self.paddlex_pipeline.predict(
            input,
            use_doc_orientation_classify=use_doc_orientation_classify,
            use_doc_unwarping=use_doc_unwarping,
            use_textline_orientation=use_textline_orientation,
            text_det_limit_side_len=text_det_limit_side_len,
            text_det_limit_type=text_det_limit_type,
            text_det_thresh=text_det_thresh,
            text_det_box_thresh=text_det_box_thresh,
            text_det_unclip_ratio=text_det_unclip_ratio,
            text_rec_score_thresh=text_rec_score_thresh,
        )

    def predict(
        self,
        input,
        *,
        use_doc_orientation_classify=None,
        use_doc_unwarping=None,
        use_textline_orientation=None,
        text_det_limit_side_len=None,
        text_det_limit_type=None,
        text_det_thresh=None,
        text_det_box_thresh=None,
        text_det_unclip_ratio=None,
        text_rec_score_thresh=None,
    ):
        return list(
            self.predict_iter(
                input,
                use_doc_orientation_classify=use_doc_orientation_classify,
                use_doc_unwarping=use_doc_unwarping,
                use_textline_orientation=use_textline_orientation,
                text_det_limit_side_len=text_det_limit_side_len,
                text_det_limit_type=text_det_limit_type,
                text_det_thresh=text_det_thresh,
                text_det_box_thresh=text_det_box_thresh,
                text_det_unclip_ratio=text_det_unclip_ratio,
                text_rec_score_thresh=text_rec_score_thresh,
            )
        )

    @deprecated("Please use `predict` instead.")
    def ocr(self, img, **kwargs):
        return self.predict(img, **kwargs)

    @classmethod
    def get_cli_subcommand_executor(cls):
        return PaddleOCRCLISubcommandExecutor()

    def _get_paddlex_config_overrides(self):
        STRUCTURE = {
            "SubPipelines.DocPreprocessor.SubModules.DocOrientationClassify.model_name": self._params[
                "doc_orientation_classify_model_name"
            ],
            "SubPipelines.DocPreprocessor.SubModules.DocOrientationClassify.model_dir": self._params[
                "doc_orientation_classify_model_dir"
            ],
            "SubPipelines.DocPreprocessor.SubModules.DocUnwarping.model_name": self._params[
                "doc_unwarping_model_name"
            ],
            "SubPipelines.DocPreprocessor.SubModules.DocUnwarping.model_dir": self._params[
                "doc_unwarping_model_dir"
            ],
            "SubModules.TextDetection.model_name": self._params[
                "text_detection_model_name"
            ],
            "SubModules.TextDetection.model_dir": self._params[
                "text_detection_model_dir"
            ],
            "SubModules.TextLineOrientation.model_name": self._params[
                "textline_orientation_model_name"
            ],
            "SubModules.TextLineOrientation.model_dir": self._params[
                "textline_orientation_model_dir"
            ],
            "SubModules.TextLineOrientation.batch_size": self._params[
                "textline_orientation_batch_size"
            ],
            "SubModules.TextRecognition.model_name": self._params[
                "text_recognition_model_name"
            ],
            "SubModules.TextRecognition.model_dir": self._params[
                "text_recognition_model_dir"
            ],
            "SubModules.TextRecognition.batch_size": self._params[
                "text_recognition_batch_size"
            ],
            "SubPipelines.DocPreprocessor.use_doc_orientation_classify": self._params[
                "use_doc_orientation_classify"
            ],
            "SubPipelines.DocPreprocessor.use_doc_unwarping": self._params[
                "use_doc_unwarping"
            ],
            "use_textline_orientation": self._params["use_textline_orientation"],
            "SubModules.TextDetection.limit_side_len": self._params[
                "text_det_limit_side_len"
            ],
            "SubModules.TextDetection.limit_type": self._params["text_det_limit_type"],
            "SubModules.TextDetection.thresh": self._params["text_det_thresh"],
            "SubModules.TextDetection.box_thresh": self._params["text_det_box_thresh"],
            "SubModules.TextDetection.unclip_ratio": self._params[
                "text_det_unclip_ratio"
            ],
            "SubModules.TextDetection.input_shape": self._params[
                "text_det_input_shape"
            ],
            "SubModules.TextRecognition.score_thresh": self._params[
                "text_rec_score_thresh"
            ],
            "SubModules.TextRecognition.input_shape": self._params[
                "text_rec_input_shape"
            ],
        }
        return create_config_from_structure(STRUCTURE)

    def _get_ocr_model_names(self, lang, ppocr_version):
        if lang is None:
            lang = "ch"
        if ppocr_version is None:
            ppocr_version = "PP-OCRv5"

        if ppocr_version == "PP-OCRv5":
            if lang in ("ch", "chinese_cht", "en", "japan"):
<<<<<<< HEAD
                return "PP-OCRv5_mobile_det", "PP-OCRv5_mobile_rec"
=======
                return "PP-OCRv5_server_det", "PP-OCRv5_server_rec"
>>>>>>> f6abe035
            else:
                return None, None
        elif ppocr_version == "PP-OCRv4":
            if lang == "ch":
                return "PP-OCRv4_mobile_det", "PP-OCRv4_mobile_rec"
            elif lang == "en":
                return "PP-OCRv4_mobile_det", "en_PP-OCRv4_mobile_rec"
            else:
                return None, None
        else:
            # PP-OCRv3
            LATIN_LANGS = [
                "af",
                "az",
                "bs",
                "cs",
                "cy",
                "da",
                "de",
                "es",
                "et",
                "fr",
                "ga",
                "hr",
                "hu",
                "id",
                "is",
                "it",
                "ku",
                "la",
                "lt",
                "lv",
                "mi",
                "ms",
                "mt",
                "nl",
                "no",
                "oc",
                "pi",
                "pl",
                "pt",
                "ro",
                "rs_latin",
                "sk",
                "sl",
                "sq",
                "sv",
                "sw",
                "tl",
                "tr",
                "uz",
                "vi",
                "french",
                "german",
            ]
            ARABIC_LANGS = ["ar", "fa", "ug", "ur"]
            CYRILLIC_LANGS = [
                "ru",
                "rs_cyrillic",
                "be",
                "bg",
                "uk",
                "mn",
                "abq",
                "ady",
                "kbd",
                "ava",
                "dar",
                "inh",
                "che",
                "lbe",
                "lez",
                "tab",
            ]
            DEVANAGARI_LANGS = [
                "hi",
                "mr",
                "ne",
                "bh",
                "mai",
                "ang",
                "bho",
                "mah",
                "sck",
                "new",
                "gom",
                "sa",
                "bgc",
            ]
            rec_lang = None
            if lang in LATIN_LANGS:
                rec_lang = "latin"
            elif lang in ARABIC_LANGS:
                rec_lang = "arabic"
            elif lang in CYRILLIC_LANGS:
                rec_lang = "cyrillic"
            elif lang in DEVANAGARI_LANGS:
                rec_lang = "devanagari"
            else:
                if lang in [
                    "ch",
                    "en",
                    "korean",
                    "japan",
                    "chinese_cht",
                    "te",
                    "ka",
                    "ta",
                ]:
                    rec_lang = lang
            rec_model_name = None
            if rec_lang == "ch":
                rec_model_name = "PP-OCRv3_mobile_rec"
            elif rec_lang is not None:
                rec_model_name = f"{rec_lang}_PP-OCRv3_mobile_rec"
            return "PP-OCRv3_mobile_det", rec_model_name


class PaddleOCRCLISubcommandExecutor(PipelineCLISubcommandExecutor):
    @property
    def subparser_name(self):
        return "ocr"

    def _update_subparser(self, subparser):
        add_simple_inference_args(subparser)

        subparser.add_argument(
            "--doc_orientation_classify_model_name",
            type=str,
            help="Name of the document image orientation classification model.",
        )
        subparser.add_argument(
            "--doc_orientation_classify_model_dir",
            type=str,
            help="Path to the document image orientation classification model directory.",
        )
        subparser.add_argument(
            "--doc_unwarping_model_name",
            type=str,
            help="Name of the text image unwarping model.",
        )
        subparser.add_argument(
            "--doc_unwarping_model_dir",
            type=str,
            help="Path to the image unwarping model directory.",
        )
        subparser.add_argument(
            "--text_detection_model_name",
            type=str,
            help="Name of the text detection model.",
        )
        subparser.add_argument(
            "--text_detection_model_dir",
            type=str,
            help="Path to the text detection model directory.",
        )
        subparser.add_argument(
            "--textline_orientation_model_name",
            type=str,
            help="Name of the text line orientation classification model.",
        )
        subparser.add_argument(
            "--textline_orientation_model_dir",
            type=str,
            help="Path to the text line orientation classification model directory.",
        )
        subparser.add_argument(
            "--textline_orientation_batch_size",
            type=int,
            help="Batch size for the text line orientation classification model.",
        )
        subparser.add_argument(
            "--text_recognition_model_name",
            type=str,
            help="Name of the text recognition model.",
        )
        subparser.add_argument(
            "--text_recognition_model_dir",
            type=str,
            help="Path to the text recognition model directory.",
        )
        subparser.add_argument(
            "--text_recognition_batch_size",
            type=int,
            help="Batch size for the text recognition model.",
        )
        subparser.add_argument(
            "--use_doc_orientation_classify",
            type=str2bool,
            help="Whether to use document image orientation classification.",
        )
        subparser.add_argument(
            "--use_doc_unwarping",
            type=str2bool,
            help="Whether to use text image unwarping.",
        )
        subparser.add_argument(
            "--use_textline_orientation",
            type=str2bool,
            help="Whether to use text line orientation classification.",
        )
        subparser.add_argument(
            "--text_det_limit_side_len",
            type=int,
            help="This sets a limit on the side length of the input image for the text detection model.",
        )
        subparser.add_argument(
            "--text_det_limit_type",
            type=str,
            help="This determines how the side length limit is applied to the input image before feeding it into the text deteciton model.",
        )
        subparser.add_argument(
            "--text_det_thresh",
            type=float,
            help="Detection pixel threshold for the text detection model. Pixels with scores greater than this threshold in the output probability map are considered text pixels.",
        )
        subparser.add_argument(
            "--text_det_box_thresh",
            type=float,
            help="Detection box threshold for the text detection model. A detection result is considered a text region if the average score of all pixels within the border of the result is greater than this threshold.",
        )
        subparser.add_argument(
            "--text_det_unclip_ratio",
            type=float,
            help="Text detection expansion coefficient, which expands the text region using this method. The larger the value, the larger the expansion area.",
        )
        subparser.add_argument(
            "--text_det_input_shape",
            nargs=3,
            type=int,
            metavar=("C", "H", "W"),
            help="Input shape of the text detection model.",
        )
        subparser.add_argument(
            "--text_rec_score_thresh",
            type=float,
            help="Text recognition threshold. Text results with scores greater than this threshold are retained.",
        )
        subparser.add_argument(
            "--text_rec_input_shape",
            nargs=3,
            type=int,
            metavar=("C", "H", "W"),
            help="Input shape of the text recognition model.",
        )
        subparser.add_argument(
            "--lang", type=str, help="Language in the input image for OCR processing."
        )
        subparser.add_argument(
            "--ocr_version",
            type=str,
            choices=_SUPPORTED_OCR_VERSIONS,
            help="PP-OCR version to use.",
        )

        deprecated_arg_types = {
            "det_model_dir": str,
            "det_limit_side_len": int,
            "det_limit_type": str,
            "det_db_thresh": float,
            "det_db_box_thresh": float,
            "det_db_unclip_ratio": float,
            "rec_model_dir": str,
            "rec_batch_num": int,
            "use_angle_cls": str2bool,
            "cls_model_dir": str,
            "cls_batch_num": int,
        }

        for name, new_name in _DEPRECATED_PARAM_NAME_MAPPING.items():
            assert name in deprecated_arg_types, name
            subparser.add_argument(
                "--" + name,
                action=DeprecatedOptionAction,
                type=str,
                help=f"[Deprecated] Please use `--{new_name}` instead.",
            )

    def execute_with_args(self, args):
        params = get_subcommand_args(args)
        for name, new_name in _DEPRECATED_PARAM_NAME_MAPPING.items():
            assert name in params
            val = params[name]
            new_val = params[new_name]
            if val is not None and new_val is not None:
                logger.error(
                    "`--%s` and `--%s` are mutually exclusive.", name, new_name
                )
                sys.exit(2)
            if val is None:
                params.pop(name)

        perform_simple_inference(PaddleOCR, params)<|MERGE_RESOLUTION|>--- conflicted
+++ resolved
@@ -302,11 +302,7 @@
 
         if ppocr_version == "PP-OCRv5":
             if lang in ("ch", "chinese_cht", "en", "japan"):
-<<<<<<< HEAD
-                return "PP-OCRv5_mobile_det", "PP-OCRv5_mobile_rec"
-=======
                 return "PP-OCRv5_server_det", "PP-OCRv5_server_rec"
->>>>>>> f6abe035
             else:
                 return None, None
         elif ppocr_version == "PP-OCRv4":
