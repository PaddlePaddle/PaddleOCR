--- conflicted
+++ resolved
@@ -76,14 +76,9 @@
                 pp_option.run_mode = "trt_fp16"
     elif device_type == "cpu":
         enable_mkldnn = common_args["enable_mkldnn"]
-<<<<<<< HEAD
-        if not enable_mkldnn:
-=======
         if enable_mkldnn:
-            pp_option.run_mode = "mkldnn"
             pp_option.mkldnn_cache_capacity = common_args["mkldnn_cache_capacity"]
         else:
->>>>>>> fdf9dc25
             pp_option.run_mode = "paddle"
     pp_option.cpu_threads = common_args["cpu_threads"]
     init_kwargs["pp_option"] = pp_option
