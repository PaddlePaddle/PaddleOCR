--- conflicted
+++ resolved
@@ -29,18 +29,11 @@
     # cls loss
     from .cls_loss import ClsLoss
 
-<<<<<<< HEAD
-    support_dict = [
-        'DBLoss', 'EASTLoss', 'SASTLoss', 'CTCLoss', 'ClsLoss', 'AttentionLoss',
-        'SRNLoss'
-    ]
-=======
     # e2e loss
     from .e2e_pg_loss import PGLoss
     support_dict = [
         'DBLoss', 'EASTLoss', 'SASTLoss', 'CTCLoss', 'ClsLoss', 'AttentionLoss',
         'SRNLoss', 'PGLoss']
->>>>>>> c4d20782
 
     config = copy.deepcopy(config)
     module_name = config.pop('name')
