--- conflicted
+++ resolved
@@ -64,18 +64,11 @@
     support_dict = [
         'DBLoss', 'PSELoss', 'EASTLoss', 'SASTLoss', 'FCELoss', 'CTCLoss',
         'ClsLoss', 'AttentionLoss', 'SRNLoss', 'PGLoss', 'CombinedLoss',
-<<<<<<< HEAD
-        'NRTRLoss', 'TableAttentionLoss', 'SARLoss', 'AsterLoss', 'SDMGRLoss',
-        'VQASerTokenLayoutLMLoss', 'LossFromOutput', 'PRENLoss', 'MultiLoss',
-        'StrokeFocusLoss'
-=======
         'CELoss', 'TableAttentionLoss', 'SARLoss', 'AsterLoss', 'SDMGRLoss',
         'VQASerTokenLayoutLMLoss', 'LossFromOutput', 'PRENLoss', 'MultiLoss',
-        'TableMasterLoss', 'SPINAttentionLoss'
->>>>>>> 9e4ae9dc
+        'TableMasterLoss', 'SPINAttentionLoss','StrokeFocusLoss'
     ]
     config = copy.deepcopy(config)
-    print("config:", config)
     module_name = config.pop('name')
     assert module_name in support_dict, Exception('loss only support {}'.format(
         support_dict))
