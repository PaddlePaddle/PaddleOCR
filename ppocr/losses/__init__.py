--- conflicted
+++ resolved
@@ -67,11 +67,7 @@
         'ClsLoss', 'AttentionLoss', 'SRNLoss', 'PGLoss', 'CombinedLoss',
         'CELoss', 'TableAttentionLoss', 'SARLoss', 'AsterLoss', 'SDMGRLoss',
         'VQASerTokenLayoutLMLoss', 'LossFromOutput', 'PRENLoss', 'MultiLoss',
-<<<<<<< HEAD
-        'TableMasterLoss', 'SPINAttentionLoss','StrokeFocusLoss'
-=======
-        'TableMasterLoss', 'SPINAttentionLoss', 'VLLoss'
->>>>>>> f74f897f
+        'TableMasterLoss', 'SPINAttentionLoss', 'VLLoss','StrokeFocusLoss'
     ]
     config = copy.deepcopy(config)
     module_name = config.pop('name')
