# Copyright (c) 2020 PaddlePaddle Authors. All Rights Reserved.
#
# Licensed under the Apache License, Version 2.0 (the "License");
# you may not use this file except in compliance with the License.
# You may obtain a copy of the License at
#
#     http://www.apache.org/licenses/LICENSE-2.0
#
# Unless required by applicable law or agreed to in writing, software
# distributed under the License is distributed on an "AS IS" BASIS,
# WITHOUT WARRANTIES OR CONDITIONS OF ANY KIND, either express or implied.
# See the License for the specific language governing permissions and
# limitations under the License.

import copy
import paddle
import paddle.nn as nn

# basic_loss
from .basic_loss import LossFromOutput

# det loss
from .det_db_loss import DBLoss
from .det_east_loss import EASTLoss
from .det_sast_loss import SASTLoss
from .det_pse_loss import PSELoss
from .det_fce_loss import FCELoss
from .det_ct_loss import CTLoss

# rec loss
from .rec_ctc_loss import CTCLoss
from .rec_att_loss import AttentionLoss
from .rec_srn_loss import SRNLoss
from .rec_ce_loss import CELoss
from .rec_sar_loss import SARLoss
from .rec_aster_loss import AsterLoss
from .rec_pren_loss import PRENLoss
from .rec_multi_loss import MultiLoss
from .rec_vl_loss import VLLoss
from .rec_spin_att_loss import SPINAttentionLoss

# cls loss
from .cls_loss import ClsLoss

# e2e loss
from .e2e_pg_loss import PGLoss
from .kie_sdmgr_loss import SDMGRLoss

# basic loss function
from .basic_loss import DistanceLoss

# combined loss function
from .combined_loss import CombinedLoss

# table loss
from .table_att_loss import TableAttentionLoss, SLALoss
from .table_master_loss import TableMasterLoss
# vqa token loss
from .vqa_token_layoutlm_loss import VQASerTokenLayoutLMLoss

# sr loss
from .stroke_focus_loss import StrokeFocusLoss


def build_loss(config):
    support_dict = [
        'DBLoss', 'PSELoss', 'EASTLoss', 'SASTLoss', 'FCELoss', 'CTCLoss',
        'ClsLoss', 'AttentionLoss', 'SRNLoss', 'PGLoss', 'CombinedLoss',
        'CELoss', 'TableAttentionLoss', 'SARLoss', 'AsterLoss', 'SDMGRLoss',
        'VQASerTokenLayoutLMLoss', 'LossFromOutput', 'PRENLoss', 'MultiLoss',
<<<<<<< HEAD
        'TableMasterLoss', 'SPINAttentionLoss', 'CTLoss'
=======
        'TableMasterLoss', 'SPINAttentionLoss', 'VLLoss', 'StrokeFocusLoss',
        'SLALoss'
>>>>>>> 18e80f9b
    ]
    config = copy.deepcopy(config)
    module_name = config.pop('name')
    assert module_name in support_dict, Exception('loss only support {}'.format(
        support_dict))
    module_class = eval(module_name)(**config)
    return module_class<|MERGE_RESOLUTION|>--- conflicted
+++ resolved
@@ -68,12 +68,8 @@
         'ClsLoss', 'AttentionLoss', 'SRNLoss', 'PGLoss', 'CombinedLoss',
         'CELoss', 'TableAttentionLoss', 'SARLoss', 'AsterLoss', 'SDMGRLoss',
         'VQASerTokenLayoutLMLoss', 'LossFromOutput', 'PRENLoss', 'MultiLoss',
-<<<<<<< HEAD
-        'TableMasterLoss', 'SPINAttentionLoss', 'CTLoss'
-=======
         'TableMasterLoss', 'SPINAttentionLoss', 'VLLoss', 'StrokeFocusLoss',
-        'SLALoss'
->>>>>>> 18e80f9b
+        'SLALoss', 'CTLoss'
     ]
     config = copy.deepcopy(config)
     module_name = config.pop('name')
