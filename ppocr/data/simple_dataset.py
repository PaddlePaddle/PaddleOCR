--- conflicted
+++ resolved
@@ -57,28 +57,16 @@
         for idx, file in enumerate(file_list):
             with open(file, "rb") as f:
                 lines = f.readlines()
-<<<<<<< HEAD
-                random.seed(self.seed)
-                lines = random.sample(lines,
-                                      round(len(lines) * ratio_list[idx]))
-=======
                 if self.mode == "train" or ratio_list[idx] < 1.0:
                     random.seed(self.seed)
                     lines = random.sample(lines,
                                           round(len(lines) * ratio_list[idx]))
->>>>>>> 5e12414f
                 data_lines.extend(lines)
         return data_lines
 
     def shuffle_data_random(self):
-<<<<<<< HEAD
-        if self.do_shuffle:
-            random.seed(self.seed)
-            random.shuffle(self.data_lines)
-=======
         random.seed(self.seed)
         random.shuffle(self.data_lines)
->>>>>>> 5e12414f
         return
 
     def __getitem__(self, idx):
