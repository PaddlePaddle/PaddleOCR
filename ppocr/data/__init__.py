# Copyright (c) 2020 PaddlePaddle Authors. All Rights Reserved.
#
# Licensed under the Apache License, Version 2.0 (the "License");
# you may not use this file except in compliance with the License.
# You may obtain a copy of the License at
#
#     http://www.apache.org/licenses/LICENSE-2.0
#
# Unless required by applicable law or agreed to in writing, software
# distributed under the License is distributed on an "AS IS" BASIS,
# WITHOUT WARRANTIES OR CONDITIONS OF ANY KIND, either express or implied.
# See the License for the specific language governing permissions and
# limitations under the License.

from __future__ import absolute_import
from __future__ import division
from __future__ import print_function
from __future__ import unicode_literals

import os
import sys
import numpy as np
import skimage
import paddle
import signal
import random

__dir__ = os.path.dirname(os.path.abspath(__file__))
sys.path.append(os.path.abspath(os.path.join(__dir__, '../..')))

import copy
from paddle.io import Dataset, DataLoader, BatchSampler, DistributedBatchSampler
import paddle.distributed as dist

from ppocr.data.imaug import transform, create_operators
from ppocr.data.simple_dataset import SimpleDataSet, MultiScaleDataSet
from ppocr.data.lmdb_dataset import LMDBDataSet, LMDBDataSetSR, LMDBDataSetTableMaster
from ppocr.data.pgnet_dataset import PGDataSet
from ppocr.data.pubtab_dataset import PubTabDataSet
<<<<<<< HEAD
from ppocr.data.spts_dataset import TextSpottingDataset
=======
from ppocr.data.multi_scale_sampler import MultiScaleSampler
>>>>>>> b3066812

__all__ = ['build_dataloader', 'transform', 'create_operators']


def term_mp(sig_num, frame):
    """ kill all child processes
    """
    pid = os.getpid()
    pgid = os.getpgid(os.getpid())
    print("main proc {} exit, kill process group " "{}".format(pid, pgid))
    os.killpg(pgid, signal.SIGKILL)


def build_dataloader(config, mode, device, logger, seed=None):
    config = copy.deepcopy(config)

    support_dict = [
        'SimpleDataSet', 'LMDBDataSet', 'PGDataSet', 'PubTabDataSet',
<<<<<<< HEAD
        'LMDBDataSetSR', 'LMDBDataSetTableMaster', 'TextSpottingDataset', 
=======
        'LMDBDataSetSR', 'LMDBDataSetTableMaster', 'MultiScaleDataSet'
>>>>>>> b3066812
    ]
    module_name = config[mode]['dataset']['name']
    assert module_name in support_dict, Exception(
        'DataSet only support {}'.format(support_dict))
    assert mode in ['Train', 'Eval', 'Test'
                    ], "Mode should be Train, Eval or Test."

    dataset = eval(module_name)(config, mode, logger, seed)
    loader_config = config[mode]['loader']
    batch_size = loader_config['batch_size_per_card']
    drop_last = loader_config['drop_last']
    shuffle = loader_config['shuffle']
    num_workers = loader_config['num_workers']
    if 'use_shared_memory' in loader_config.keys():
        use_shared_memory = loader_config['use_shared_memory']
    else:
        use_shared_memory = True

    if mode == "Train":
        # Distribute data to multiple cards
        if 'sampler' in config[mode]:
            config_sampler = config[mode]['sampler']
            sampler_name = config_sampler.pop("name")
            batch_sampler = eval(sampler_name)(dataset, **config_sampler)
        else:
            batch_sampler = DistributedBatchSampler(
                dataset=dataset,
                batch_size=batch_size,
                shuffle=shuffle,
                drop_last=drop_last)
    else:
        # Distribute data to single card
        batch_sampler = BatchSampler(
            dataset=dataset,
            batch_size=batch_size,
            shuffle=shuffle,
            drop_last=drop_last)

    if 'collate_fn' in loader_config:
        from . import collate_fn
        collate_fn = getattr(collate_fn, loader_config['collate_fn'])()
    else:
        collate_fn = None
    data_loader = DataLoader(
        dataset=dataset,
        batch_sampler=batch_sampler,
        places=device,
        num_workers=num_workers,
        return_list=True,
        use_shared_memory=use_shared_memory,
        collate_fn=collate_fn)

    # support exit using ctrl+c
    signal.signal(signal.SIGINT, term_mp)
    signal.signal(signal.SIGTERM, term_mp)

    return data_loader<|MERGE_RESOLUTION|>--- conflicted
+++ resolved
@@ -37,11 +37,8 @@
 from ppocr.data.lmdb_dataset import LMDBDataSet, LMDBDataSetSR, LMDBDataSetTableMaster
 from ppocr.data.pgnet_dataset import PGDataSet
 from ppocr.data.pubtab_dataset import PubTabDataSet
-<<<<<<< HEAD
 from ppocr.data.spts_dataset import TextSpottingDataset
-=======
 from ppocr.data.multi_scale_sampler import MultiScaleSampler
->>>>>>> b3066812
 
 __all__ = ['build_dataloader', 'transform', 'create_operators']
 
@@ -59,12 +56,8 @@
     config = copy.deepcopy(config)
 
     support_dict = [
-        'SimpleDataSet', 'LMDBDataSet', 'PGDataSet', 'PubTabDataSet',
-<<<<<<< HEAD
-        'LMDBDataSetSR', 'LMDBDataSetTableMaster', 'TextSpottingDataset', 
-=======
+        'SimpleDataSet', 'LMDBDataSet', 'PGDataSet', 'PubTabDataSet', 'TextSpottingDataset', 
         'LMDBDataSetSR', 'LMDBDataSetTableMaster', 'MultiScaleDataSet'
->>>>>>> b3066812
     ]
     module_name = config[mode]['dataset']['name']
     assert module_name in support_dict, Exception(
