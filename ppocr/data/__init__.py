# Copyright (c) 2020 PaddlePaddle Authors. All Rights Reserved.
#
# Licensed under the Apache License, Version 2.0 (the "License");
# you may not use this file except in compliance with the License.
# You may obtain a copy of the License at
#
#     http://www.apache.org/licenses/LICENSE-2.0
#
# Unless required by applicable law or agreed to in writing, software
# distributed under the License is distributed on an "AS IS" BASIS,
# WITHOUT WARRANTIES OR CONDITIONS OF ANY KIND, either express or implied.
# See the License for the specific language governing permissions and
# limitations under the License.

from __future__ import absolute_import
from __future__ import division
from __future__ import print_function
from __future__ import unicode_literals

import os
import sys
import numpy as np
import skimage
import paddle
import signal
import random

__dir__ = os.path.dirname(os.path.abspath(__file__))
sys.path.append(os.path.abspath(os.path.join(__dir__, '../..')))

import copy
from paddle.io import Dataset, DataLoader, BatchSampler, DistributedBatchSampler
import paddle.distributed as dist

from ppocr.data.imaug import transform, create_operators
from ppocr.data.simple_dataset import SimpleDataSet, MultiScaleDataSet
from ppocr.data.lmdb_dataset import LMDBDataSet, LMDBDataSetSR, LMDBDataSetTableMaster
from ppocr.data.pgnet_dataset import PGDataSet
from ppocr.data.pubtab_dataset import PubTabDataSet
from ppocr.data.spts_dataset import TextSpottingDataset
from ppocr.data.multi_scale_sampler import MultiScaleSampler
from ppocr.data.spts_dataset import TextSpottingDataset

__all__ = ['build_dataloader', 'transform', 'create_operators']


def term_mp(sig_num, frame):
    """ kill all child processes
    """
    pid = os.getpid()
    pgid = os.getpgid(os.getpid())
    print("main proc {} exit, kill process group " "{}".format(pid, pgid))
    os.killpg(pgid, signal.SIGKILL)


def build_dataloader(config, mode, device, logger, seed=None):
    config = copy.deepcopy(config)

    support_dict = [
<<<<<<< HEAD
        'SimpleDataSet', 'LMDBDataSet', 'PGDataSet', 'PubTabDataSet', 'TextSpottingDataset',
=======
        'SimpleDataSet', 'LMDBDataSet', 'PGDataSet', 'PubTabDataSet', 'TextSpottingDataset', 
>>>>>>> f923aab7
        'LMDBDataSetSR', 'LMDBDataSetTableMaster', 'MultiScaleDataSet'
    ]
    module_name = config[mode]['dataset']['name']
    assert module_name in support_dict, Exception(
        'DataSet only support {}'.format(support_dict))
    assert mode in ['Train', 'Eval', 'Test'
                    ], "Mode should be Train, Eval or Test."

    dataset = eval(module_name)(config, mode, logger, seed)
    loader_config = config[mode]['loader']
    batch_size = loader_config['batch_size_per_card']
    drop_last = loader_config['drop_last']
    shuffle = loader_config['shuffle']
    num_workers = loader_config['num_workers']
    if 'use_shared_memory' in loader_config.keys():
        use_shared_memory = loader_config['use_shared_memory']
    else:
        use_shared_memory = True

    if mode == "Train":
        # Distribute data to multiple cards
        if 'sampler' in config[mode]:
            config_sampler = config[mode]['sampler']
            sampler_name = config_sampler.pop("name")
            batch_sampler = eval(sampler_name)(dataset, **config_sampler)
        else:
            batch_sampler = DistributedBatchSampler(
                dataset=dataset,
                batch_size=batch_size,
                shuffle=shuffle,
                drop_last=drop_last)
    else:
        # Distribute data to single card
        batch_sampler = BatchSampler(
            dataset=dataset,
            batch_size=batch_size,
            shuffle=shuffle,
            drop_last=drop_last)

    if 'collate_fn' in loader_config:
        from . import collate_fn
        collate_fn = getattr(collate_fn, loader_config['collate_fn'])()
    else:
        collate_fn = None
    data_loader = DataLoader(
        dataset=dataset,
        batch_sampler=batch_sampler,
        places=device,
        num_workers=num_workers,
        return_list=True,
        use_shared_memory=use_shared_memory,
        collate_fn=collate_fn)

    # support exit using ctrl+c
    signal.signal(signal.SIGINT, term_mp)
    signal.signal(signal.SIGTERM, term_mp)

    return data_loader<|MERGE_RESOLUTION|>--- conflicted
+++ resolved
@@ -39,7 +39,6 @@
 from ppocr.data.pubtab_dataset import PubTabDataSet
 from ppocr.data.spts_dataset import TextSpottingDataset
 from ppocr.data.multi_scale_sampler import MultiScaleSampler
-from ppocr.data.spts_dataset import TextSpottingDataset
 
 __all__ = ['build_dataloader', 'transform', 'create_operators']
 
@@ -57,11 +56,7 @@
     config = copy.deepcopy(config)
 
     support_dict = [
-<<<<<<< HEAD
-        'SimpleDataSet', 'LMDBDataSet', 'PGDataSet', 'PubTabDataSet', 'TextSpottingDataset',
-=======
         'SimpleDataSet', 'LMDBDataSet', 'PGDataSet', 'PubTabDataSet', 'TextSpottingDataset', 
->>>>>>> f923aab7
         'LMDBDataSetSR', 'LMDBDataSetTableMaster', 'MultiScaleDataSet'
     ]
     module_name = config[mode]['dataset']['name']
