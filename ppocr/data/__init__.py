# Copyright (c) 2020 PaddlePaddle Authors. All Rights Reserved.
#
# Licensed under the Apache License, Version 2.0 (the "License");
# you may not use this file except in compliance with the License.
# You may obtain a copy of the License at
#
#     http://www.apache.org/licenses/LICENSE-2.0
#
# Unless required by applicable law or agreed to in writing, software
# distributed under the License is distributed on an "AS IS" BASIS,
# WITHOUT WARRANTIES OR CONDITIONS OF ANY KIND, either express or implied.
# See the License for the specific language governing permissions and
# limitations under the License.

from __future__ import absolute_import
from __future__ import division
from __future__ import print_function
from __future__ import unicode_literals

import os
import sys
import numpy as np
import skimage
import paddle
import signal
import random

__dir__ = os.path.dirname(os.path.abspath(__file__))
sys.path.append(os.path.abspath(os.path.join(__dir__, '../..')))

import copy
from paddle.io import Dataset, DataLoader, BatchSampler, DistributedBatchSampler
import paddle.distributed as dist

from ppocr.data.imaug import transform, create_operators
from ppocr.data.simple_dataset import SimpleDataSet
from ppocr.data.lmdb_dataset import LMDBDataSet, LMDBDataSetSR
from ppocr.data.pgnet_dataset import PGDataSet
from ppocr.data.pubtab_dataset import PubTabDataSet
from ppocr.data.centripetal_data import CentripetalDataSet

__all__ = ['build_dataloader', 'transform', 'create_operators']


def term_mp(sig_num, frame):
    """ kill all child processes
    """
    pid = os.getpid()
    pgid = os.getpgid(os.getpid())
    print("main proc {} exit, kill process group " "{}".format(pid, pgid))
    os.killpg(pgid, signal.SIGKILL)


def build_dataloader(config, mode, device, logger, seed=None):
    config = copy.deepcopy(config)

    support_dict = [
        'SimpleDataSet', 'LMDBDataSet', 'PGDataSet', 'PubTabDataSet',
<<<<<<< HEAD
        'CentripetalDataSet'
=======
        'LMDBDataSetSR'
>>>>>>> 18e80f9b
    ]
    module_name = config[mode]['dataset']['name']
    assert module_name in support_dict, Exception(
        'DataSet only support {}'.format(support_dict))
    assert mode in ['Train', 'Eval', 'Test'
                    ], "Mode should be Train, Eval or Test."

    dataset = eval(module_name)(config, mode, logger, seed)
    loader_config = config[mode]['loader']
    batch_size = loader_config['batch_size_per_card']
    drop_last = loader_config['drop_last']
    shuffle = loader_config['shuffle']
    num_workers = loader_config['num_workers']
    if 'use_shared_memory' in loader_config.keys():
        use_shared_memory = loader_config['use_shared_memory']
    else:
        use_shared_memory = True

    if mode == "Train":
        # Distribute data to multiple cards
        batch_sampler = DistributedBatchSampler(
            dataset=dataset,
            batch_size=batch_size,
            shuffle=shuffle,
            drop_last=drop_last)
    else:
        # Distribute data to single card
        batch_sampler = BatchSampler(
            dataset=dataset,
            batch_size=batch_size,
            shuffle=shuffle,
            drop_last=drop_last)

    if 'collate_fn' in loader_config:
        from . import collate_fn
        collate_fn = getattr(collate_fn, loader_config['collate_fn'])()
    else:
        collate_fn = None
    data_loader = DataLoader(
        dataset=dataset,
        batch_sampler=batch_sampler,
        places=device,
        num_workers=num_workers,
        return_list=True,
        use_shared_memory=use_shared_memory,
        collate_fn=collate_fn)

    # support exit using ctrl+c
    signal.signal(signal.SIGINT, term_mp)
    signal.signal(signal.SIGTERM, term_mp)

    return data_loader<|MERGE_RESOLUTION|>--- conflicted
+++ resolved
@@ -37,7 +37,6 @@
 from ppocr.data.lmdb_dataset import LMDBDataSet, LMDBDataSetSR
 from ppocr.data.pgnet_dataset import PGDataSet
 from ppocr.data.pubtab_dataset import PubTabDataSet
-from ppocr.data.centripetal_data import CentripetalDataSet
 
 __all__ = ['build_dataloader', 'transform', 'create_operators']
 
@@ -56,11 +55,7 @@
 
     support_dict = [
         'SimpleDataSet', 'LMDBDataSet', 'PGDataSet', 'PubTabDataSet',
-<<<<<<< HEAD
-        'CentripetalDataSet'
-=======
         'LMDBDataSetSR'
->>>>>>> 18e80f9b
     ]
     module_name = config[mode]['dataset']['name']
     assert module_name in support_dict, Exception(
