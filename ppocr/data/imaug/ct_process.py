--- conflicted
+++ resolved
@@ -19,13 +19,9 @@
 import paddle
 
 import numpy as np
-<<<<<<< HEAD
-import Polygon as plg
-=======
 from ppocr.utils.utility import check_install
 
 import scipy.io as scio
->>>>>>> 958abfb9
 
 from PIL import Image
 import paddle.vision.transforms as transforms
