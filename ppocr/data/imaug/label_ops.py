--- conflicted
+++ resolved
@@ -23,11 +23,8 @@
 from shapely.geometry import LineString, Point, Polygon
 import json
 import copy
-<<<<<<< HEAD
 from random import sample
 
-=======
->>>>>>> f6250d61
 from ppocr.utils.logging import get_logger
 
 
@@ -1127,11 +1124,7 @@
         return data_out
 
 
-<<<<<<< HEAD
-class VLLabelEncode(BaseRecLabelEncode):
-=======
 class NRTRLabelEncode(BaseRecLabelEncode):
->>>>>>> f6250d61
     """ Convert between text-label and text-index """
 
     def __init__(self,
@@ -1139,7 +1132,102 @@
                  character_dict_path=None,
                  use_space_char=False,
                  **kwargs):
-<<<<<<< HEAD
+
+        super(NRTRLabelEncode, self).__init__(
+            max_text_length, character_dict_path, use_space_char)
+
+    def __call__(self, data):
+        text = data['label']
+        text = self.encode(text)
+        if text is None:
+            return None
+        if len(text) >= self.max_text_len - 1:
+            return None
+        data['length'] = np.array(len(text))
+        text.insert(0, 2)
+        text.append(3)
+        text = text + [0] * (self.max_text_len - len(text))
+        data['label'] = np.array(text)
+        return data
+
+    def add_special_char(self, dict_character):
+        dict_character = ['blank', '<unk>', '<s>', '</s>'] + dict_character
+        return dict_character
+
+
+class ViTSTRLabelEncode(BaseRecLabelEncode):
+    """ Convert between text-label and text-index """
+
+    def __init__(self,
+                 max_text_length,
+                 character_dict_path=None,
+                 use_space_char=False,
+                 ignore_index=0,
+                 **kwargs):
+
+        super(ViTSTRLabelEncode, self).__init__(
+            max_text_length, character_dict_path, use_space_char)
+        self.ignore_index = ignore_index
+
+    def __call__(self, data):
+        text = data['label']
+        text = self.encode(text)
+        if text is None:
+            return None
+        if len(text) >= self.max_text_len:
+            return None
+        data['length'] = np.array(len(text))
+        text.insert(0, self.ignore_index)
+        text.append(1)
+        text = text + [self.ignore_index] * (self.max_text_len + 2 - len(text))
+        data['label'] = np.array(text)
+        return data
+
+    def add_special_char(self, dict_character):
+        dict_character = ['<s>', '</s>'] + dict_character
+        return dict_character
+
+
+class ABINetLabelEncode(BaseRecLabelEncode):
+    """ Convert between text-label and text-index """
+
+    def __init__(self,
+                 max_text_length,
+                 character_dict_path=None,
+                 use_space_char=False,
+                 ignore_index=100,
+                 **kwargs):
+
+        super(ABINetLabelEncode, self).__init__(
+            max_text_length, character_dict_path, use_space_char)
+        self.ignore_index = ignore_index
+
+    def __call__(self, data):
+        text = data['label']
+        text = self.encode(text)
+        if text is None:
+            return None
+        if len(text) >= self.max_text_len:
+            return None
+        data['length'] = np.array(len(text))
+        text.append(0)
+        text = text + [self.ignore_index] * (self.max_text_len + 1 - len(text))
+        data['label'] = np.array(text)
+        return data
+
+    def add_special_char(self, dict_character):
+        dict_character = ['</s>'] + dict_character
+        return dict_character
+
+
+class VLLabelEncode(BaseRecLabelEncode):
+    """ Convert between text-label and text-index """
+
+    def __init__(self,
+                 max_text_length,
+                 character_dict_path=None,
+                 use_space_char=False,
+                 **kwargs):
         super(VLLabelEncode, self).__init__(max_text_length,
                                             character_dict_path, use_space_char)
 
@@ -1187,92 +1275,4 @@
         label_sub = label_sub + [0] * (self.max_text_len - len(label_sub))
         data['label_res'] = np.array(label_res)
         data['label_sub'] = np.array(label_sub)
-        return data
-=======
-
-        super(NRTRLabelEncode, self).__init__(
-            max_text_length, character_dict_path, use_space_char)
-
-    def __call__(self, data):
-        text = data['label']
-        text = self.encode(text)
-        if text is None:
-            return None
-        if len(text) >= self.max_text_len - 1:
-            return None
-        data['length'] = np.array(len(text))
-        text.insert(0, 2)
-        text.append(3)
-        text = text + [0] * (self.max_text_len - len(text))
-        data['label'] = np.array(text)
-        return data
-
-    def add_special_char(self, dict_character):
-        dict_character = ['blank', '<unk>', '<s>', '</s>'] + dict_character
-        return dict_character
-
-
-class ViTSTRLabelEncode(BaseRecLabelEncode):
-    """ Convert between text-label and text-index """
-
-    def __init__(self,
-                 max_text_length,
-                 character_dict_path=None,
-                 use_space_char=False,
-                 ignore_index=0,
-                 **kwargs):
-
-        super(ViTSTRLabelEncode, self).__init__(
-            max_text_length, character_dict_path, use_space_char)
-        self.ignore_index = ignore_index
-
-    def __call__(self, data):
-        text = data['label']
-        text = self.encode(text)
-        if text is None:
-            return None
-        if len(text) >= self.max_text_len:
-            return None
-        data['length'] = np.array(len(text))
-        text.insert(0, self.ignore_index)
-        text.append(1)
-        text = text + [self.ignore_index] * (self.max_text_len + 2 - len(text))
-        data['label'] = np.array(text)
-        return data
-
-    def add_special_char(self, dict_character):
-        dict_character = ['<s>', '</s>'] + dict_character
-        return dict_character
-
-
-class ABINetLabelEncode(BaseRecLabelEncode):
-    """ Convert between text-label and text-index """
-
-    def __init__(self,
-                 max_text_length,
-                 character_dict_path=None,
-                 use_space_char=False,
-                 ignore_index=100,
-                 **kwargs):
-
-        super(ABINetLabelEncode, self).__init__(
-            max_text_length, character_dict_path, use_space_char)
-        self.ignore_index = ignore_index
-
-    def __call__(self, data):
-        text = data['label']
-        text = self.encode(text)
-        if text is None:
-            return None
-        if len(text) >= self.max_text_len:
-            return None
-        data['length'] = np.array(len(text))
-        text.append(0)
-        text = text + [self.ignore_index] * (self.max_text_len + 1 - len(text))
-        data['label'] = np.array(text)
-        return data
-
-    def add_special_char(self, dict_character):
-        dict_character = ['</s>'] + dict_character
-        return dict_character
->>>>>>> f6250d61
+        return data