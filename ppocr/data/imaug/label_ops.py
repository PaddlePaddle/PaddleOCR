--- conflicted
+++ resolved
@@ -175,6 +175,7 @@
         super(NRTRLabelEncode,
               self).__init__(max_text_length, character_dict_path,
                              character_type, use_space_char)
+
     def __call__(self, data):
         text = data['label']
         text = self.encode(text)
@@ -186,9 +187,11 @@
         text = text + [0] * (self.max_text_len - len(text))
         data['label'] = np.array(text)
         return data
+
     def add_special_char(self, dict_character):
-        dict_character = ['blank','<unk>','<s>','</s>'] + dict_character
+        dict_character = ['blank', '<unk>', '<s>', '</s>'] + dict_character
         return dict_character
+
 
 class CTCLabelEncode(BaseRecLabelEncode):
     """ Convert between text-label and text-index """
@@ -450,20 +453,11 @@
             substr = lines[0].decode('utf-8').strip("\r\n").split("\t")
             character_num = int(substr[0])
             elem_num = int(substr[1])
-<<<<<<< HEAD
-
             for cno in range(1, 1 + character_num):
                 character = lines[cno].decode('utf-8').strip("\r\n")
                 list_character.append(character)
             for eno in range(1 + character_num, 1 + character_num + elem_num):
                 elem = lines[eno].decode('utf-8').strip("\r\n")
-=======
-            for cno in range(1, 1 + character_num):
-                character = lines[cno].decode('utf-8').strip("\n")
-                list_character.append(character)
-            for eno in range(1 + character_num, 1 + character_num + elem_num):
-                elem = lines[eno].decode('utf-8').strip("\n")
->>>>>>> 1b2ca6e6
                 list_elem.append(elem)
         return list_character, list_elem
 
@@ -590,7 +584,6 @@
         else:
             assert False, "Unsupport type %s in char_or_elem" \
                               % char_or_elem
-<<<<<<< HEAD
         return idx
 
 
@@ -631,13 +624,10 @@
         data['length'] = np.array(len(text))
         target = [self.start_idx] + text + [self.end_idx]
         padded_text = [self.padding_idx for _ in range(self.max_text_len)]
-        
+
         padded_text[:len(target)] = target
         data['label'] = np.array(padded_text)
         return data
 
     def get_ignored_tokens(self):
-        return [self.padding_idx]
-=======
-        return idx
->>>>>>> 1b2ca6e6
+        return [self.padding_idx]