# copyright (c) 2020 PaddlePaddle Authors. All Rights Reserve.
#
# Licensed under the Apache License, Version 2.0 (the "License");
# you may not use this file except in compliance with the License.
# You may obtain a copy of the License at
#
#    http://www.apache.org/licenses/LICENSE-2.0
#
# Unless required by applicable law or agreed to in writing, software
# distributed under the License is distributed on an "AS IS" BASIS,
# WITHOUT WARRANTIES OR CONDITIONS OF ANY KIND, either express or implied.
# See the License for the specific language governing permissions and
# limitations under the License.

from __future__ import absolute_import
from __future__ import division
from __future__ import print_function
from __future__ import unicode_literals

import copy
import numpy as np
import string
from shapely.geometry import LineString, Point, Polygon
import json
import copy
from ppocr.utils.logging import get_logger
from ppocr.data.imaug.vqa.augment import order_by_tbyx


class ClsLabelEncode(object):
    def __init__(self, label_list, **kwargs):
        self.label_list = label_list

    def __call__(self, data):
        label = data['label']
        if label not in self.label_list:
            return None
        label = self.label_list.index(label)
        data['label'] = label
        return data


class DetLabelEncode(object):
    def __init__(self, **kwargs):
        pass

    def __call__(self, data):
        label = data['label']
        label = json.loads(label)
        nBox = len(label)
        boxes, txts, txt_tags = [], [], []
        for bno in range(0, nBox):
            box = label[bno]['points']
            txt = label[bno]['transcription']
            boxes.append(box)
            txts.append(txt)
            if txt in ['*', '###']:
                txt_tags.append(True)
            else:
                txt_tags.append(False)
        if len(boxes) == 0:
            return None
        boxes = self.expand_points_num(boxes)
        boxes = np.array(boxes, dtype=np.float32)
        txt_tags = np.array(txt_tags, dtype=np.bool)

        data['polys'] = boxes
        data['texts'] = txts
        data['ignore_tags'] = txt_tags
        return data

    def order_points_clockwise(self, pts):
        rect = np.zeros((4, 2), dtype="float32")
        s = pts.sum(axis=1)
        rect[0] = pts[np.argmin(s)]
        rect[2] = pts[np.argmax(s)]
        tmp = np.delete(pts, (np.argmin(s), np.argmax(s)), axis=0)
        diff = np.diff(np.array(tmp), axis=1)
        rect[1] = tmp[np.argmin(diff)]
        rect[3] = tmp[np.argmax(diff)]
        return rect

    def expand_points_num(self, boxes):
        max_points_num = 0
        for box in boxes:
            if len(box) > max_points_num:
                max_points_num = len(box)
        ex_boxes = []
        for box in boxes:
            ex_box = box + [box[-1]] * (max_points_num - len(box))
            ex_boxes.append(ex_box)
        return ex_boxes


class BaseRecLabelEncode(object):
    """ Convert between text-label and text-index """

    def __init__(self,
                 max_text_length,
                 character_dict_path=None,
                 use_space_char=False):

        self.max_text_len = max_text_length
        self.beg_str = "sos"
        self.end_str = "eos"
        self.lower = False

        if character_dict_path is None:
            logger = get_logger()
            logger.warning(
                "The character_dict_path is None, model can only recognize number and lower letters"
            )
            self.character_str = "0123456789abcdefghijklmnopqrstuvwxyz"
            dict_character = list(self.character_str)
            self.lower = True
        else:
            self.character_str = []
            with open(character_dict_path, "rb") as fin:
                lines = fin.readlines()
                for line in lines:
                    line = line.decode('utf-8').strip("\n").strip("\r\n")
                    self.character_str.append(line)
            if use_space_char:
                self.character_str.append(" ")
            dict_character = list(self.character_str)
        dict_character = self.add_special_char(dict_character)
        self.dict = {}
        for i, char in enumerate(dict_character):
            self.dict[char] = i
        self.character = dict_character

    def add_special_char(self, dict_character):
        return dict_character

    def encode(self, text):
        """convert text-label into text-index.
        input:
            text: text labels of each image. [batch_size]

        output:
            text: concatenated text index for CTCLoss.
                    [sum(text_lengths)] = [text_index_0 + text_index_1 + ... + text_index_(n - 1)]
            length: length of each text. [batch_size]
        """
        if len(text) == 0 or len(text) > self.max_text_len:
            return None
        if self.lower:
            text = text.lower()
        text_list = []
        for char in text:
            if char not in self.dict:
                # logger = get_logger()
                # logger.warning('{} is not in dict'.format(char))
                continue
            text_list.append(self.dict[char])
        if len(text_list) == 0:
            return None
        return text_list


class CTCLabelEncode(BaseRecLabelEncode):
    """ Convert between text-label and text-index """

    def __init__(self,
                 max_text_length,
                 character_dict_path=None,
                 use_space_char=False,
                 **kwargs):
        super(CTCLabelEncode, self).__init__(
            max_text_length, character_dict_path, use_space_char)

    def __call__(self, data):
        text = data['label']
        text = self.encode(text)
        if text is None:
            return None
        data['length'] = np.array(len(text))
        text = text + [0] * (self.max_text_len - len(text))
        data['label'] = np.array(text)

        label = [0] * len(self.character)
        for x in text:
            label[x] += 1
        data['label_ace'] = np.array(label)
        return data

    def add_special_char(self, dict_character):
        dict_character = ['blank'] + dict_character
        return dict_character


class E2ELabelEncodeTest(BaseRecLabelEncode):
    def __init__(self,
                 max_text_length,
                 character_dict_path=None,
                 use_space_char=False,
                 **kwargs):
        super(E2ELabelEncodeTest, self).__init__(
            max_text_length, character_dict_path, use_space_char)

    def __call__(self, data):
        import json
        padnum = len(self.dict)
        label = data['label']
        label = json.loads(label)
        nBox = len(label)
        boxes, txts, txt_tags = [], [], []
        for bno in range(0, nBox):
            box = label[bno]['points']
            txt = label[bno]['transcription']
            boxes.append(box)
            txts.append(txt)
            if txt in ['*', '###']:
                txt_tags.append(True)
            else:
                txt_tags.append(False)
        boxes = np.array(boxes, dtype=np.float32)
        txt_tags = np.array(txt_tags, dtype=np.bool)
        data['polys'] = boxes
        data['ignore_tags'] = txt_tags
        temp_texts = []
        for text in txts:
            text = text.lower()
            text = self.encode(text)
            if text is None:
                return None
            text = text + [padnum] * (self.max_text_len - len(text)
                                      )  # use 36 to pad
            temp_texts.append(text)
        data['texts'] = np.array(temp_texts)
        return data


class E2ELabelEncodeTrain(object):
    def __init__(self, **kwargs):
        pass

    def __call__(self, data):
        import json
        label = data['label']
        label = json.loads(label)
        nBox = len(label)
        boxes, txts, txt_tags = [], [], []
        for bno in range(0, nBox):
            box = label[bno]['points']
            txt = label[bno]['transcription']
            boxes.append(box)
            txts.append(txt)
            if txt in ['*', '###']:
                txt_tags.append(True)
            else:
                txt_tags.append(False)
        boxes = np.array(boxes, dtype=np.float32)
        txt_tags = np.array(txt_tags, dtype=np.bool)

        data['polys'] = boxes
        data['texts'] = txts
        data['ignore_tags'] = txt_tags
        return data


class KieLabelEncode(object):
    def __init__(self,
                 character_dict_path,
                 class_path,
                 norm=10,
                 directed=False,
                 **kwargs):
        super(KieLabelEncode, self).__init__()
        self.dict = dict({'': 0})
        self.label2classid_map = dict()
        with open(character_dict_path, 'r', encoding='utf-8') as fr:
            idx = 1
            for line in fr:
                char = line.strip()
                self.dict[char] = idx
                idx += 1
        with open(class_path, "r") as fin:
            lines = fin.readlines()
            for idx, line in enumerate(lines):
                line = line.strip("\n")
                self.label2classid_map[line] = idx
        self.norm = norm
        self.directed = directed

    def compute_relation(self, boxes):
        """Compute relation between every two boxes."""
        x1s, y1s = boxes[:, 0:1], boxes[:, 1:2]
        x2s, y2s = boxes[:, 4:5], boxes[:, 5:6]
        ws, hs = x2s - x1s + 1, np.maximum(y2s - y1s + 1, 1)
        dxs = (x1s[:, 0][None] - x1s) / self.norm
        dys = (y1s[:, 0][None] - y1s) / self.norm
        xhhs, xwhs = hs[:, 0][None] / hs, ws[:, 0][None] / hs
        whs = ws / hs + np.zeros_like(xhhs)
        relations = np.stack([dxs, dys, whs, xhhs, xwhs], -1)
        bboxes = np.concatenate([x1s, y1s, x2s, y2s], -1).astype(np.float32)
        return relations, bboxes

    def pad_text_indices(self, text_inds):
        """Pad text index to same length."""
        max_len = 300
        recoder_len = max([len(text_ind) for text_ind in text_inds])
        padded_text_inds = -np.ones((len(text_inds), max_len), np.int32)
        for idx, text_ind in enumerate(text_inds):
            padded_text_inds[idx, :len(text_ind)] = np.array(text_ind)
        return padded_text_inds, recoder_len

    def list_to_numpy(self, ann_infos):
        """Convert bboxes, relations, texts and labels to ndarray."""
        boxes, text_inds = ann_infos['points'], ann_infos['text_inds']
        boxes = np.array(boxes, np.int32)
        relations, bboxes = self.compute_relation(boxes)

        labels = ann_infos.get('labels', None)
        if labels is not None:
            labels = np.array(labels, np.int32)
            edges = ann_infos.get('edges', None)
            if edges is not None:
                labels = labels[:, None]
                edges = np.array(edges)
                edges = (edges[:, None] == edges[None, :]).astype(np.int32)
                if self.directed:
                    edges = (edges & labels == 1).astype(np.int32)
                np.fill_diagonal(edges, -1)
                labels = np.concatenate([labels, edges], -1)
        padded_text_inds, recoder_len = self.pad_text_indices(text_inds)
        max_num = 300
        temp_bboxes = np.zeros([max_num, 4])
        h, _ = bboxes.shape
        temp_bboxes[:h, :] = bboxes

        temp_relations = np.zeros([max_num, max_num, 5])
        temp_relations[:h, :h, :] = relations

        temp_padded_text_inds = np.zeros([max_num, max_num])
        temp_padded_text_inds[:h, :] = padded_text_inds

        temp_labels = np.zeros([max_num, max_num])
        temp_labels[:h, :h + 1] = labels

        tag = np.array([h, recoder_len])
        return dict(
            image=ann_infos['image'],
            points=temp_bboxes,
            relations=temp_relations,
            texts=temp_padded_text_inds,
            labels=temp_labels,
            tag=tag)

    def convert_canonical(self, points_x, points_y):

        assert len(points_x) == 4
        assert len(points_y) == 4

        points = [Point(points_x[i], points_y[i]) for i in range(4)]

        polygon = Polygon([(p.x, p.y) for p in points])
        min_x, min_y, _, _ = polygon.bounds
        points_to_lefttop = [
            LineString([points[i], Point(min_x, min_y)]) for i in range(4)
        ]
        distances = np.array([line.length for line in points_to_lefttop])
        sort_dist_idx = np.argsort(distances)
        lefttop_idx = sort_dist_idx[0]

        if lefttop_idx == 0:
            point_orders = [0, 1, 2, 3]
        elif lefttop_idx == 1:
            point_orders = [1, 2, 3, 0]
        elif lefttop_idx == 2:
            point_orders = [2, 3, 0, 1]
        else:
            point_orders = [3, 0, 1, 2]

        sorted_points_x = [points_x[i] for i in point_orders]
        sorted_points_y = [points_y[j] for j in point_orders]

        return sorted_points_x, sorted_points_y

    def sort_vertex(self, points_x, points_y):

        assert len(points_x) == 4
        assert len(points_y) == 4

        x = np.array(points_x)
        y = np.array(points_y)
        center_x = np.sum(x) * 0.25
        center_y = np.sum(y) * 0.25

        x_arr = np.array(x - center_x)
        y_arr = np.array(y - center_y)

        angle = np.arctan2(y_arr, x_arr) * 180.0 / np.pi
        sort_idx = np.argsort(angle)

        sorted_points_x, sorted_points_y = [], []
        for i in range(4):
            sorted_points_x.append(points_x[sort_idx[i]])
            sorted_points_y.append(points_y[sort_idx[i]])

        return self.convert_canonical(sorted_points_x, sorted_points_y)

    def __call__(self, data):
        import json
        label = data['label']
        annotations = json.loads(label)
        boxes, texts, text_inds, labels, edges = [], [], [], [], []
        for ann in annotations:
            box = ann['points']
            x_list = [box[i][0] for i in range(4)]
            y_list = [box[i][1] for i in range(4)]
            sorted_x_list, sorted_y_list = self.sort_vertex(x_list, y_list)
            sorted_box = []
            for x, y in zip(sorted_x_list, sorted_y_list):
                sorted_box.append(x)
                sorted_box.append(y)
            boxes.append(sorted_box)
            text = ann['transcription']
            texts.append(ann['transcription'])
            text_ind = [self.dict[c] for c in text if c in self.dict]
            text_inds.append(text_ind)
            if 'label' in ann.keys():
                labels.append(self.label2classid_map[ann['label']])
            elif 'key_cls' in ann.keys():
                labels.append(ann['key_cls'])
            else:
                raise ValueError(
                    "Cannot found 'key_cls' in ann.keys(), please check your training annotation."
                )
            edges.append(ann.get('edge', 0))
        ann_infos = dict(
            image=data['image'],
            points=boxes,
            texts=texts,
            text_inds=text_inds,
            edges=edges,
            labels=labels)

        return self.list_to_numpy(ann_infos)


class AttnLabelEncode(BaseRecLabelEncode):
    """ Convert between text-label and text-index """

    def __init__(self,
                 max_text_length,
                 character_dict_path=None,
                 use_space_char=False,
                 **kwargs):
        super(AttnLabelEncode, self).__init__(
            max_text_length, character_dict_path, use_space_char)

    def add_special_char(self, dict_character):
        self.beg_str = "sos"
        self.end_str = "eos"
        dict_character = [self.beg_str] + dict_character + [self.end_str]
        return dict_character

    def __call__(self, data):
        text = data['label']
        text = self.encode(text)
        if text is None:
            return None
        if len(text) >= self.max_text_len:
            return None
        data['length'] = np.array(len(text))
        text = [0] + text + [len(self.character) - 1] + [0] * (self.max_text_len
                                                               - len(text) - 2)
        data['label'] = np.array(text)
        return data

    def get_ignored_tokens(self):
        beg_idx = self.get_beg_end_flag_idx("beg")
        end_idx = self.get_beg_end_flag_idx("end")
        return [beg_idx, end_idx]

    def get_beg_end_flag_idx(self, beg_or_end):
        if beg_or_end == "beg":
            idx = np.array(self.dict[self.beg_str])
        elif beg_or_end == "end":
            idx = np.array(self.dict[self.end_str])
        else:
            assert False, "Unsupport type %s in get_beg_end_flag_idx" \
                          % beg_or_end
        return idx


class SEEDLabelEncode(BaseRecLabelEncode):
    """ Convert between text-label and text-index """

    def __init__(self,
                 max_text_length,
                 character_dict_path=None,
                 use_space_char=False,
                 **kwargs):
        super(SEEDLabelEncode, self).__init__(
            max_text_length, character_dict_path, use_space_char)

    def add_special_char(self, dict_character):
        self.padding = "padding"
        self.end_str = "eos"
        self.unknown = "unknown"
        dict_character = dict_character + [
            self.end_str, self.padding, self.unknown
        ]
        return dict_character

    def __call__(self, data):
        text = data['label']
        text = self.encode(text)
        if text is None:
            return None
        if len(text) >= self.max_text_len:
            return None
        data['length'] = np.array(len(text)) + 1  # conclude eos
        text = text + [len(self.character) - 3] + [len(self.character) - 2] * (
            self.max_text_len - len(text) - 1)
        data['label'] = np.array(text)
        return data


class SRNLabelEncode(BaseRecLabelEncode):
    """ Convert between text-label and text-index """

    def __init__(self,
                 max_text_length=25,
                 character_dict_path=None,
                 use_space_char=False,
                 **kwargs):
        super(SRNLabelEncode, self).__init__(
            max_text_length, character_dict_path, use_space_char)

    def add_special_char(self, dict_character):
        dict_character = dict_character + [self.beg_str, self.end_str]
        return dict_character

    def __call__(self, data):
        text = data['label']
        text = self.encode(text)
        char_num = len(self.character)
        if text is None:
            return None
        if len(text) > self.max_text_len:
            return None
        data['length'] = np.array(len(text))
        text = text + [char_num - 1] * (self.max_text_len - len(text))
        data['label'] = np.array(text)
        return data

    def get_ignored_tokens(self):
        beg_idx = self.get_beg_end_flag_idx("beg")
        end_idx = self.get_beg_end_flag_idx("end")
        return [beg_idx, end_idx]

    def get_beg_end_flag_idx(self, beg_or_end):
        if beg_or_end == "beg":
            idx = np.array(self.dict[self.beg_str])
        elif beg_or_end == "end":
            idx = np.array(self.dict[self.end_str])
        else:
            assert False, "Unsupport type %s in get_beg_end_flag_idx" \
                          % beg_or_end
        return idx


class TableLabelEncode(AttnLabelEncode):
    """ Convert between text-label and text-index """

    def __init__(self,
                 max_text_length,
                 character_dict_path,
                 replace_empty_cell_token=False,
                 merge_no_span_structure=False,
                 learn_empty_box=False,
                 point_num=2,
                 **kwargs):
        self.max_text_len = max_text_length
        self.lower = False
        self.learn_empty_box = learn_empty_box
        self.merge_no_span_structure = merge_no_span_structure
        self.replace_empty_cell_token = replace_empty_cell_token

        dict_character = []
        with open(character_dict_path, "rb") as fin:
            lines = fin.readlines()
            for line in lines:
                line = line.decode('utf-8').strip("\n").strip("\r\n")
                dict_character.append(line)

        dict_character = self.add_special_char(dict_character)
        self.dict = {}
        for i, char in enumerate(dict_character):
            self.dict[char] = i
        self.idx2char = {v: k for k, v in self.dict.items()}

        self.character = dict_character
        self.point_num = point_num
        self.pad_idx = self.dict[self.beg_str]
        self.start_idx = self.dict[self.beg_str]
        self.end_idx = self.dict[self.end_str]

        self.td_token = ['<td>', '<td', '<eb></eb>', '<td></td>']
        self.empty_bbox_token_dict = {
            "[]": '<eb></eb>',
            "[' ']": '<eb1></eb1>',
            "['<b>', ' ', '</b>']": '<eb2></eb2>',
            "['\\u2028', '\\u2028']": '<eb3></eb3>',
            "['<sup>', ' ', '</sup>']": '<eb4></eb4>',
            "['<b>', '</b>']": '<eb5></eb5>',
            "['<i>', ' ', '</i>']": '<eb6></eb6>',
            "['<b>', '<i>', '</i>', '</b>']": '<eb7></eb7>',
            "['<b>', '<i>', ' ', '</i>', '</b>']": '<eb8></eb8>',
            "['<i>', '</i>']": '<eb9></eb9>',
            "['<b>', ' ', '\\u2028', ' ', '\\u2028', ' ', '</b>']":
            '<eb10></eb10>',
        }

    @property
    def _max_text_len(self):
        return self.max_text_len + 2

    def __call__(self, data):
        cells = data['cells']
        structure = data['structure']
        if self.merge_no_span_structure:
            structure = self._merge_no_span_structure(structure)
        if self.replace_empty_cell_token:
            structure = self._replace_empty_cell_token(structure, cells)
        # remove empty token and add " " to span token
        new_structure = []
        for token in structure:
            if token != '':
                if 'span' in token and token[0] != ' ':
                    token = ' ' + token
                new_structure.append(token)
        # encode structure
        structure = self.encode(new_structure)
        if structure is None:
            return None

        structure = [self.start_idx] + structure + [self.end_idx
                                                    ]  # add sos abd eos
        structure = structure + [self.pad_idx] * (self._max_text_len -
                                                  len(structure))  # pad
        structure = np.array(structure)
        data['structure'] = structure

        if len(structure) > self._max_text_len:
            return None

        # encode box
        bboxes = np.zeros(
            (self._max_text_len, self.point_num * 2), dtype=np.float32)
        bbox_masks = np.zeros((self._max_text_len, 1), dtype=np.float32)

        bbox_idx = 0

        for i, token in enumerate(structure):
            if self.idx2char[token] in self.td_token:
                if 'bbox' in cells[bbox_idx] and len(cells[bbox_idx][
                        'tokens']) > 0:
                    bbox = cells[bbox_idx]['bbox'].copy()
                    bbox = np.array(bbox, dtype=np.float32).reshape(-1)
                    bboxes[i] = bbox
                    bbox_masks[i] = 1.0
                if self.learn_empty_box:
                    bbox_masks[i] = 1.0
                bbox_idx += 1
        data['bboxes'] = bboxes
        data['bbox_masks'] = bbox_masks
        return data

    def _merge_no_span_structure(self, structure):
        """
        This code is refer from:
        https://github.com/JiaquanYe/TableMASTER-mmocr/blob/master/table_recognition/data_preprocess.py
        """
        new_structure = []
        i = 0
        while i < len(structure):
            token = structure[i]
            if token == '<td>':
                token = '<td></td>'
                i += 1
            new_structure.append(token)
            i += 1
        return new_structure

    def _replace_empty_cell_token(self, token_list, cells):
        """
        This fun code is refer from:
        https://github.com/JiaquanYe/TableMASTER-mmocr/blob/master/table_recognition/data_preprocess.py
        """

        bbox_idx = 0
        add_empty_bbox_token_list = []
        for token in token_list:
            if token in ['<td></td>', '<td', '<td>']:
                if 'bbox' not in cells[bbox_idx].keys():
                    content = str(cells[bbox_idx]['tokens'])
                    token = self.empty_bbox_token_dict[content]
                add_empty_bbox_token_list.append(token)
                bbox_idx += 1
            else:
                add_empty_bbox_token_list.append(token)
        return add_empty_bbox_token_list


class TableMasterLabelEncode(TableLabelEncode):
    """ Convert between text-label and text-index """

    def __init__(self,
                 max_text_length,
                 character_dict_path,
                 replace_empty_cell_token=False,
                 merge_no_span_structure=False,
                 learn_empty_box=False,
                 point_num=2,
                 **kwargs):
        super(TableMasterLabelEncode, self).__init__(
            max_text_length, character_dict_path, replace_empty_cell_token,
            merge_no_span_structure, learn_empty_box, point_num, **kwargs)
        self.pad_idx = self.dict[self.pad_str]
        self.unknown_idx = self.dict[self.unknown_str]

    @property
    def _max_text_len(self):
        return self.max_text_len

    def add_special_char(self, dict_character):
        self.beg_str = '<SOS>'
        self.end_str = '<EOS>'
        self.unknown_str = '<UKN>'
        self.pad_str = '<PAD>'
        dict_character = dict_character
        dict_character = dict_character + [
            self.unknown_str, self.beg_str, self.end_str, self.pad_str
        ]
        return dict_character


class TableBoxEncode(object):
    def __init__(self, use_xywh=False, **kwargs):
        self.use_xywh = use_xywh

    def __call__(self, data):
        img_height, img_width = data['image'].shape[:2]
        bboxes = data['bboxes']
        if self.use_xywh and bboxes.shape[1] == 4:
            bboxes = self.xyxy2xywh(bboxes)
        bboxes[:, 0::2] /= img_width
        bboxes[:, 1::2] /= img_height
        data['bboxes'] = bboxes
        return data

    def xyxy2xywh(self, bboxes):
        """
        Convert coord (x1,y1,x2,y2) to (x,y,w,h).
        where (x1,y1) is top-left, (x2,y2) is bottom-right.
        (x,y) is bbox center and (w,h) is width and height.
        :param bboxes: (x1, y1, x2, y2)
        :return:
        """
        new_bboxes = np.empty_like(bboxes)
        new_bboxes[:, 0] = (bboxes[:, 0] + bboxes[:, 2]) / 2  # x center
        new_bboxes[:, 1] = (bboxes[:, 1] + bboxes[:, 3]) / 2  # y center
        new_bboxes[:, 2] = bboxes[:, 2] - bboxes[:, 0]  # width
        new_bboxes[:, 3] = bboxes[:, 3] - bboxes[:, 1]  # height
        return new_bboxes


class SARLabelEncode(BaseRecLabelEncode):
    """ Convert between text-label and text-index """

    def __init__(self,
                 max_text_length,
                 character_dict_path=None,
                 use_space_char=False,
                 **kwargs):
        super(SARLabelEncode, self).__init__(
            max_text_length, character_dict_path, use_space_char)

    def add_special_char(self, dict_character):
        beg_end_str = "<BOS/EOS>"
        unknown_str = "<UKN>"
        padding_str = "<PAD>"
        dict_character = dict_character + [unknown_str]
        self.unknown_idx = len(dict_character) - 1
        dict_character = dict_character + [beg_end_str]
        self.start_idx = len(dict_character) - 1
        self.end_idx = len(dict_character) - 1
        dict_character = dict_character + [padding_str]
        self.padding_idx = len(dict_character) - 1

        return dict_character

    def __call__(self, data):
        text = data['label']
        text = self.encode(text)
        if text is None:
            return None
        if len(text) >= self.max_text_len - 1:
            return None
        data['length'] = np.array(len(text))
        target = [self.start_idx] + text + [self.end_idx]
        padded_text = [self.padding_idx for _ in range(self.max_text_len)]

        padded_text[:len(target)] = target
        data['label'] = np.array(padded_text)
        return data

    def get_ignored_tokens(self):
        return [self.padding_idx]


class PRENLabelEncode(BaseRecLabelEncode):
    def __init__(self,
                 max_text_length,
                 character_dict_path,
                 use_space_char=False,
                 **kwargs):
        super(PRENLabelEncode, self).__init__(
            max_text_length, character_dict_path, use_space_char)

    def add_special_char(self, dict_character):
        padding_str = '<PAD>'  # 0 
        end_str = '<EOS>'  # 1
        unknown_str = '<UNK>'  # 2

        dict_character = [padding_str, end_str, unknown_str] + dict_character
        self.padding_idx = 0
        self.end_idx = 1
        self.unknown_idx = 2

        return dict_character

    def encode(self, text):
        if len(text) == 0 or len(text) >= self.max_text_len:
            return None
        if self.lower:
            text = text.lower()
        text_list = []
        for char in text:
            if char not in self.dict:
                text_list.append(self.unknown_idx)
            else:
                text_list.append(self.dict[char])
        text_list.append(self.end_idx)
        if len(text_list) < self.max_text_len:
            text_list += [self.padding_idx] * (
                self.max_text_len - len(text_list))
        return text_list

    def __call__(self, data):
        text = data['label']
        encoded_text = self.encode(text)
        if encoded_text is None:
            return None
        data['label'] = np.array(encoded_text)
        return data


class VQATokenLabelEncode(object):
    """
    Label encode for NLP VQA methods
    """

    def __init__(self,
                 class_path,
                 contains_re=False,
                 add_special_ids=False,
                 algorithm='LayoutXLM',
                 use_textline_bbox_info=True,
                 order_method=None,
                 infer_mode=False,
                 ocr_engine=None,
                 **kwargs):
        super(VQATokenLabelEncode, self).__init__()
        from paddlenlp.transformers import LayoutXLMTokenizer, LayoutLMTokenizer, LayoutLMv2Tokenizer
        from ppocr.utils.utility import load_vqa_bio_label_maps
        tokenizer_dict = {
            'LayoutXLM': {
                'class': LayoutXLMTokenizer,
                'pretrained_model': 'layoutxlm-base-uncased'
            },
            'LayoutLM': {
                'class': LayoutLMTokenizer,
                'pretrained_model': 'layoutlm-base-uncased'
            },
            'LayoutLMv2': {
                'class': LayoutLMv2Tokenizer,
                'pretrained_model': 'layoutlmv2-base-uncased'
            }
        }
        self.contains_re = contains_re
        tokenizer_config = tokenizer_dict[algorithm]
        self.tokenizer = tokenizer_config['class'].from_pretrained(
            tokenizer_config['pretrained_model'])
        self.label2id_map, id2label_map = load_vqa_bio_label_maps(class_path)
        self.add_special_ids = add_special_ids
        self.infer_mode = infer_mode
        self.ocr_engine = ocr_engine
        self.use_textline_bbox_info = use_textline_bbox_info
        self.order_method = order_method
        assert self.order_method in [None, "tb-yx"]

    def split_bbox(self, bbox, text, tokenizer):
        words = text.split()
        token_bboxes = []
        curr_word_idx = 0
        x1, y1, x2, y2 = bbox
        unit_w = (x2 - x1) / len(text)
        for idx, word in enumerate(words):
            curr_w = len(word) * unit_w
            word_bbox = [x1, y1, x1 + curr_w, y2]
            token_bboxes.extend([word_bbox] * len(tokenizer.tokenize(word)))
            x1 += (len(word) + 1) * unit_w
        return token_bboxes

    def filter_empty_contents(self, ocr_info):
        """
        find out the empty texts and remove the links
        """
        new_ocr_info = []
        empty_index = []
        for idx, info in enumerate(ocr_info):
            if len(info["transcription"]) > 0:
                new_ocr_info.append(copy.deepcopy(info))
            else:
                empty_index.append(info["id"])

        for idx, info in enumerate(new_ocr_info):
            new_link = []
            for link in info["linking"]:
                if link[0] in empty_index or link[1] in empty_index:
                    continue
                new_link.append(link)
            new_ocr_info[idx]["linking"] = new_link
        return new_ocr_info

    def __call__(self, data):
        # load bbox and label info
        ocr_info = self._load_ocr_info(data)

        for idx in range(len(ocr_info)):
            if "bbox" not in ocr_info[idx]:
                ocr_info[idx]["bbox"] = self.trans_poly_to_bbox(ocr_info[idx][
                    "points"])

        if self.order_method == "tb-yx":
            ocr_info = order_by_tbyx(ocr_info)

        # for re
        train_re = self.contains_re and not self.infer_mode
        if train_re:
            ocr_info = self.filter_empty_contents(ocr_info)

        height, width, _ = data['image'].shape

        words_list = []
        bbox_list = []
        input_ids_list = []
        token_type_ids_list = []
        segment_offset_id = []
        gt_label_list = []

        entities = []

        if train_re:
            relations = []
            id2label = {}
            entity_id_to_index_map = {}
            empty_entity = set()

        data['ocr_info'] = copy.deepcopy(ocr_info)

        for info in ocr_info:
            text = info["transcription"]
            if len(text) <= 0:
                continue
            if train_re:
                # for re
                if len(text) == 0:
                    empty_entity.add(info["id"])
                    continue
                id2label[info["id"]] = info["label"]
                relations.extend([tuple(sorted(l)) for l in info["linking"]])
            # smooth_box
            info["bbox"] = self.trans_poly_to_bbox(info["points"])

            encode_res = self.tokenizer.encode(
                text,
                pad_to_max_seq_len=False,
                return_attention_mask=True,
                return_token_type_ids=True)

            if not self.add_special_ids:
                # TODO: use tok.all_special_ids to remove
                encode_res["input_ids"] = encode_res["input_ids"][1:-1]
                encode_res["token_type_ids"] = encode_res["token_type_ids"][1:
                                                                            -1]
                encode_res["attention_mask"] = encode_res["attention_mask"][1:
                                                                            -1]

            if self.use_textline_bbox_info:
                bbox = [info["bbox"]] * len(encode_res["input_ids"])
            else:
                bbox = self.split_bbox(info["bbox"], info["transcription"],
                                       self.tokenizer)
            if len(bbox) <= 0:
                continue
            bbox = self._smooth_box(bbox, height, width)
            if self.add_special_ids:
                bbox.insert(0, [0, 0, 0, 0])
                bbox.append([0, 0, 0, 0])

            # parse label
            if not self.infer_mode:
                label = info['label']
                gt_label = self._parse_label(label, encode_res)

            # construct entities for re
            if train_re:
                if gt_label[0] != self.label2id_map["O"]:
                    entity_id_to_index_map[info["id"]] = len(entities)
                    label = label.upper()
                    entities.append({
                        "start": len(input_ids_list),
                        "end":
                        len(input_ids_list) + len(encode_res["input_ids"]),
                        "label": label.upper(),
                    })
            else:
                entities.append({
                    "start": len(input_ids_list),
                    "end": len(input_ids_list) + len(encode_res["input_ids"]),
                    "label": 'O',
                })
            input_ids_list.extend(encode_res["input_ids"])
            token_type_ids_list.extend(encode_res["token_type_ids"])
            bbox_list.extend(bbox)
            words_list.append(text)
            segment_offset_id.append(len(input_ids_list))
            if not self.infer_mode:
                gt_label_list.extend(gt_label)

        data['input_ids'] = input_ids_list
        data['token_type_ids'] = token_type_ids_list
        data['bbox'] = bbox_list
        data['attention_mask'] = [1] * len(input_ids_list)
        data['labels'] = gt_label_list
        data['segment_offset_id'] = segment_offset_id
        data['tokenizer_params'] = dict(
            padding_side=self.tokenizer.padding_side,
            pad_token_type_id=self.tokenizer.pad_token_type_id,
            pad_token_id=self.tokenizer.pad_token_id)
        data['entities'] = entities

        if train_re:
            data['relations'] = relations
            data['id2label'] = id2label
            data['empty_entity'] = empty_entity
            data['entity_id_to_index_map'] = entity_id_to_index_map
        return data

    def trans_poly_to_bbox(self, poly):
        x1 = int(np.min([p[0] for p in poly]))
        x2 = int(np.max([p[0] for p in poly]))
        y1 = int(np.min([p[1] for p in poly]))
        y2 = int(np.max([p[1] for p in poly]))
        return [x1, y1, x2, y2]

    def _load_ocr_info(self, data):
        if self.infer_mode:
            ocr_result = self.ocr_engine.ocr(data['image'], cls=False)
            ocr_info = []
            for res in ocr_result:
                ocr_info.append({
                    "transcription": res[1][0],
                    "bbox": self.trans_poly_to_bbox(res[0]),
                    "points": res[0],
                })
            return ocr_info
        else:
            info = data['label']
            # read text info
            info_dict = json.loads(info)
            return info_dict

    def _smooth_box(self, bboxes, height, width):
        bboxes = np.array(bboxes)
        bboxes[:, 0] = bboxes[:, 0] * 1000 / width
        bboxes[:, 2] = bboxes[:, 2] * 1000 / width
        bboxes[:, 1] = bboxes[:, 1] * 1000 / height
        bboxes[:, 3] = bboxes[:, 3] * 1000 / height
        bboxes = bboxes.astype("int64").tolist()
        return bboxes

    def _parse_label(self, label, encode_res):
        gt_label = []
        if label.lower() in ["other", "others", "ignore"]:
            gt_label.extend([0] * len(encode_res["input_ids"]))
        else:
            gt_label.append(self.label2id_map[("b-" + label).upper()])
            gt_label.extend([self.label2id_map[("i-" + label).upper()]] *
                            (len(encode_res["input_ids"]) - 1))
        return gt_label


class MultiLabelEncode(BaseRecLabelEncode):
    def __init__(self,
                 max_text_length,
                 character_dict_path=None,
                 use_space_char=False,
                 **kwargs):
        super(MultiLabelEncode, self).__init__(
            max_text_length, character_dict_path, use_space_char)

        self.ctc_encode = CTCLabelEncode(max_text_length, character_dict_path,
                                         use_space_char, **kwargs)
        self.sar_encode = SARLabelEncode(max_text_length, character_dict_path,
                                         use_space_char, **kwargs)

    def __call__(self, data):
        data_ctc = copy.deepcopy(data)
        data_sar = copy.deepcopy(data)
        data_out = dict()
        data_out['img_path'] = data.get('img_path', None)
        data_out['image'] = data['image']
        ctc = self.ctc_encode.__call__(data_ctc)
        sar = self.sar_encode.__call__(data_sar)
        if ctc is None or sar is None:
            return None
        data_out['label_ctc'] = ctc['label']
        data_out['label_sar'] = sar['label']
        data_out['length'] = ctc['length']
        return data_out


<<<<<<< HEAD
class SRLabelEncode(BaseRecLabelEncode):
=======
class NRTRLabelEncode(BaseRecLabelEncode):
    """ Convert between text-label and text-index """

>>>>>>> 9e4ae9dc
    def __init__(self,
                 max_text_length,
                 character_dict_path=None,
                 use_space_char=False,
                 **kwargs):
<<<<<<< HEAD
        super(SRLabelEncode, self).__init__(max_text_length,
                                            character_dict_path, use_space_char)
        self.dic = {}
        with open(character_dict_path, 'r') as fin:
            for line in fin.readlines():
                line = line.strip()
                character, sequence = line.split()
                self.dic[character] = sequence
        english_stroke_alphabet = '0123456789'
        self.english_stroke_dict = {}
        for index in range(len(english_stroke_alphabet)):
            self.english_stroke_dict[english_stroke_alphabet[index]] = index

    def encode(self, label):
        stroke_sequence = ''
        for character in label:
            if character not in self.dic:
                continue
            else:
                stroke_sequence += self.dic[character]
        stroke_sequence += '0'
        label = stroke_sequence

        length = len(label)

        input_tensor = np.zeros(self.max_text_len).astype("int64")
        for j in range(length - 1):
            input_tensor[j + 1] = self.english_stroke_dict[label[j]]

        return length, input_tensor

    def __call__(self, data):
        text = data['label']
        length, input_tensor = self.encode(text)

        data["length"] = length
        data["input_tensor"] = input_tensor
        if text is None:
            return None
=======

        super(NRTRLabelEncode, self).__init__(
            max_text_length, character_dict_path, use_space_char)

    def __call__(self, data):
        text = data['label']
        text = self.encode(text)
        if text is None:
            return None
        if len(text) >= self.max_text_len - 1:
            return None
        data['length'] = np.array(len(text))
        text.insert(0, 2)
        text.append(3)
        text = text + [0] * (self.max_text_len - len(text))
        data['label'] = np.array(text)
        return data

    def add_special_char(self, dict_character):
        dict_character = ['blank', '<unk>', '<s>', '</s>'] + dict_character
        return dict_character


class ViTSTRLabelEncode(BaseRecLabelEncode):
    """ Convert between text-label and text-index """

    def __init__(self,
                 max_text_length,
                 character_dict_path=None,
                 use_space_char=False,
                 ignore_index=0,
                 **kwargs):

        super(ViTSTRLabelEncode, self).__init__(
            max_text_length, character_dict_path, use_space_char)
        self.ignore_index = ignore_index

    def __call__(self, data):
        text = data['label']
        text = self.encode(text)
        if text is None:
            return None
        if len(text) >= self.max_text_len:
            return None
        data['length'] = np.array(len(text))
        text.insert(0, self.ignore_index)
        text.append(1)
        text = text + [self.ignore_index] * (self.max_text_len + 2 - len(text))
        data['label'] = np.array(text)
        return data

    def add_special_char(self, dict_character):
        dict_character = ['<s>', '</s>'] + dict_character
        return dict_character


class ABINetLabelEncode(BaseRecLabelEncode):
    """ Convert between text-label and text-index """

    def __init__(self,
                 max_text_length,
                 character_dict_path=None,
                 use_space_char=False,
                 ignore_index=100,
                 **kwargs):

        super(ABINetLabelEncode, self).__init__(
            max_text_length, character_dict_path, use_space_char)
        self.ignore_index = ignore_index

    def __call__(self, data):
        text = data['label']
        text = self.encode(text)
        if text is None:
            return None
        if len(text) >= self.max_text_len:
            return None
        data['length'] = np.array(len(text))
        text.append(0)
        text = text + [self.ignore_index] * (self.max_text_len + 1 - len(text))
        data['label'] = np.array(text)
        return data

    def add_special_char(self, dict_character):
        dict_character = ['</s>'] + dict_character
        return dict_character


class SPINLabelEncode(AttnLabelEncode):
    """ Convert between text-label and text-index """

    def __init__(self,
                 max_text_length,
                 character_dict_path=None,
                 use_space_char=False,
                 lower=True,
                 **kwargs):
        super(SPINLabelEncode, self).__init__(
            max_text_length, character_dict_path, use_space_char)
        self.lower = lower

    def add_special_char(self, dict_character):
        self.beg_str = "sos"
        self.end_str = "eos"
        dict_character = [self.beg_str] + [self.end_str] + dict_character
        return dict_character

    def __call__(self, data):
        text = data['label']
        text = self.encode(text)
        if text is None:
            return None
        if len(text) > self.max_text_len:
            return None
        data['length'] = np.array(len(text))
        target = [0] + text + [1]
        padded_text = [0 for _ in range(self.max_text_len + 2)]

        padded_text[:len(target)] = target
        data['label'] = np.array(padded_text)
>>>>>>> 9e4ae9dc
        return data<|MERGE_RESOLUTION|>--- conflicted
+++ resolved
@@ -1137,19 +1137,107 @@
         return data_out
 
 
-<<<<<<< HEAD
-class SRLabelEncode(BaseRecLabelEncode):
-=======
+
 class NRTRLabelEncode(BaseRecLabelEncode):
     """ Convert between text-label and text-index """
 
->>>>>>> 9e4ae9dc
     def __init__(self,
                  max_text_length,
                  character_dict_path=None,
                  use_space_char=False,
                  **kwargs):
-<<<<<<< HEAD
+
+        super(NRTRLabelEncode, self).__init__(
+            max_text_length, character_dict_path, use_space_char)
+
+    def __call__(self, data):
+        text = data['label']
+        text = self.encode(text)
+        if text is None:
+            return None
+        if len(text) >= self.max_text_len - 1:
+            return None
+        data['length'] = np.array(len(text))
+        text.insert(0, 2)
+        text.append(3)
+        text = text + [0] * (self.max_text_len - len(text))
+        data['label'] = np.array(text)
+        return data
+
+    def add_special_char(self, dict_character):
+        dict_character = ['blank', '<unk>', '<s>', '</s>'] + dict_character
+        return dict_character
+
+
+class ViTSTRLabelEncode(BaseRecLabelEncode):
+    """ Convert between text-label and text-index """
+
+    def __init__(self,
+                 max_text_length,
+                 character_dict_path=None,
+                 use_space_char=False,
+                 ignore_index=0,
+                 **kwargs):
+
+        super(ViTSTRLabelEncode, self).__init__(
+            max_text_length, character_dict_path, use_space_char)
+        self.ignore_index = ignore_index
+
+    def __call__(self, data):
+        text = data['label']
+        text = self.encode(text)
+        if text is None:
+            return None
+        if len(text) >= self.max_text_len:
+            return None
+        data['length'] = np.array(len(text))
+        text.insert(0, self.ignore_index)
+        text.append(1)
+        text = text + [self.ignore_index] * (self.max_text_len + 2 - len(text))
+        data['label'] = np.array(text)
+        return data
+
+    def add_special_char(self, dict_character):
+        dict_character = ['<s>', '</s>'] + dict_character
+        return dict_character
+
+
+class ABINetLabelEncode(BaseRecLabelEncode):
+    """ Convert between text-label and text-index """
+    def __init__(self,
+                 max_text_length,
+                 character_dict_path=None,
+                 use_space_char=False,
+                 ignore_index=100,
+                 **kwargs):
+
+        super(ABINetLabelEncode, self).__init__(
+            max_text_length, character_dict_path, use_space_char)
+        self.ignore_index = ignore_index
+
+    def __call__(self, data):
+        text = data['label']
+        text = self.encode(text)
+        if text is None:
+            return None
+        if len(text) >= self.max_text_len:
+            return None
+        data['length'] = np.array(len(text))
+        text.append(0)
+        text = text + [self.ignore_index] * (self.max_text_len + 1 - len(text))
+        data['label'] = np.array(text)
+        return data
+
+    def add_special_char(self, dict_character):
+        dict_character = ['</s>'] + dict_character
+        return dict_character
+                 
+class SRLabelEncode(BaseRecLabelEncode):
+    def __init__(self,
+                max_text_length,
+                character_dict_path=None,
+                use_space_char=False,
+                 **kwargs):
         super(SRLabelEncode, self).__init__(max_text_length,
                                             character_dict_path, use_space_char)
         self.dic = {}
@@ -1189,93 +1277,7 @@
         data["input_tensor"] = input_tensor
         if text is None:
             return None
-=======
-
-        super(NRTRLabelEncode, self).__init__(
-            max_text_length, character_dict_path, use_space_char)
-
-    def __call__(self, data):
-        text = data['label']
-        text = self.encode(text)
-        if text is None:
-            return None
-        if len(text) >= self.max_text_len - 1:
-            return None
-        data['length'] = np.array(len(text))
-        text.insert(0, 2)
-        text.append(3)
-        text = text + [0] * (self.max_text_len - len(text))
-        data['label'] = np.array(text)
-        return data
-
-    def add_special_char(self, dict_character):
-        dict_character = ['blank', '<unk>', '<s>', '</s>'] + dict_character
-        return dict_character
-
-
-class ViTSTRLabelEncode(BaseRecLabelEncode):
-    """ Convert between text-label and text-index """
-
-    def __init__(self,
-                 max_text_length,
-                 character_dict_path=None,
-                 use_space_char=False,
-                 ignore_index=0,
-                 **kwargs):
-
-        super(ViTSTRLabelEncode, self).__init__(
-            max_text_length, character_dict_path, use_space_char)
-        self.ignore_index = ignore_index
-
-    def __call__(self, data):
-        text = data['label']
-        text = self.encode(text)
-        if text is None:
-            return None
-        if len(text) >= self.max_text_len:
-            return None
-        data['length'] = np.array(len(text))
-        text.insert(0, self.ignore_index)
-        text.append(1)
-        text = text + [self.ignore_index] * (self.max_text_len + 2 - len(text))
-        data['label'] = np.array(text)
-        return data
-
-    def add_special_char(self, dict_character):
-        dict_character = ['<s>', '</s>'] + dict_character
-        return dict_character
-
-
-class ABINetLabelEncode(BaseRecLabelEncode):
-    """ Convert between text-label and text-index """
-
-    def __init__(self,
-                 max_text_length,
-                 character_dict_path=None,
-                 use_space_char=False,
-                 ignore_index=100,
-                 **kwargs):
-
-        super(ABINetLabelEncode, self).__init__(
-            max_text_length, character_dict_path, use_space_char)
-        self.ignore_index = ignore_index
-
-    def __call__(self, data):
-        text = data['label']
-        text = self.encode(text)
-        if text is None:
-            return None
-        if len(text) >= self.max_text_len:
-            return None
-        data['length'] = np.array(len(text))
-        text.append(0)
-        text = text + [self.ignore_index] * (self.max_text_len + 1 - len(text))
-        data['label'] = np.array(text)
-        return data
-
-    def add_special_char(self, dict_character):
-        dict_character = ['</s>'] + dict_character
-        return dict_character
+        return data
 
 
 class SPINLabelEncode(AttnLabelEncode):
@@ -1310,5 +1312,4 @@
 
         padded_text[:len(target)] = target
         data['label'] = np.array(padded_text)
->>>>>>> 9e4ae9dc
         return data