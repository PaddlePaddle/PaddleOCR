# copyright (c) 2020 PaddlePaddle Authors. All Rights Reserve.
#
# Licensed under the Apache License, Version 2.0 (the "License");
# you may not use this file except in compliance with the License.
# You may obtain a copy of the License at
#
#    http://www.apache.org/licenses/LICENSE-2.0
#
# Unless required by applicable law or agreed to in writing, software
# distributed under the License is distributed on an "AS IS" BASIS,
# WITHOUT WARRANTIES OR CONDITIONS OF ANY KIND, either express or implied.
# See the License for the specific language governing permissions and
# limitations under the License.

from __future__ import absolute_import
from __future__ import division
from __future__ import print_function
from __future__ import unicode_literals

import copy
import numpy as np
import string
from shapely.geometry import LineString, Point, Polygon
import json
import copy
from random import sample

from ppocr.utils.logging import get_logger
from ppocr.data.imaug.vqa.augment import order_by_tbyx


class ClsLabelEncode(object):
    def __init__(self, label_list, **kwargs):
        self.label_list = label_list

    def __call__(self, data):
        label = data['label']
        if label not in self.label_list:
            return None
        label = self.label_list.index(label)
        data['label'] = label
        return data


class DetLabelEncode(object):
    def __init__(self, **kwargs):
        pass

    def __call__(self, data):
        label = data['label']
        label = json.loads(label)
        nBox = len(label)
        boxes, txts, txt_tags = [], [], []
        for bno in range(0, nBox):
            box = label[bno]['points']
            txt = label[bno]['transcription']
            boxes.append(box)
            txts.append(txt)
            if txt in ['*', '###']:
                txt_tags.append(True)
            else:
                txt_tags.append(False)
        if len(boxes) == 0:
            return None
        boxes = self.expand_points_num(boxes)
        boxes = np.array(boxes, dtype=np.float32)
        txt_tags = np.array(txt_tags, dtype=np.bool)

        data['polys'] = boxes
        data['texts'] = txts
        data['ignore_tags'] = txt_tags
        return data

    def order_points_clockwise(self, pts):
        rect = np.zeros((4, 2), dtype="float32")
        s = pts.sum(axis=1)
        rect[0] = pts[np.argmin(s)]
        rect[2] = pts[np.argmax(s)]
        tmp = np.delete(pts, (np.argmin(s), np.argmax(s)), axis=0)
        diff = np.diff(np.array(tmp), axis=1)
        rect[1] = tmp[np.argmin(diff)]
        rect[3] = tmp[np.argmax(diff)]
        return rect

    def expand_points_num(self, boxes):
        max_points_num = 0
        for box in boxes:
            if len(box) > max_points_num:
                max_points_num = len(box)
        ex_boxes = []
        for box in boxes:
            ex_box = box + [box[-1]] * (max_points_num - len(box))
            ex_boxes.append(ex_box)
        return ex_boxes


class BaseRecLabelEncode(object):
    """ Convert between text-label and text-index """

    def __init__(self,
                 max_text_length,
                 character_dict_path=None,
                 use_space_char=False,
                 lower=False):

        self.max_text_len = max_text_length
        self.beg_str = "sos"
        self.end_str = "eos"
        self.lower = lower

        if character_dict_path is None:
            logger = get_logger()
            logger.warning(
                "The character_dict_path is None, model can only recognize number and lower letters"
            )
            self.character_str = "0123456789abcdefghijklmnopqrstuvwxyz"
            dict_character = list(self.character_str)
            self.lower = True
        else:
            self.character_str = []
            with open(character_dict_path, "rb") as fin:
                lines = fin.readlines()
                for line in lines:
                    line = line.decode('utf-8').strip("\n").strip("\r\n")
                    self.character_str.append(line)
            if use_space_char:
                self.character_str.append(" ")
            dict_character = list(self.character_str)
        dict_character = self.add_special_char(dict_character)
        self.dict = {}
        for i, char in enumerate(dict_character):
            self.dict[char] = i
        self.character = dict_character

    def add_special_char(self, dict_character):
        return dict_character

    def encode(self, text):
        """convert text-label into text-index.
        input:
            text: text labels of each image. [batch_size]

        output:
            text: concatenated text index for CTCLoss.
                    [sum(text_lengths)] = [text_index_0 + text_index_1 + ... + text_index_(n - 1)]
            length: length of each text. [batch_size]
        """
        if len(text) == 0 or len(text) > self.max_text_len:
            return None
        if self.lower:
            text = text.lower()
        text_list = []
        for char in text:
            if char not in self.dict:
                # logger = get_logger()
                # logger.warning('{} is not in dict'.format(char))
                continue
            text_list.append(self.dict[char])
        if len(text_list) == 0:
            return None
        return text_list


class CTCLabelEncode(BaseRecLabelEncode):
    """ Convert between text-label and text-index """

    def __init__(self,
                 max_text_length,
                 character_dict_path=None,
                 use_space_char=False,
                 **kwargs):
        super(CTCLabelEncode, self).__init__(
            max_text_length, character_dict_path, use_space_char)

    def __call__(self, data):
        text = data['label']
        text = self.encode(text)
        if text is None:
            return None
        data['length'] = np.array(len(text))
        text = text + [0] * (self.max_text_len - len(text))
        data['label'] = np.array(text)

        label = [0] * len(self.character)
        for x in text:
            label[x] += 1
        data['label_ace'] = np.array(label)
        return data

    def add_special_char(self, dict_character):
        dict_character = ['blank'] + dict_character
        return dict_character


class E2ELabelEncodeTest(BaseRecLabelEncode):
    def __init__(self,
                 max_text_length,
                 character_dict_path=None,
                 use_space_char=False,
                 **kwargs):
        super(E2ELabelEncodeTest, self).__init__(
            max_text_length, character_dict_path, use_space_char)

    def __call__(self, data):
        import json
        padnum = len(self.dict)
        label = data['label']
        label = json.loads(label)
        nBox = len(label)
        boxes, txts, txt_tags = [], [], []
        for bno in range(0, nBox):
            box = label[bno]['points']
            txt = label[bno]['transcription']
            boxes.append(box)
            txts.append(txt)
            if txt in ['*', '###']:
                txt_tags.append(True)
            else:
                txt_tags.append(False)
        boxes = np.array(boxes, dtype=np.float32)
        txt_tags = np.array(txt_tags, dtype=np.bool)
        data['polys'] = boxes
        data['ignore_tags'] = txt_tags
        temp_texts = []
        for text in txts:
            text = text.lower()
            text = self.encode(text)
            if text is None:
                return None
            text = text + [padnum] * (self.max_text_len - len(text)
                                      )  # use 36 to pad
            temp_texts.append(text)
        data['texts'] = np.array(temp_texts)
        return data


class E2ELabelEncodeTrain(object):
    def __init__(self, **kwargs):
        pass

    def __call__(self, data):
        import json
        label = data['label']
        label = json.loads(label)
        nBox = len(label)
        boxes, txts, txt_tags = [], [], []
        for bno in range(0, nBox):
            box = label[bno]['points']
            txt = label[bno]['transcription']
            boxes.append(box)
            txts.append(txt)
            if txt in ['*', '###']:
                txt_tags.append(True)
            else:
                txt_tags.append(False)
        boxes = np.array(boxes, dtype=np.float32)
        txt_tags = np.array(txt_tags, dtype=np.bool)

        data['polys'] = boxes
        data['texts'] = txts
        data['ignore_tags'] = txt_tags
        return data


class KieLabelEncode(object):
    def __init__(self,
                 character_dict_path,
                 class_path,
                 norm=10,
                 directed=False,
                 **kwargs):
        super(KieLabelEncode, self).__init__()
        self.dict = dict({'': 0})
        self.label2classid_map = dict()
        with open(character_dict_path, 'r', encoding='utf-8') as fr:
            idx = 1
            for line in fr:
                char = line.strip()
                self.dict[char] = idx
                idx += 1
        with open(class_path, "r") as fin:
            lines = fin.readlines()
            for idx, line in enumerate(lines):
                line = line.strip("\n")
                self.label2classid_map[line] = idx
        self.norm = norm
        self.directed = directed

    def compute_relation(self, boxes):
        """Compute relation between every two boxes."""
        x1s, y1s = boxes[:, 0:1], boxes[:, 1:2]
        x2s, y2s = boxes[:, 4:5], boxes[:, 5:6]
        ws, hs = x2s - x1s + 1, np.maximum(y2s - y1s + 1, 1)
        dxs = (x1s[:, 0][None] - x1s) / self.norm
        dys = (y1s[:, 0][None] - y1s) / self.norm
        xhhs, xwhs = hs[:, 0][None] / hs, ws[:, 0][None] / hs
        whs = ws / hs + np.zeros_like(xhhs)
        relations = np.stack([dxs, dys, whs, xhhs, xwhs], -1)
        bboxes = np.concatenate([x1s, y1s, x2s, y2s], -1).astype(np.float32)
        return relations, bboxes

    def pad_text_indices(self, text_inds):
        """Pad text index to same length."""
        max_len = 300
        recoder_len = max([len(text_ind) for text_ind in text_inds])
        padded_text_inds = -np.ones((len(text_inds), max_len), np.int32)
        for idx, text_ind in enumerate(text_inds):
            padded_text_inds[idx, :len(text_ind)] = np.array(text_ind)
        return padded_text_inds, recoder_len

    def list_to_numpy(self, ann_infos):
        """Convert bboxes, relations, texts and labels to ndarray."""
        boxes, text_inds = ann_infos['points'], ann_infos['text_inds']
        boxes = np.array(boxes, np.int32)
        relations, bboxes = self.compute_relation(boxes)

        labels = ann_infos.get('labels', None)
        if labels is not None:
            labels = np.array(labels, np.int32)
            edges = ann_infos.get('edges', None)
            if edges is not None:
                labels = labels[:, None]
                edges = np.array(edges)
                edges = (edges[:, None] == edges[None, :]).astype(np.int32)
                if self.directed:
                    edges = (edges & labels == 1).astype(np.int32)
                np.fill_diagonal(edges, -1)
                labels = np.concatenate([labels, edges], -1)
        padded_text_inds, recoder_len = self.pad_text_indices(text_inds)
        max_num = 300
        temp_bboxes = np.zeros([max_num, 4])
        h, _ = bboxes.shape
        temp_bboxes[:h, :] = bboxes

        temp_relations = np.zeros([max_num, max_num, 5])
        temp_relations[:h, :h, :] = relations

        temp_padded_text_inds = np.zeros([max_num, max_num])
        temp_padded_text_inds[:h, :] = padded_text_inds

        temp_labels = np.zeros([max_num, max_num])
        temp_labels[:h, :h + 1] = labels

        tag = np.array([h, recoder_len])
        return dict(
            image=ann_infos['image'],
            points=temp_bboxes,
            relations=temp_relations,
            texts=temp_padded_text_inds,
            labels=temp_labels,
            tag=tag)

    def convert_canonical(self, points_x, points_y):

        assert len(points_x) == 4
        assert len(points_y) == 4

        points = [Point(points_x[i], points_y[i]) for i in range(4)]

        polygon = Polygon([(p.x, p.y) for p in points])
        min_x, min_y, _, _ = polygon.bounds
        points_to_lefttop = [
            LineString([points[i], Point(min_x, min_y)]) for i in range(4)
        ]
        distances = np.array([line.length for line in points_to_lefttop])
        sort_dist_idx = np.argsort(distances)
        lefttop_idx = sort_dist_idx[0]

        if lefttop_idx == 0:
            point_orders = [0, 1, 2, 3]
        elif lefttop_idx == 1:
            point_orders = [1, 2, 3, 0]
        elif lefttop_idx == 2:
            point_orders = [2, 3, 0, 1]
        else:
            point_orders = [3, 0, 1, 2]

        sorted_points_x = [points_x[i] for i in point_orders]
        sorted_points_y = [points_y[j] for j in point_orders]

        return sorted_points_x, sorted_points_y

    def sort_vertex(self, points_x, points_y):

        assert len(points_x) == 4
        assert len(points_y) == 4

        x = np.array(points_x)
        y = np.array(points_y)
        center_x = np.sum(x) * 0.25
        center_y = np.sum(y) * 0.25

        x_arr = np.array(x - center_x)
        y_arr = np.array(y - center_y)

        angle = np.arctan2(y_arr, x_arr) * 180.0 / np.pi
        sort_idx = np.argsort(angle)

        sorted_points_x, sorted_points_y = [], []
        for i in range(4):
            sorted_points_x.append(points_x[sort_idx[i]])
            sorted_points_y.append(points_y[sort_idx[i]])

        return self.convert_canonical(sorted_points_x, sorted_points_y)

    def __call__(self, data):
        import json
        label = data['label']
        annotations = json.loads(label)
        boxes, texts, text_inds, labels, edges = [], [], [], [], []
        for ann in annotations:
            box = ann['points']
            x_list = [box[i][0] for i in range(4)]
            y_list = [box[i][1] for i in range(4)]
            sorted_x_list, sorted_y_list = self.sort_vertex(x_list, y_list)
            sorted_box = []
            for x, y in zip(sorted_x_list, sorted_y_list):
                sorted_box.append(x)
                sorted_box.append(y)
            boxes.append(sorted_box)
            text = ann['transcription']
            texts.append(ann['transcription'])
            text_ind = [self.dict[c] for c in text if c in self.dict]
            text_inds.append(text_ind)
            if 'label' in ann.keys():
                labels.append(self.label2classid_map[ann['label']])
            elif 'key_cls' in ann.keys():
                labels.append(ann['key_cls'])
            else:
                raise ValueError(
                    "Cannot found 'key_cls' in ann.keys(), please check your training annotation."
                )
            edges.append(ann.get('edge', 0))
        ann_infos = dict(
            image=data['image'],
            points=boxes,
            texts=texts,
            text_inds=text_inds,
            edges=edges,
            labels=labels)

        return self.list_to_numpy(ann_infos)


class AttnLabelEncode(BaseRecLabelEncode):
    """ Convert between text-label and text-index """

    def __init__(self,
                 max_text_length,
                 character_dict_path=None,
                 use_space_char=False,
                 **kwargs):
        super(AttnLabelEncode, self).__init__(
            max_text_length, character_dict_path, use_space_char)

    def add_special_char(self, dict_character):
        self.beg_str = "sos"
        self.end_str = "eos"
        dict_character = [self.beg_str] + dict_character + [self.end_str]
        return dict_character

    def __call__(self, data):
        text = data['label']
        text = self.encode(text)
        if text is None:
            return None
        if len(text) >= self.max_text_len:
            return None
        data['length'] = np.array(len(text))
        text = [0] + text + [len(self.character) - 1] + [0] * (self.max_text_len
                                                               - len(text) - 2)
        data['label'] = np.array(text)
        return data

    def get_ignored_tokens(self):
        beg_idx = self.get_beg_end_flag_idx("beg")
        end_idx = self.get_beg_end_flag_idx("end")
        return [beg_idx, end_idx]

    def get_beg_end_flag_idx(self, beg_or_end):
        if beg_or_end == "beg":
            idx = np.array(self.dict[self.beg_str])
        elif beg_or_end == "end":
            idx = np.array(self.dict[self.end_str])
        else:
            assert False, "Unsupport type %s in get_beg_end_flag_idx" \
                          % beg_or_end
        return idx


class SEEDLabelEncode(BaseRecLabelEncode):
    """ Convert between text-label and text-index """

    def __init__(self,
                 max_text_length,
                 character_dict_path=None,
                 use_space_char=False,
                 **kwargs):
        super(SEEDLabelEncode, self).__init__(
            max_text_length, character_dict_path, use_space_char)

    def add_special_char(self, dict_character):
        self.padding = "padding"
        self.end_str = "eos"
        self.unknown = "unknown"
        dict_character = dict_character + [
            self.end_str, self.padding, self.unknown
        ]
        return dict_character

    def __call__(self, data):
        text = data['label']
        text = self.encode(text)
        if text is None:
            return None
        if len(text) >= self.max_text_len:
            return None
        data['length'] = np.array(len(text)) + 1  # conclude eos
        text = text + [len(self.character) - 3] + [len(self.character) - 2] * (
            self.max_text_len - len(text) - 1)
        data['label'] = np.array(text)
        return data


class SRNLabelEncode(BaseRecLabelEncode):
    """ Convert between text-label and text-index """

    def __init__(self,
                 max_text_length=25,
                 character_dict_path=None,
                 use_space_char=False,
                 **kwargs):
        super(SRNLabelEncode, self).__init__(
            max_text_length, character_dict_path, use_space_char)

    def add_special_char(self, dict_character):
        dict_character = dict_character + [self.beg_str, self.end_str]
        return dict_character

    def __call__(self, data):
        text = data['label']
        text = self.encode(text)
        char_num = len(self.character)
        if text is None:
            return None
        if len(text) > self.max_text_len:
            return None
        data['length'] = np.array(len(text))
        text = text + [char_num - 1] * (self.max_text_len - len(text))
        data['label'] = np.array(text)
        return data

    def get_ignored_tokens(self):
        beg_idx = self.get_beg_end_flag_idx("beg")
        end_idx = self.get_beg_end_flag_idx("end")
        return [beg_idx, end_idx]

    def get_beg_end_flag_idx(self, beg_or_end):
        if beg_or_end == "beg":
            idx = np.array(self.dict[self.beg_str])
        elif beg_or_end == "end":
            idx = np.array(self.dict[self.end_str])
        else:
            assert False, "Unsupport type %s in get_beg_end_flag_idx" \
                          % beg_or_end
        return idx


class TableLabelEncode(AttnLabelEncode):
    """ Convert between text-label and text-index """

    def __init__(self,
                 max_text_length,
                 character_dict_path,
                 replace_empty_cell_token=False,
                 merge_no_span_structure=False,
                 learn_empty_box=False,
                 loc_reg_num=4,
                 **kwargs):
        self.max_text_len = max_text_length
        self.lower = False
        self.learn_empty_box = learn_empty_box
        self.merge_no_span_structure = merge_no_span_structure
        self.replace_empty_cell_token = replace_empty_cell_token

        dict_character = []
        with open(character_dict_path, "rb") as fin:
            lines = fin.readlines()
            for line in lines:
                line = line.decode('utf-8').strip("\n").strip("\r\n")
                dict_character.append(line)

        if self.merge_no_span_structure:
            if "<td></td>" not in dict_character:
                dict_character.append("<td></td>")
            if "<td>" in dict_character:
                dict_character.remove("<td>")

        dict_character = self.add_special_char(dict_character)
        self.dict = {}
        for i, char in enumerate(dict_character):
            self.dict[char] = i
        self.idx2char = {v: k for k, v in self.dict.items()}

        self.character = dict_character
        self.loc_reg_num = loc_reg_num
        self.pad_idx = self.dict[self.beg_str]
        self.start_idx = self.dict[self.beg_str]
        self.end_idx = self.dict[self.end_str]

        self.td_token = ['<td>', '<td', '<eb></eb>', '<td></td>']
        self.empty_bbox_token_dict = {
            "[]": '<eb></eb>',
            "[' ']": '<eb1></eb1>',
            "['<b>', ' ', '</b>']": '<eb2></eb2>',
            "['\\u2028', '\\u2028']": '<eb3></eb3>',
            "['<sup>', ' ', '</sup>']": '<eb4></eb4>',
            "['<b>', '</b>']": '<eb5></eb5>',
            "['<i>', ' ', '</i>']": '<eb6></eb6>',
            "['<b>', '<i>', '</i>', '</b>']": '<eb7></eb7>',
            "['<b>', '<i>', ' ', '</i>', '</b>']": '<eb8></eb8>',
            "['<i>', '</i>']": '<eb9></eb9>',
            "['<b>', ' ', '\\u2028', ' ', '\\u2028', ' ', '</b>']":
            '<eb10></eb10>',
        }

    @property
    def _max_text_len(self):
        return self.max_text_len + 2

    def __call__(self, data):
        cells = data['cells']
        structure = data['structure']
        if self.merge_no_span_structure:
            structure = self._merge_no_span_structure(structure)
        if self.replace_empty_cell_token:
            structure = self._replace_empty_cell_token(structure, cells)
        # remove empty token and add " " to span token
        new_structure = []
        for token in structure:
            if token != '':
                if 'span' in token and token[0] != ' ':
                    token = ' ' + token
                new_structure.append(token)
        # encode structure
        structure = self.encode(new_structure)
        if structure is None:
            return None

        structure = [self.start_idx] + structure + [self.end_idx
                                                    ]  # add sos abd eos
        structure = structure + [self.pad_idx] * (self._max_text_len -
                                                  len(structure))  # pad
        structure = np.array(structure)
        data['structure'] = structure

        if len(structure) > self._max_text_len:
            return None

        # encode box
        bboxes = np.zeros(
            (self._max_text_len, self.loc_reg_num), dtype=np.float32)
        bbox_masks = np.zeros((self._max_text_len, 1), dtype=np.float32)

        bbox_idx = 0

        for i, token in enumerate(structure):
            if self.idx2char[token] in self.td_token:
                if 'bbox' in cells[bbox_idx] and len(cells[bbox_idx][
                        'tokens']) > 0:
                    bbox = cells[bbox_idx]['bbox'].copy()
                    bbox = np.array(bbox, dtype=np.float32).reshape(-1)
                    bboxes[i] = bbox
                    bbox_masks[i] = 1.0
                if self.learn_empty_box:
                    bbox_masks[i] = 1.0
                bbox_idx += 1
        data['bboxes'] = bboxes
        data['bbox_masks'] = bbox_masks
        return data

    def _merge_no_span_structure(self, structure):
        """
        This code is refer from:
        https://github.com/JiaquanYe/TableMASTER-mmocr/blob/master/table_recognition/data_preprocess.py
        """
        new_structure = []
        i = 0
        while i < len(structure):
            token = structure[i]
            if token == '<td>':
                token = '<td></td>'
                i += 1
            new_structure.append(token)
            i += 1
        return new_structure

    def _replace_empty_cell_token(self, token_list, cells):
        """
        This fun code is refer from:
        https://github.com/JiaquanYe/TableMASTER-mmocr/blob/master/table_recognition/data_preprocess.py
        """

        bbox_idx = 0
        add_empty_bbox_token_list = []
        for token in token_list:
            if token in ['<td></td>', '<td', '<td>']:
                if 'bbox' not in cells[bbox_idx].keys():
                    content = str(cells[bbox_idx]['tokens'])
                    token = self.empty_bbox_token_dict[content]
                add_empty_bbox_token_list.append(token)
                bbox_idx += 1
            else:
                add_empty_bbox_token_list.append(token)
        return add_empty_bbox_token_list


class TableMasterLabelEncode(TableLabelEncode):
    """ Convert between text-label and text-index """

    def __init__(self,
                 max_text_length,
                 character_dict_path,
                 replace_empty_cell_token=False,
                 merge_no_span_structure=False,
                 learn_empty_box=False,
                 loc_reg_num=4,
                 **kwargs):
        super(TableMasterLabelEncode, self).__init__(
            max_text_length, character_dict_path, replace_empty_cell_token,
            merge_no_span_structure, learn_empty_box, loc_reg_num, **kwargs)
        self.pad_idx = self.dict[self.pad_str]
        self.unknown_idx = self.dict[self.unknown_str]

    @property
    def _max_text_len(self):
        return self.max_text_len

    def add_special_char(self, dict_character):
        self.beg_str = '<SOS>'
        self.end_str = '<EOS>'
        self.unknown_str = '<UKN>'
        self.pad_str = '<PAD>'
        dict_character = dict_character
        dict_character = dict_character + [
            self.unknown_str, self.beg_str, self.end_str, self.pad_str
        ]
        return dict_character


class TableBoxEncode(object):
    def __init__(self, in_box_format='xyxy', out_box_format='xyxy', **kwargs):
        assert out_box_format in ['xywh', 'xyxy', 'xyxyxyxy']
        self.in_box_format = in_box_format
        self.out_box_format = out_box_format

    def __call__(self, data):
        img_height, img_width = data['image'].shape[:2]
        bboxes = data['bboxes']
        if self.in_box_format != self.out_box_format:
            if self.out_box_format == 'xywh':
                if self.in_box_format == 'xyxyxyxy':
                    bboxes = self.xyxyxyxy2xywh(bboxes)
                elif self.in_box_format == 'xyxy':
                    bboxes = self.xyxy2xywh(bboxes)

        bboxes[:, 0::2] /= img_width
        bboxes[:, 1::2] /= img_height
        data['bboxes'] = bboxes
        return data

    def xyxyxyxy2xywh(self, boxes):
        new_bboxes = np.zeros([len(bboxes), 4])
        new_bboxes[:, 0] = bboxes[:, 0::2].min()  # x1
        new_bboxes[:, 1] = bboxes[:, 1::2].min()  # y1
        new_bboxes[:, 2] = bboxes[:, 0::2].max() - new_bboxes[:, 0]  # w
        new_bboxes[:, 3] = bboxes[:, 1::2].max() - new_bboxes[:, 1]  # h
        return new_bboxes

    def xyxy2xywh(self, bboxes):
        new_bboxes = np.empty_like(bboxes)
        new_bboxes[:, 0] = (bboxes[:, 0] + bboxes[:, 2]) / 2  # x center
        new_bboxes[:, 1] = (bboxes[:, 1] + bboxes[:, 3]) / 2  # y center
        new_bboxes[:, 2] = bboxes[:, 2] - bboxes[:, 0]  # width
        new_bboxes[:, 3] = bboxes[:, 3] - bboxes[:, 1]  # height
        return new_bboxes


class SARLabelEncode(BaseRecLabelEncode):
    """ Convert between text-label and text-index """

    def __init__(self,
                 max_text_length,
                 character_dict_path=None,
                 use_space_char=False,
                 **kwargs):
        super(SARLabelEncode, self).__init__(
            max_text_length, character_dict_path, use_space_char)

    def add_special_char(self, dict_character):
        beg_end_str = "<BOS/EOS>"
        unknown_str = "<UKN>"
        padding_str = "<PAD>"
        dict_character = dict_character + [unknown_str]
        self.unknown_idx = len(dict_character) - 1
        dict_character = dict_character + [beg_end_str]
        self.start_idx = len(dict_character) - 1
        self.end_idx = len(dict_character) - 1
        dict_character = dict_character + [padding_str]
        self.padding_idx = len(dict_character) - 1

        return dict_character

    def __call__(self, data):
        text = data['label']
        text = self.encode(text)
        if text is None:
            return None
        if len(text) >= self.max_text_len - 1:
            return None
        data['length'] = np.array(len(text))
        target = [self.start_idx] + text + [self.end_idx]
        padded_text = [self.padding_idx for _ in range(self.max_text_len)]

        padded_text[:len(target)] = target
        data['label'] = np.array(padded_text)
        return data

    def get_ignored_tokens(self):
        return [self.padding_idx]


class PRENLabelEncode(BaseRecLabelEncode):
    def __init__(self,
                 max_text_length,
                 character_dict_path,
                 use_space_char=False,
                 **kwargs):
        super(PRENLabelEncode, self).__init__(
            max_text_length, character_dict_path, use_space_char)

    def add_special_char(self, dict_character):
        padding_str = '<PAD>'  # 0 
        end_str = '<EOS>'  # 1
        unknown_str = '<UNK>'  # 2

        dict_character = [padding_str, end_str, unknown_str] + dict_character
        self.padding_idx = 0
        self.end_idx = 1
        self.unknown_idx = 2

        return dict_character

    def encode(self, text):
        if len(text) == 0 or len(text) >= self.max_text_len:
            return None
        if self.lower:
            text = text.lower()
        text_list = []
        for char in text:
            if char not in self.dict:
                text_list.append(self.unknown_idx)
            else:
                text_list.append(self.dict[char])
        text_list.append(self.end_idx)
        if len(text_list) < self.max_text_len:
            text_list += [self.padding_idx] * (
                self.max_text_len - len(text_list))
        return text_list

    def __call__(self, data):
        text = data['label']
        encoded_text = self.encode(text)
        if encoded_text is None:
            return None
        data['label'] = np.array(encoded_text)
        return data


class VQATokenLabelEncode(object):
    """
    Label encode for NLP VQA methods
    """

    def __init__(self,
                 class_path,
                 contains_re=False,
                 add_special_ids=False,
                 algorithm='LayoutXLM',
                 use_textline_bbox_info=True,
                 order_method=None,
                 infer_mode=False,
                 ocr_engine=None,
                 **kwargs):
        super(VQATokenLabelEncode, self).__init__()
        from paddlenlp.transformers import LayoutXLMTokenizer, LayoutLMTokenizer, LayoutLMv2Tokenizer
        from ppocr.utils.utility import load_vqa_bio_label_maps
        tokenizer_dict = {
            'LayoutXLM': {
                'class': LayoutXLMTokenizer,
                'pretrained_model': 'layoutxlm-base-uncased'
            },
            'LayoutLM': {
                'class': LayoutLMTokenizer,
                'pretrained_model': 'layoutlm-base-uncased'
            },
            'LayoutLMv2': {
                'class': LayoutLMv2Tokenizer,
                'pretrained_model': 'layoutlmv2-base-uncased'
            }
        }
        self.contains_re = contains_re
        tokenizer_config = tokenizer_dict[algorithm]
        self.tokenizer = tokenizer_config['class'].from_pretrained(
            tokenizer_config['pretrained_model'])
        self.label2id_map, id2label_map = load_vqa_bio_label_maps(class_path)
        self.add_special_ids = add_special_ids
        self.infer_mode = infer_mode
        self.ocr_engine = ocr_engine
        self.use_textline_bbox_info = use_textline_bbox_info
        self.order_method = order_method
        assert self.order_method in [None, "tb-yx"]

    def split_bbox(self, bbox, text, tokenizer):
        words = text.split()
        token_bboxes = []
        curr_word_idx = 0
        x1, y1, x2, y2 = bbox
        unit_w = (x2 - x1) / len(text)
        for idx, word in enumerate(words):
            curr_w = len(word) * unit_w
            word_bbox = [x1, y1, x1 + curr_w, y2]
            token_bboxes.extend([word_bbox] * len(tokenizer.tokenize(word)))
            x1 += (len(word) + 1) * unit_w
        return token_bboxes

    def filter_empty_contents(self, ocr_info):
        """
        find out the empty texts and remove the links
        """
        new_ocr_info = []
        empty_index = []
        for idx, info in enumerate(ocr_info):
            if len(info["transcription"]) > 0:
                new_ocr_info.append(copy.deepcopy(info))
            else:
                empty_index.append(info["id"])

        for idx, info in enumerate(new_ocr_info):
            new_link = []
            for link in info["linking"]:
                if link[0] in empty_index or link[1] in empty_index:
                    continue
                new_link.append(link)
            new_ocr_info[idx]["linking"] = new_link
        return new_ocr_info

    def __call__(self, data):
        # load bbox and label info
        ocr_info = self._load_ocr_info(data)

        for idx in range(len(ocr_info)):
            if "bbox" not in ocr_info[idx]:
                ocr_info[idx]["bbox"] = self.trans_poly_to_bbox(ocr_info[idx][
                    "points"])

        if self.order_method == "tb-yx":
            ocr_info = order_by_tbyx(ocr_info)

        # for re
        train_re = self.contains_re and not self.infer_mode
        if train_re:
            ocr_info = self.filter_empty_contents(ocr_info)

        height, width, _ = data['image'].shape

        words_list = []
        bbox_list = []
        input_ids_list = []
        token_type_ids_list = []
        segment_offset_id = []
        gt_label_list = []

        entities = []

        if train_re:
            relations = []
            id2label = {}
            entity_id_to_index_map = {}
            empty_entity = set()

        data['ocr_info'] = copy.deepcopy(ocr_info)

        for info in ocr_info:
            text = info["transcription"]
            if len(text) <= 0:
                continue
            if train_re:
                # for re
                if len(text) == 0:
                    empty_entity.add(info["id"])
                    continue
                id2label[info["id"]] = info["label"]
                relations.extend([tuple(sorted(l)) for l in info["linking"]])
            # smooth_box
            info["bbox"] = self.trans_poly_to_bbox(info["points"])

            encode_res = self.tokenizer.encode(
                text,
                pad_to_max_seq_len=False,
                return_attention_mask=True,
                return_token_type_ids=True)

            if not self.add_special_ids:
                # TODO: use tok.all_special_ids to remove
                encode_res["input_ids"] = encode_res["input_ids"][1:-1]
                encode_res["token_type_ids"] = encode_res["token_type_ids"][1:
                                                                            -1]
                encode_res["attention_mask"] = encode_res["attention_mask"][1:
                                                                            -1]

            if self.use_textline_bbox_info:
                bbox = [info["bbox"]] * len(encode_res["input_ids"])
            else:
                bbox = self.split_bbox(info["bbox"], info["transcription"],
                                       self.tokenizer)
            if len(bbox) <= 0:
                continue
            bbox = self._smooth_box(bbox, height, width)
            if self.add_special_ids:
                bbox.insert(0, [0, 0, 0, 0])
                bbox.append([0, 0, 0, 0])

            # parse label
            if not self.infer_mode:
                label = info['label']
                gt_label = self._parse_label(label, encode_res)

            # construct entities for re
            if train_re:
                if gt_label[0] != self.label2id_map["O"]:
                    entity_id_to_index_map[info["id"]] = len(entities)
                    label = label.upper()
                    entities.append({
                        "start": len(input_ids_list),
                        "end":
                        len(input_ids_list) + len(encode_res["input_ids"]),
                        "label": label.upper(),
                    })
            else:
                entities.append({
                    "start": len(input_ids_list),
                    "end": len(input_ids_list) + len(encode_res["input_ids"]),
                    "label": 'O',
                })
            input_ids_list.extend(encode_res["input_ids"])
            token_type_ids_list.extend(encode_res["token_type_ids"])
            bbox_list.extend(bbox)
            words_list.append(text)
            segment_offset_id.append(len(input_ids_list))
            if not self.infer_mode:
                gt_label_list.extend(gt_label)

        data['input_ids'] = input_ids_list
        data['token_type_ids'] = token_type_ids_list
        data['bbox'] = bbox_list
        data['attention_mask'] = [1] * len(input_ids_list)
        data['labels'] = gt_label_list
        data['segment_offset_id'] = segment_offset_id
        data['tokenizer_params'] = dict(
            padding_side=self.tokenizer.padding_side,
            pad_token_type_id=self.tokenizer.pad_token_type_id,
            pad_token_id=self.tokenizer.pad_token_id)
        data['entities'] = entities

        if train_re:
            data['relations'] = relations
            data['id2label'] = id2label
            data['empty_entity'] = empty_entity
            data['entity_id_to_index_map'] = entity_id_to_index_map
        return data

    def trans_poly_to_bbox(self, poly):
        x1 = int(np.min([p[0] for p in poly]))
        x2 = int(np.max([p[0] for p in poly]))
        y1 = int(np.min([p[1] for p in poly]))
        y2 = int(np.max([p[1] for p in poly]))
        return [x1, y1, x2, y2]

    def _load_ocr_info(self, data):
        if self.infer_mode:
            ocr_result = self.ocr_engine.ocr(data['image'], cls=False)
            ocr_info = []
            for res in ocr_result:
                ocr_info.append({
                    "transcription": res[1][0],
                    "bbox": self.trans_poly_to_bbox(res[0]),
                    "points": res[0],
                })
            return ocr_info
        else:
            info = data['label']
            # read text info
            info_dict = json.loads(info)
            return info_dict

    def _smooth_box(self, bboxes, height, width):
        bboxes = np.array(bboxes)
        bboxes[:, 0] = bboxes[:, 0] * 1000 / width
        bboxes[:, 2] = bboxes[:, 2] * 1000 / width
        bboxes[:, 1] = bboxes[:, 1] * 1000 / height
        bboxes[:, 3] = bboxes[:, 3] * 1000 / height
        bboxes = bboxes.astype("int64").tolist()
        return bboxes

    def _parse_label(self, label, encode_res):
        gt_label = []
        if label.lower() in ["other", "others", "ignore"]:
            gt_label.extend([0] * len(encode_res["input_ids"]))
        else:
            gt_label.append(self.label2id_map[("b-" + label).upper()])
            gt_label.extend([self.label2id_map[("i-" + label).upper()]] *
                            (len(encode_res["input_ids"]) - 1))
        return gt_label


class MultiLabelEncode(BaseRecLabelEncode):
    def __init__(self,
                 max_text_length,
                 character_dict_path=None,
                 use_space_char=False,
                 **kwargs):
        super(MultiLabelEncode, self).__init__(
            max_text_length, character_dict_path, use_space_char)

        self.ctc_encode = CTCLabelEncode(max_text_length, character_dict_path,
                                         use_space_char, **kwargs)
        self.sar_encode = SARLabelEncode(max_text_length, character_dict_path,
                                         use_space_char, **kwargs)

    def __call__(self, data):
        data_ctc = copy.deepcopy(data)
        data_sar = copy.deepcopy(data)
        data_out = dict()
        data_out['img_path'] = data.get('img_path', None)
        data_out['image'] = data['image']
        ctc = self.ctc_encode.__call__(data_ctc)
        sar = self.sar_encode.__call__(data_sar)
        if ctc is None or sar is None:
            return None
        data_out['label_ctc'] = ctc['label']
        data_out['label_sar'] = sar['label']
        data_out['length'] = ctc['length']
        return data_out


class NRTRLabelEncode(BaseRecLabelEncode):
    """ Convert between text-label and text-index """

    def __init__(self,
                 max_text_length,
                 character_dict_path=None,
                 use_space_char=False,
                 **kwargs):

        super(NRTRLabelEncode, self).__init__(
            max_text_length, character_dict_path, use_space_char)

    def __call__(self, data):
        text = data['label']
        text = self.encode(text)
        if text is None:
            return None
        if len(text) >= self.max_text_len - 1:
            return None
        data['length'] = np.array(len(text))
        text.insert(0, 2)
        text.append(3)
        text = text + [0] * (self.max_text_len - len(text))
        data['label'] = np.array(text)
        return data

    def add_special_char(self, dict_character):
        dict_character = ['blank', '<unk>', '<s>', '</s>'] + dict_character
        return dict_character


class ViTSTRLabelEncode(BaseRecLabelEncode):
    """ Convert between text-label and text-index """

    def __init__(self,
                 max_text_length,
                 character_dict_path=None,
                 use_space_char=False,
                 ignore_index=0,
                 **kwargs):

        super(ViTSTRLabelEncode, self).__init__(
            max_text_length, character_dict_path, use_space_char)
        self.ignore_index = ignore_index

    def __call__(self, data):
        text = data['label']
        text = self.encode(text)
        if text is None:
            return None
        if len(text) >= self.max_text_len:
            return None
        data['length'] = np.array(len(text))
        text.insert(0, self.ignore_index)
        text.append(1)
        text = text + [self.ignore_index] * (self.max_text_len + 2 - len(text))
        data['label'] = np.array(text)
        return data

    def add_special_char(self, dict_character):
        dict_character = ['<s>', '</s>'] + dict_character
        return dict_character


class ABINetLabelEncode(BaseRecLabelEncode):
    """ Convert between text-label and text-index """

    def __init__(self,
                 max_text_length,
                 character_dict_path=None,
                 use_space_char=False,
                 ignore_index=100,
                 **kwargs):

        super(ABINetLabelEncode, self).__init__(
            max_text_length, character_dict_path, use_space_char)
        self.ignore_index = ignore_index

    def __call__(self, data):
        text = data['label']
        text = self.encode(text)
        if text is None:
            return None
        if len(text) >= self.max_text_len:
            return None
        data['length'] = np.array(len(text))
        text.append(0)
        text = text + [self.ignore_index] * (self.max_text_len + 1 - len(text))
        data['label'] = np.array(text)
        return data

    def add_special_char(self, dict_character):
        dict_character = ['</s>'] + dict_character
        return dict_character


class SRLabelEncode(BaseRecLabelEncode):
    def __init__(self,
                 max_text_length,
                 character_dict_path=None,
                 use_space_char=False,
                 **kwargs):
        super(SRLabelEncode, self).__init__(max_text_length,
                                            character_dict_path, use_space_char)
        self.dic = {}
        with open(character_dict_path, 'r') as fin:
            for line in fin.readlines():
                line = line.strip()
                character, sequence = line.split()
                self.dic[character] = sequence
        english_stroke_alphabet = '0123456789'
        self.english_stroke_dict = {}
        for index in range(len(english_stroke_alphabet)):
            self.english_stroke_dict[english_stroke_alphabet[index]] = index

    def encode(self, label):
        stroke_sequence = ''
        for character in label:
            if character not in self.dic:
                continue
            else:
                stroke_sequence += self.dic[character]
        stroke_sequence += '0'
        label = stroke_sequence

        length = len(label)

        input_tensor = np.zeros(self.max_text_len).astype("int64")
        for j in range(length - 1):
            input_tensor[j + 1] = self.english_stroke_dict[label[j]]

        return length, input_tensor

    def __call__(self, data):
        text = data['label']
        length, input_tensor = self.encode(text)

        data["length"] = length
        data["input_tensor"] = input_tensor
        if text is None:
            return None
        return data


class SPINLabelEncode(AttnLabelEncode):
    """ Convert between text-label and text-index """

    def __init__(self,
                 max_text_length,
                 character_dict_path=None,
                 use_space_char=False,
                 lower=True,
                 **kwargs):
        super(SPINLabelEncode, self).__init__(
            max_text_length, character_dict_path, use_space_char)
        self.lower = lower

    def add_special_char(self, dict_character):
        self.beg_str = "sos"
        self.end_str = "eos"
        dict_character = [self.beg_str] + [self.end_str] + dict_character
        return dict_character

    def __call__(self, data):
        text = data['label']
        text = self.encode(text)
        if text is None:
            return None
        if len(text) > self.max_text_len:
            return None
        data['length'] = np.array(len(text))
        target = [0] + text + [1]
        padded_text = [0 for _ in range(self.max_text_len + 2)]

        padded_text[:len(target)] = target
        data['label'] = np.array(padded_text)
        return data


class VLLabelEncode(BaseRecLabelEncode):
    """ Convert between text-label and text-index """

    def __init__(self,
                 max_text_length,
                 character_dict_path=None,
                 use_space_char=False,
                 lower=True,
                 **kwargs):
        super(VLLabelEncode, self).__init__(
            max_text_length, character_dict_path, use_space_char, lower)
        self.character = self.character[10:] + self.character[
            1:10] + [self.character[0]]
        self.dict = {}
        for i, char in enumerate(self.character):
            self.dict[char] = i

    def __call__(self, data):
        text = data['label']  # original string
        # generate occluded text
        len_str = len(text)
        if len_str <= 0:
            return None
        change_num = 1
        order = list(range(len_str))
        change_id = sample(order, change_num)[0]
        label_sub = text[change_id]
        if change_id == (len_str - 1):
            label_res = text[:change_id]
        elif change_id == 0:
            label_res = text[1:]
        else:
            label_res = text[:change_id] + text[change_id + 1:]

        data['label_res'] = label_res  # remaining string
        data['label_sub'] = label_sub  # occluded character
        data['label_id'] = change_id  # character index
        # encode label
        text = self.encode(text)
        if text is None:
            return None
        text = [i + 1 for i in text]
        data['length'] = np.array(len(text))
        text = text + [0] * (self.max_text_len - len(text))
        data['label'] = np.array(text)
        label_res = self.encode(label_res)
        label_sub = self.encode(label_sub)
        if label_res is None:
            label_res = []
        else:
            label_res = [i + 1 for i in label_res]
        if label_sub is None:
            label_sub = []
        else:
            label_sub = [i + 1 for i in label_sub]
        data['length_res'] = np.array(len(label_res))
        data['length_sub'] = np.array(len(label_sub))
        label_res = label_res + [0] * (self.max_text_len - len(label_res))
        label_sub = label_sub + [0] * (self.max_text_len - len(label_sub))
        data['label_res'] = np.array(label_res)
        data['label_sub'] = np.array(label_sub)
        return data


class CTLabelEncode(object):
    def __init__(self, **kwargs):
        pass

    def __call__(self, data):
        # img = data['image']
        label = data['label']

        # h, w = img.shape[0:2]
        label = json.loads(label)
        nBox = len(label)
        boxes, txts = [], []
        for bno in range(0, nBox):
            box = label[bno]['points']
<<<<<<< HEAD
            #point_num = len(box) // 2
            box = np.array(box)  # / ([w * 1.0, h * 1.0] * point_num)
=======
            point_num = len(box) // 2
            box = np.array(box) / ([w * 1.0, h * 1.0] * point_num)

>>>>>>> fc10d9e1
            boxes.append(box)
            txt = label[bno]['transcription']
            txts.append(txt)

        if len(boxes) == 0:
            return None

        data['polys'] = boxes
        data['texts'] = txts
        return data<|MERGE_RESOLUTION|>--- conflicted
+++ resolved
@@ -1411,14 +1411,9 @@
         boxes, txts = [], []
         for bno in range(0, nBox):
             box = label[bno]['points']
-<<<<<<< HEAD
             #point_num = len(box) // 2
             box = np.array(box)  # / ([w * 1.0, h * 1.0] * point_num)
-=======
-            point_num = len(box) // 2
-            box = np.array(box) / ([w * 1.0, h * 1.0] * point_num)
-
->>>>>>> fc10d9e1
+
             boxes.append(box)
             txt = label[bno]['transcription']
             txts.append(txt)
