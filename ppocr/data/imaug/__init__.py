--- conflicted
+++ resolved
@@ -23,15 +23,10 @@
 from .make_pse_gt import MakePseGt
 
 
-<<<<<<< HEAD
+
 from .rec_img_aug import BaseDataAugmentation, RecAug, RecConAug, RecResizeImg, ClsResizeImg, \
                          SRNRecResizeImg, GrayRecResizeImg, SARRecResizeImg, PRENResizeImg, \
                          ABINetRecResizeImg, SVTRRecResizeImg, ABINetRecAug
-=======
-from .rec_img_aug import RecAug, RecConAug, RecResizeImg, ClsResizeImg, \
-    SRNRecResizeImg, GrayRecResizeImg, SARRecResizeImg, PRENResizeImg, \
-    ABINetRecResizeImg, SVTRRecResizeImg, ABINetRecAug
->>>>>>> 2f99f0e1
 from .ssl_img_aug import SSLRotateResize
 from .randaugment import RandAugment
 from .copy_paste import CopyPaste
