--- conflicted
+++ resolved
@@ -37,20 +37,15 @@
     #kie head
     from .kie_sdmgr_head import SDMGRHead
 
+    from .table_att_head import TableAttentionHead
+
     support_dict = [
-<<<<<<< HEAD
-        'DBHead', 'EASTHead', 'SASTHead', 'CTCHead', 'ClsHead', 'AttentionHead',
-        'SRNHead', 'PGHead', 'SDMGRHead'
-    ]
-=======
         'DBHead', 'PSEHead', 'EASTHead', 'SASTHead', 'CTCHead', 'ClsHead',
         'AttentionHead', 'SRNHead', 'PGHead', 'Transformer',
-        'TableAttentionHead', 'SARHead', 'AsterHead'
+        'TableAttentionHead', 'SARHead', 'AsterHead', 'SDMGRHead'
     ]
 
     #table head
-    from .table_att_head import TableAttentionHead
->>>>>>> af0bac58
 
     module_name = config.pop('name')
     assert module_name in support_dict, Exception('head only support {}'.format(
