--- conflicted
+++ resolved
@@ -18,16 +18,10 @@
 def build_transform(config):
     from .tps import TPS
     from .stn import STN_ON
-<<<<<<< HEAD
     from .tsrn import TSRN
-
-    support_dict = ['TPS', 'STN_ON', 'TSRN']
-=======
     from .gaspin_transformer import GA_SPIN_Transformer as GA_SPIN
 
-
-    support_dict = ['TPS', 'STN_ON', 'GA_SPIN']
->>>>>>> 9e4ae9dc
+    support_dict = ['TPS', 'STN_ON', 'GA_SPIN', 'TSRN']
 
     module_name = config.pop('name')
     assert module_name in support_dict, Exception(
