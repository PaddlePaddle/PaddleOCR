--- conflicted
+++ resolved
@@ -97,11 +97,8 @@
             "SVTRv2",
             "ResNetV2",
             "HybridTransformer",
-<<<<<<< HEAD
+            "DonutSwinModel",
             "Vary_VIT_B",
-=======
-            "DonutSwinModel",
->>>>>>> 78e71840
         ]
     elif model_type == "e2e":
         from .e2e_resnet_vd_pg import ResNet
