# Copyright (c) 2020 PaddlePaddle Authors. All Rights Reserved.
#
# Licensed under the Apache License, Version 2.0 (the "License");
# you may not use this file except in compliance with the License.
# You may obtain a copy of the License at
#
#     http://www.apache.org/licenses/LICENSE-2.0
#
# Unless required by applicable law or agreed to in writing, software
# distributed under the License is distributed on an "AS IS" BASIS,
# WITHOUT WARRANTIES OR CONDITIONS OF ANY KIND, either express or implied.
# See the License for the specific language governing permissions and
# limitations under the License.

__all__ = ["build_backbone"]


def build_backbone(config, model_type):
    if model_type == "det" or model_type == "table":
        from .det_mobilenet_v3 import MobileNetV3
        from .det_resnet import ResNet
        from .det_resnet_vd import ResNet_vd
        from .det_resnet_vd_sast import ResNet_SAST
        from .det_pp_lcnet import PPLCNet
        from .rec_lcnetv3 import PPLCNetV3
        from .rec_hgnet import PPHGNet_small
        from .rec_vit import ViT
<<<<<<< HEAD
        from .det_pp_lcnet_v2 import PPLCNetV2_base
=======
        from .rec_repvit import RepSVTR_det
>>>>>>> 38c0c9ee

        support_dict = [
            "MobileNetV3",
            "ResNet",
            "ResNet_vd",
            "ResNet_SAST",
            "PPLCNet",
            "PPLCNetV3",
            "PPHGNet_small",
<<<<<<< HEAD
            "PPLCNetV2_base",
=======
            "RepSVTR_det",
>>>>>>> 38c0c9ee
        ]
        if model_type == "table":
            from .table_master_resnet import TableResNetExtra

            support_dict.append("TableResNetExtra")
    elif model_type == "rec" or model_type == "cls":
        from .rec_mobilenet_v3 import MobileNetV3
        from .rec_resnet_vd import ResNet
        from .rec_resnet_fpn import ResNetFPN
        from .rec_mv1_enhance import MobileNetV1Enhance
        from .rec_nrtr_mtb import MTB
        from .rec_resnet_31 import ResNet31
        from .rec_resnet_32 import ResNet32
        from .rec_resnet_45 import ResNet45
        from .rec_resnet_aster import ResNet_ASTER
        from .rec_micronet import MicroNet
        from .rec_efficientb3_pren import EfficientNetb3_PREN
        from .rec_svtrnet import SVTRNet
        from .rec_vitstr import ViTSTR
        from .rec_resnet_rfl import ResNetRFL
        from .rec_densenet import DenseNet
        from .rec_shallow_cnn import ShallowCNN
        from .rec_lcnetv3 import PPLCNetV3
        from .rec_hgnet import PPHGNet_small
        from .rec_vit_parseq import ViTParseQ
        from .rec_repvit import RepSVTR
        from .rec_svtrv2 import SVTRv2

        support_dict = [
            "MobileNetV1Enhance",
            "MobileNetV3",
            "ResNet",
            "ResNetFPN",
            "MTB",
            "ResNet31",
            "ResNet45",
            "ResNet_ASTER",
            "MicroNet",
            "EfficientNetb3_PREN",
            "SVTRNet",
            "ViTSTR",
            "ResNet32",
            "ResNetRFL",
            "DenseNet",
            "ShallowCNN",
            "PPLCNetV3",
            "PPHGNet_small",
            "ViTParseQ",
            "ViT",
            "RepSVTR",
            "SVTRv2",
        ]
    elif model_type == "e2e":
        from .e2e_resnet_vd_pg import ResNet

        support_dict = ["ResNet"]
    elif model_type == "kie":
        from .kie_unet_sdmgr import Kie_backbone
        from .vqa_layoutlm import (
            LayoutLMForSer,
            LayoutLMv2ForSer,
            LayoutLMv2ForRe,
            LayoutXLMForSer,
            LayoutXLMForRe,
        )

        support_dict = [
            "Kie_backbone",
            "LayoutLMForSer",
            "LayoutLMv2ForSer",
            "LayoutLMv2ForRe",
            "LayoutXLMForSer",
            "LayoutXLMForRe",
        ]
    elif model_type == "table":
        from .table_resnet_vd import ResNet
        from .table_mobilenet_v3 import MobileNetV3

        support_dict = ["ResNet", "MobileNetV3"]
    else:
        raise NotImplementedError

    module_name = config.pop("name")
    assert module_name in support_dict, Exception(
        "when model typs is {}, backbone only support {}".format(
            model_type, support_dict
        )
    )
    module_class = eval(module_name)(**config)
    return module_class<|MERGE_RESOLUTION|>--- conflicted
+++ resolved
@@ -25,11 +25,8 @@
         from .rec_lcnetv3 import PPLCNetV3
         from .rec_hgnet import PPHGNet_small
         from .rec_vit import ViT
-<<<<<<< HEAD
         from .det_pp_lcnet_v2 import PPLCNetV2_base
-=======
         from .rec_repvit import RepSVTR_det
->>>>>>> 38c0c9ee
 
         support_dict = [
             "MobileNetV3",
@@ -39,11 +36,8 @@
             "PPLCNet",
             "PPLCNetV3",
             "PPHGNet_small",
-<<<<<<< HEAD
             "PPLCNetV2_base",
-=======
             "RepSVTR_det",
->>>>>>> 38c0c9ee
         ]
         if model_type == "table":
             from .table_master_resnet import TableResNetExtra
