--- conflicted
+++ resolved
@@ -70,12 +70,8 @@
         from .rec_vit_parseq import ViTParseQ
         from .rec_repvit import RepSVTR
         from .rec_svtrv2 import SVTRv2
-<<<<<<< HEAD
-        from .rec_vary_vit import Vary_VIT_B
-=======
         from .rec_vary_vit import Vary_VIT_B, Vary_VIT_B_Formula
         from .rec_pphgnetv2 import PPHGNetV2_B4
->>>>>>> 359ab6cb
 
         support_dict = [
             "MobileNetV1Enhance",
@@ -104,11 +100,8 @@
             "HybridTransformer",
             "DonutSwinModel",
             "Vary_VIT_B",
-<<<<<<< HEAD
-=======
             "PPHGNetV2_B4",
             "Vary_VIT_B_Formula",
->>>>>>> 359ab6cb
         ]
     elif model_type == "e2e":
         from .e2e_resnet_vd_pg import ResNet
