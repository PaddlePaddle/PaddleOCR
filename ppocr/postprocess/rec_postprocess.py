# copyright (c) 2020 PaddlePaddle Authors. All Rights Reserve.
#
# Licensed under the Apache License, Version 2.0 (the "License");
# you may not use this file except in compliance with the License.
# You may obtain a copy of the License at
#
#    http://www.apache.org/licenses/LICENSE-2.0
#
# Unless required by applicable law or agreed to in writing, software
# distributed under the License is distributed on an "AS IS" BASIS,
# WITHOUT WARRANTIES OR CONDITIONS OF ANY KIND, either express or implied.
# See the License for the specific language governing permissions and
# limitations under the License.
import numpy as np
import string
import paddle
from paddle.nn import functional as F


class BaseRecLabelDecode(object):
    """ Convert between text-label and text-index """

    def __init__(self,
                 character_dict_path=None,
                 character_type='ch',
                 use_space_char=False):
        support_character_type = [
            'ch', 'en', 'EN_symbol', 'french', 'german', 'japan', 'korean',
<<<<<<< HEAD
            'it', 'es', 'pt', 'ru', 'ar', 'ta', 'ug', 'fa', 'ur', 'rs_latin',
            'oc', 'rs_cyrillic', 'bg', 'uk', 'be', 'te', 'kn', 'ch_tra', 'hi',
            'mr', 'ne', 'EN'
=======
            'it', 'xi', 'pu', 'ru', 'ar', 'ta', 'ug', 'fa', 'ur', 'rs', 'oc',
            'rsc', 'bg', 'uk', 'be', 'te', 'ka', 'chinese_cht', 'hi', 'mr',
            'ne', 'EN', 'latin', 'arabic', 'cyrillic', 'devanagari'
>>>>>>> c4d20782
        ]
        assert character_type in support_character_type, "Only {} are supported now but get {}".format(
            support_character_type, character_type)

        self.beg_str = "sos"
        self.end_str = "eos"

        if character_type == "en":
            self.character_str = "0123456789abcdefghijklmnopqrstuvwxyz"
            dict_character = list(self.character_str)
        elif character_type == "EN_symbol":
            # same with ASTER setting (use 94 char).
            self.character_str = string.printable[:-6]
            dict_character = list(self.character_str)
        elif character_type in support_character_type:
            self.character_str = ""
            assert character_dict_path is not None, "character_dict_path should not be None when character_type is {}".format(
                character_type)
            with open(character_dict_path, "rb") as fin:
                lines = fin.readlines()
                for line in lines:
                    line = line.decode('utf-8').strip("\n").strip("\r\n")
                    self.character_str += line
            if use_space_char:
                self.character_str += " "
            dict_character = list(self.character_str)

        else:
            raise NotImplementedError
        self.character_type = character_type
        dict_character = self.add_special_char(dict_character)
        self.dict = {}
        for i, char in enumerate(dict_character):
            self.dict[char] = i
        self.character = dict_character

    def add_special_char(self, dict_character):
        return dict_character

    def decode(self, text_index, text_prob=None, is_remove_duplicate=False):
        """ convert text-index into text-label. """
        result_list = []
        ignored_tokens = self.get_ignored_tokens()
        batch_size = len(text_index)
        for batch_idx in range(batch_size):
            char_list = []
            conf_list = []
            for idx in range(len(text_index[batch_idx])):
                if text_index[batch_idx][idx] in ignored_tokens:
                    continue
                if is_remove_duplicate:
                    # only for predict
                    if idx > 0 and text_index[batch_idx][idx - 1] == text_index[
                            batch_idx][idx]:
                        continue
                char_list.append(self.character[int(text_index[batch_idx][
                    idx])])
                if text_prob is not None:
                    conf_list.append(text_prob[batch_idx][idx])
                else:
                    conf_list.append(1)
            text = ''.join(char_list)
            result_list.append((text, np.mean(conf_list)))
        return result_list

    def get_ignored_tokens(self):
        return [0]  # for ctc blank


class CTCLabelDecode(BaseRecLabelDecode):
    """ Convert between text-label and text-index """

    def __init__(self,
                 character_dict_path=None,
                 character_type='ch',
                 use_space_char=False,
                 **kwargs):
        super(CTCLabelDecode, self).__init__(character_dict_path,
                                             character_type, use_space_char)

    def __call__(self, preds, label=None, *args, **kwargs):
        if isinstance(preds, paddle.Tensor):
            preds = preds.numpy()
        preds_idx = preds.argmax(axis=2)
        preds_prob = preds.max(axis=2)
        text = self.decode(preds_idx, preds_prob, is_remove_duplicate=True)
        if label is None:
            return text
        label = self.decode(label)
        return text, label

    def add_special_char(self, dict_character):
        dict_character = ['blank'] + dict_character
        return dict_character


class AttnLabelDecode(BaseRecLabelDecode):
    """ Convert between text-label and text-index """

    def __init__(self,
                 character_dict_path=None,
                 character_type='ch',
                 use_space_char=False,
                 **kwargs):
        super(AttnLabelDecode, self).__init__(character_dict_path,
                                              character_type, use_space_char)

    def add_special_char(self, dict_character):
        self.beg_str = "sos"
        self.end_str = "eos"
        dict_character = dict_character
        dict_character = [self.beg_str] + dict_character + [self.end_str]
        return dict_character

    def decode(self, text_index, text_prob=None, is_remove_duplicate=False):
        """ convert text-index into text-label. """
        result_list = []
        ignored_tokens = self.get_ignored_tokens()
        [beg_idx, end_idx] = self.get_ignored_tokens()
        batch_size = len(text_index)
        for batch_idx in range(batch_size):
            char_list = []
            conf_list = []
            for idx in range(len(text_index[batch_idx])):
                if text_index[batch_idx][idx] in ignored_tokens:
                    continue
                if int(text_index[batch_idx][idx]) == int(end_idx):
                    break
                if is_remove_duplicate:
                    # only for predict
                    if idx > 0 and text_index[batch_idx][idx - 1] == text_index[
                            batch_idx][idx]:
                        continue
                char_list.append(self.character[int(text_index[batch_idx][
                    idx])])
                if text_prob is not None:
                    conf_list.append(text_prob[batch_idx][idx])
                else:
                    conf_list.append(1)
            text = ''.join(char_list)
            result_list.append((text, np.mean(conf_list)))
        return result_list

    def __call__(self, preds, label=None, *args, **kwargs):
        """
        text = self.decode(text)
        if label is None:
            return text
        else:
            label = self.decode(label, is_remove_duplicate=False)
            return text, label
        """
        if isinstance(preds, paddle.Tensor):
            preds = preds.numpy()

        preds_idx = preds.argmax(axis=2)
        preds_prob = preds.max(axis=2)
        text = self.decode(preds_idx, preds_prob, is_remove_duplicate=False)
        if label is None:
            return text
        label = self.decode(label, is_remove_duplicate=False)
        return text, label

    def get_ignored_tokens(self):
        beg_idx = self.get_beg_end_flag_idx("beg")
        end_idx = self.get_beg_end_flag_idx("end")
        return [beg_idx, end_idx]

    def get_beg_end_flag_idx(self, beg_or_end):
        if beg_or_end == "beg":
            idx = np.array(self.dict[self.beg_str])
        elif beg_or_end == "end":
            idx = np.array(self.dict[self.end_str])
        else:
            assert False, "unsupport type %s in get_beg_end_flag_idx" \
                          % beg_or_end
        return idx


class SRNLabelDecode(BaseRecLabelDecode):
    """ Convert between text-label and text-index """

    def __init__(self,
                 character_dict_path=None,
                 character_type='en',
                 use_space_char=False,
                 **kwargs):
<<<<<<< HEAD
        self.max_text_length = kwargs['max_text_length']
        super(SRNLabelDecode, self).__init__(character_dict_path,
                                             character_type, use_space_char)
=======
        super(SRNLabelDecode, self).__init__(character_dict_path,
                                             character_type, use_space_char)
        self.max_text_length = kwargs.get('max_text_length', 25)
>>>>>>> c4d20782

    def __call__(self, preds, label=None, *args, **kwargs):
        pred = preds['predict']
        char_num = len(self.character_str) + 2
        if isinstance(pred, paddle.Tensor):
            pred = pred.numpy()
        pred = np.reshape(pred, [-1, char_num])

        preds_idx = np.argmax(pred, axis=1)
        preds_prob = np.max(pred, axis=1)

        preds_idx = np.reshape(preds_idx, [-1, self.max_text_length])

        preds_prob = np.reshape(preds_prob, [-1, self.max_text_length])

        text = self.decode(preds_idx, preds_prob)

        if label is None:
            text = self.decode(preds_idx, preds_prob, is_remove_duplicate=False)
            return text
        label = self.decode(label)
        return text, label

    def decode(self, text_index, text_prob=None, is_remove_duplicate=False):
        """ convert text-index into text-label. """
        result_list = []
        ignored_tokens = self.get_ignored_tokens()
        batch_size = len(text_index)

        for batch_idx in range(batch_size):
            char_list = []
            conf_list = []
            for idx in range(len(text_index[batch_idx])):
                if text_index[batch_idx][idx] in ignored_tokens:
                    continue
                if is_remove_duplicate:
                    # only for predict
                    if idx > 0 and text_index[batch_idx][idx - 1] == text_index[
                            batch_idx][idx]:
                        continue
                char_list.append(self.character[int(text_index[batch_idx][
                    idx])])
                if text_prob is not None:
                    conf_list.append(text_prob[batch_idx][idx])
                else:
                    conf_list.append(1)

            text = ''.join(char_list)
            result_list.append((text, np.mean(conf_list)))
        return result_list

    def add_special_char(self, dict_character):
        dict_character = dict_character + [self.beg_str, self.end_str]
        return dict_character

    def get_ignored_tokens(self):
        beg_idx = self.get_beg_end_flag_idx("beg")
        end_idx = self.get_beg_end_flag_idx("end")
        return [beg_idx, end_idx]

    def get_beg_end_flag_idx(self, beg_or_end):
        if beg_or_end == "beg":
            idx = np.array(self.dict[self.beg_str])
        elif beg_or_end == "end":
            idx = np.array(self.dict[self.end_str])
        else:
            assert False, "unsupport type %s in get_beg_end_flag_idx" \
                          % beg_or_end
        return idx<|MERGE_RESOLUTION|>--- conflicted
+++ resolved
@@ -26,15 +26,9 @@
                  use_space_char=False):
         support_character_type = [
             'ch', 'en', 'EN_symbol', 'french', 'german', 'japan', 'korean',
-<<<<<<< HEAD
-            'it', 'es', 'pt', 'ru', 'ar', 'ta', 'ug', 'fa', 'ur', 'rs_latin',
-            'oc', 'rs_cyrillic', 'bg', 'uk', 'be', 'te', 'kn', 'ch_tra', 'hi',
-            'mr', 'ne', 'EN'
-=======
             'it', 'xi', 'pu', 'ru', 'ar', 'ta', 'ug', 'fa', 'ur', 'rs', 'oc',
             'rsc', 'bg', 'uk', 'be', 'te', 'ka', 'chinese_cht', 'hi', 'mr',
             'ne', 'EN', 'latin', 'arabic', 'cyrillic', 'devanagari'
->>>>>>> c4d20782
         ]
         assert character_type in support_character_type, "Only {} are supported now but get {}".format(
             support_character_type, character_type)
@@ -222,15 +216,9 @@
                  character_type='en',
                  use_space_char=False,
                  **kwargs):
-<<<<<<< HEAD
-        self.max_text_length = kwargs['max_text_length']
-        super(SRNLabelDecode, self).__init__(character_dict_path,
-                                             character_type, use_space_char)
-=======
         super(SRNLabelDecode, self).__init__(character_dict_path,
                                              character_type, use_space_char)
         self.max_text_length = kwargs.get('max_text_length', 25)
->>>>>>> c4d20782
 
     def __call__(self, preds, label=None, *args, **kwargs):
         pred = preds['predict']
