# copyright (c) 2020 PaddlePaddle Authors. All Rights Reserve.
#
# Licensed under the Apache License, Version 2.0 (the "License");
# you may not use this file except in compliance with the License.
# You may obtain a copy of the License at
#
#    http://www.apache.org/licenses/LICENSE-2.0
#
# Unless required by applicable law or agreed to in writing, software
# distributed under the License is distributed on an "AS IS" BASIS,
# WITHOUT WARRANTIES OR CONDITIONS OF ANY KIND, either express or implied.
# See the License for the specific language governing permissions and
# limitations under the License.

from __future__ import absolute_import
from __future__ import division
from __future__ import print_function
from __future__ import unicode_literals

import copy

__all__ = ['build_post_process']

from .db_postprocess import DBPostProcess, DistillationDBPostProcess
from .east_postprocess import EASTPostProcess
from .sast_postprocess import SASTPostProcess
from .rec_postprocess import CTCLabelDecode, AttnLabelDecode, SRNLabelDecode, DistillationCTCLabelDecode, \
    TableLabelDecode, NRTRLabelDecode, SARLabelDecode , SEEDLabelDecode
from .cls_postprocess import ClsPostProcess
from .pg_postprocess import PGPostProcess
from .pse_postprocess import PSEPostProcess



def build_post_process(config, global_config=None):
    support_dict = [
<<<<<<< HEAD
        'DBPostProcess', 'EASTPostProcess', 'SASTPostProcess', 'CTCLabelDecode',
        'AttnLabelDecode', 'ClsPostProcess', 'SRNLabelDecode', 'PGPostProcess',
        'DistillationCTCLabelDecode', 'TableLabelDecode',
        'DistillationDBPostProcess', 'NRTRLabelDecode', 'SARLabelDecode',
        'SEEDLabelDecode'
=======
        'DBPostProcess', 'PSEPostProcess', 'EASTPostProcess', 'SASTPostProcess',
        'CTCLabelDecode', 'AttnLabelDecode', 'ClsPostProcess', 'SRNLabelDecode',
        'PGPostProcess', 'DistillationCTCLabelDecode', 'TableLabelDecode',
        'DistillationDBPostProcess', 'NRTRLabelDecode', 'SARLabelDecode'
>>>>>>> 6a41a37a
    ]

    config = copy.deepcopy(config)
    module_name = config.pop('name')
    if global_config is not None:
        config.update(global_config)
    assert module_name in support_dict, Exception(
        'post process only support {}'.format(support_dict))
    module_class = eval(module_name)(**config)
    return module_class<|MERGE_RESOLUTION|>--- conflicted
+++ resolved
@@ -31,21 +31,13 @@
 from .pse_postprocess import PSEPostProcess
 
 
-
 def build_post_process(config, global_config=None):
     support_dict = [
-<<<<<<< HEAD
-        'DBPostProcess', 'EASTPostProcess', 'SASTPostProcess', 'CTCLabelDecode',
-        'AttnLabelDecode', 'ClsPostProcess', 'SRNLabelDecode', 'PGPostProcess',
-        'DistillationCTCLabelDecode', 'TableLabelDecode',
-        'DistillationDBPostProcess', 'NRTRLabelDecode', 'SARLabelDecode',
-        'SEEDLabelDecode'
-=======
         'DBPostProcess', 'PSEPostProcess', 'EASTPostProcess', 'SASTPostProcess',
         'CTCLabelDecode', 'AttnLabelDecode', 'ClsPostProcess', 'SRNLabelDecode',
         'PGPostProcess', 'DistillationCTCLabelDecode', 'TableLabelDecode',
-        'DistillationDBPostProcess', 'NRTRLabelDecode', 'SARLabelDecode'
->>>>>>> 6a41a37a
+        'DistillationDBPostProcess', 'NRTRLabelDecode', 'SARLabelDecode',
+        'SEEDLabelDecode'
     ]
 
     config = copy.deepcopy(config)
