# copyright (c) 2020 PaddlePaddle Authors. All Rights Reserve.
#
# Licensed under the Apache License, Version 2.0 (the "License");
# you may not use this file except in compliance with the License.
# You may obtain a copy of the License at
#
#    http://www.apache.org/licenses/LICENSE-2.0
#
# Unless required by applicable law or agreed to in writing, software
# distributed under the License is distributed on an "AS IS" BASIS,
# WITHOUT WARRANTIES OR CONDITIONS OF ANY KIND, either express or implied.
# See the License for the specific language governing permissions and
# limitations under the License.

from __future__ import absolute_import
from __future__ import division
from __future__ import print_function
from __future__ import unicode_literals

import copy

__all__ = ['build_post_process']


def build_post_process(config, global_config=None):
    from .db_postprocess import DBPostProcess
    from .east_postprocess import EASTPostProcess
    from .sast_postprocess import SASTPostProcess
    from .rec_postprocess import CTCLabelDecode, AttnLabelDecode, SRNLabelDecode
    from .cls_postprocess import ClsPostProcess
    from .pg_postprocess import PGPostProcess

    support_dict = [
        'DBPostProcess', 'EASTPostProcess', 'SASTPostProcess', 'CTCLabelDecode',
<<<<<<< HEAD
        'AttnLabelDecode', 'ClsPostProcess', 'SRNLabelDecode'
=======
        'AttnLabelDecode', 'ClsPostProcess', 'SRNLabelDecode', 'PGPostProcess'
>>>>>>> c4d20782
    ]

    config = copy.deepcopy(config)
    module_name = config.pop('name')
    if global_config is not None:
        config.update(global_config)
    assert module_name in support_dict, Exception(
        'post process only support {}'.format(support_dict))
    module_class = eval(module_name)(**config)
    return module_class<|MERGE_RESOLUTION|>--- conflicted
+++ resolved
@@ -32,11 +32,7 @@
 
     support_dict = [
         'DBPostProcess', 'EASTPostProcess', 'SASTPostProcess', 'CTCLabelDecode',
-<<<<<<< HEAD
-        'AttnLabelDecode', 'ClsPostProcess', 'SRNLabelDecode'
-=======
         'AttnLabelDecode', 'ClsPostProcess', 'SRNLabelDecode', 'PGPostProcess'
->>>>>>> c4d20782
     ]
 
     config = copy.deepcopy(config)
