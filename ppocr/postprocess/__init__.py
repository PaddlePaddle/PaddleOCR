--- conflicted
+++ resolved
@@ -50,12 +50,8 @@
         'DistillationSARLabelDecode', 'ViTSTRLabelDecode', 'ABINetLabelDecode',
         'TableMasterLabelDecode', 'SPINLabelDecode',
         'DistillationSerPostProcess', 'DistillationRePostProcess',
-<<<<<<< HEAD
         'VLLabelDecode', 'PicoDetPostProcess', 'CTPostProcess',
-        'DRRGPostprocess'
-=======
-        'VLLabelDecode', 'PicoDetPostProcess', 'CTPostProcess', 'RFLLabelDecode'
->>>>>>> 87fcbf6b
+        'RFLLabelDecode', 'DRRGPostprocess'
     ]
 
     if config['name'] == 'PSEPostProcess':
