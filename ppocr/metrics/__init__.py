# copyright (c) 2020 PaddlePaddle Authors. All Rights Reserve.
#
# Licensed under the Apache License, Version 2.0 (the "License");
# you may not use this file except in compliance with the License.
# You may obtain a copy of the License at
#
#    http://www.apache.org/licenses/LICENSE-2.0
#
# Unless required by applicable law or agreed to in writing, software
# distributed under the License is distributed on an "AS IS" BASIS,
# WITHOUT WARRANTIES OR CONDITIONS OF ANY KIND, either express or implied.
# See the License for the specific language governing permissions and
# limitations under the License.

from __future__ import absolute_import
from __future__ import division
from __future__ import print_function
from __future__ import unicode_literals

import copy

__all__ = ["build_metric"]

from .det_metric import DetMetric, DetFCEMetric
from .rec_metric import RecMetric
from .cls_metric import ClsMetric
from .e2e_metric import E2EMetric
from .distillation_metric import DistillationMetric
from .table_metric import TableMetric
from .kie_metric import KIEMetric
from .vqa_token_ser_metric import VQASerTokenMetric
from .vqa_token_re_metric import VQAReTokenMetric
<<<<<<< HEAD
from .ct_metric import CTMetric

=======
from .sr_metric import SRMetric
>>>>>>> 18e80f9b

def build_metric(config):
    support_dict = [
        "DetMetric", "DetFCEMetric", "RecMetric", "ClsMetric", "E2EMetric",
        "DistillationMetric", "TableMetric", 'KIEMetric', 'VQASerTokenMetric',
<<<<<<< HEAD
        'VQAReTokenMetric', 'CTMetric'
=======
        'VQAReTokenMetric', 'SRMetric'
>>>>>>> 18e80f9b
    ]

    config = copy.deepcopy(config)
    module_name = config.pop("name")
    assert module_name in support_dict, Exception(
        "metric only support {}".format(support_dict))
    module_class = eval(module_name)(**config)
    return module_class<|MERGE_RESOLUTION|>--- conflicted
+++ resolved
@@ -30,22 +30,15 @@
 from .kie_metric import KIEMetric
 from .vqa_token_ser_metric import VQASerTokenMetric
 from .vqa_token_re_metric import VQAReTokenMetric
-<<<<<<< HEAD
+from .sr_metric import SRMetric
 from .ct_metric import CTMetric
 
-=======
-from .sr_metric import SRMetric
->>>>>>> 18e80f9b
 
 def build_metric(config):
     support_dict = [
         "DetMetric", "DetFCEMetric", "RecMetric", "ClsMetric", "E2EMetric",
         "DistillationMetric", "TableMetric", 'KIEMetric', 'VQASerTokenMetric',
-<<<<<<< HEAD
-        'VQAReTokenMetric', 'CTMetric'
-=======
-        'VQAReTokenMetric', 'SRMetric'
->>>>>>> 18e80f9b
+        'VQAReTokenMetric', 'SRMetric', 'CTMetric'
     ]
 
     config = copy.deepcopy(config)
