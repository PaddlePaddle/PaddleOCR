--- conflicted
+++ resolved
@@ -17,11 +17,6 @@
 import scipy.io as io
 
 from ppocr.utils.utility import check_install
-<<<<<<< HEAD
-check_install("Polygon", "Polygon3")
-import Polygon as plg
-=======
->>>>>>> 83beede6
 
 from ppocr.utils.e2e_metric.polygon_fast import iod, area_of_intersection, area
 
