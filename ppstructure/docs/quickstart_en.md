--- conflicted
+++ resolved
@@ -7,23 +7,16 @@
     - [2.1.2 layout analysis + table recognition](#212-layout-analysis--table-recognition)
     - [2.1.3 layout analysis](#213-layout-analysis)
     - [2.1.4 table recognition](#214-table-recognition)
-<<<<<<< HEAD
-    - [2.1.5 DocVQA](#215-dockie)
+    - [2.1.5 Key Information Extraction](#215-Key-Information-Extraction)
     - [2.1.6 layout recovery](#216-layout-recovery)
-=======
-    - [2.1.5 Key Information Extraction](#215-Key-Information-Extraction)
->>>>>>> d41d046f
   - [2.2 Use by code](#22-use-by-code)
     - [2.2.1 image orientation + layout analysis + table recognition](#221-image-orientation--layout-analysis--table-recognition)
     - [2.2.2 layout analysis + table recognition](#222-layout-analysis--table-recognition)
     - [2.2.3 layout analysis](#223-layout-analysis)
     - [2.2.4 table recognition](#224-table-recognition)
-<<<<<<< HEAD
     - [2.2.5 DocVQA](#225-dockie)
+    - [2.2.5 Key Information Extraction](#225-Key-Information-Extraction)
     - [2.2.6 layout recovery](#226-layout-recovery)  
-=======
-    - [2.2.5 Key Information Extraction](#225-Key-Information-Extraction)
->>>>>>> d41d046f
   - [2.3 Result description](#23-result-description)
     - [2.3.1 layout analysis + table recognition](#231-layout-analysis--table-recognition)
     - [2.3.2 Key Information Extraction](#232-Key-Information-Extraction)
@@ -34,23 +27,16 @@
 ## 1. Install package
 
 ```bash
-<<<<<<< HEAD
 # Install paddleocr, version 2.6 is recommended
 pip3 install "paddleocr>=2.6"
-# Install the DocVQA dependency package paddlenlp (if you do not use the DocVQA, you can skip it)
-pip3 install paddlenlp
+# Install the KIE dependency packages (if you do not use the KIE, you can skip it)
+pip install -r kie/requirements.txt
 # Install the image direction classification dependency package paddleclas (if you do not use the image direction classification, you can skip it)
 pip3 install paddleclas
-=======
-# Install paddleocr, version 2.5+ is recommended
-pip3 install "paddleocr>=2.5"
-# Install the KIE dependency packages (if you do not use the KIE, you can skip it)
-pip install -r kie/requirements.txt
->>>>>>> d41d046f
-
 ```
 
 <a name="2"></a>
+
 ## 2. Use
 
 <a name="21"></a>
