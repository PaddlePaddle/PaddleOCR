# PP-Structure 快速开始

- [PP-Structure 快速开始](#pp-structure-快速开始)
  - [1. 安装依赖包](#1-安装依赖包)
  - [2. 便捷使用](#2-便捷使用)
    - [2.1 命令行使用](#21-命令行使用)
    - [2.2 Python脚本使用](#22-python脚本使用)
    - [2.3 返回结果说明](#23-返回结果说明)
    - [2.4 参数说明](#24-参数说明)
  - [3. Python脚本使用](#3-python脚本使用)

<a name="1"></a>

## 1. 安装依赖包

```bash
pip install "paddleocr>=2.3.0.2" # 推荐使用2.3.0.2+版本
pip3 install -U https://paddleocr.bj.bcebos.com/whl/layoutparser-0.0.0-py3-none-any.whl

# 安装 PaddleNLP
git clone https://github.com/PaddlePaddle/PaddleNLP -b develop
cd PaddleNLP
pip3 install -e .

```

<a name="2"></a>

## 2. 便捷使用

<a name="21"></a>

### 2.1 命令行使用

* 版面分析+表格识别

```bash
paddleocr --image_dir=../doc/table/1.png --type=structure
```

* VQA

请参考：[文档视觉问答](../vqa/README.md)。

<a name="22"></a>

### 2.2 Python脚本使用

* 版面分析+表格识别

```python
import os
import cv2
from paddleocr import PPStructure,draw_structure_result,save_structure_res

table_engine = PPStructure(show_log=True)

save_folder = './output/table'
img_path = '../doc/table/1.png'
img = cv2.imread(img_path)
result = table_engine(img)
save_structure_res(result, save_folder,os.path.basename(img_path).split('.')[0])

for line in result:
    line.pop('img')
    print(line)

from PIL import Image

font_path = '../doc/fonts/simfang.ttf' # PaddleOCR下提供字体包
image = Image.open(img_path).convert('RGB')
im_show = draw_structure_result(image, result,font_path=font_path)
im_show = Image.fromarray(im_show)
im_show.save('result.jpg')
```

* VQA

请参考：[文档视觉问答](../vqa/README.md)。

<a name="23"></a>

### 2.3 返回结果说明

PP-Structure的返回结果为一个dict组成的list，示例如下

* 版面分析+表格识别

```shell
[
  {   'type': 'Text',
      'bbox': [34, 432, 345, 462],
      'res': ([[36.0, 437.0, 341.0, 437.0, 341.0, 446.0, 36.0, 447.0], [41.0, 454.0, 125.0, 453.0, 125.0, 459.0, 41.0, 460.0]],
                [('Tigure-6. The performance of CNN and IPT models using difforen', 0.90060663), ('Tent  ', 0.465441)])
  }
]
```

dict 里各个字段说明如下

| 字段 | 说明                                                                                                                       |
| ---- | -------------------------------------------------------------------------------------------------------------------------- |
| type | 图片区域的类型                                                                                                             |
| bbox | 图片区域的在原图的坐标，分别[左上角x，左上角y，右下角x，右下角y]                                                           |
| res  | 图片区域的OCR或表格识别结果。`<br>` 表格: 表格的HTML字符串; `<br>` OCR: 一个包含各个单行文字的检测坐标和识别结果的元组 |

* VQA

请参考：[文档视觉问答](../vqa/README.md)。

<a name="24"></a>

### 2.4 参数说明

<<<<<<< HEAD
| 字段            | 说明                                     | 默认值                                      |
| --------------- | ---------------------------------------- | ------------------------------------------- |
| output          | excel和识别结果保存的地址                | ./output/table                              |
| table_max_len   | 表格结构模型预测时，图像的长边resize尺度 | 488                                         |
| table_model_dir | 表格结构模型 inference 模型地址          | None                                        |
| table_char_type | 表格结构模型所用字典地址                 | ../ppocr/utils/dict/table_structure_dict.txt |
| model_name_or_path | VQA SER模型地址                | None |
| max_seq_length | VQA SER模型最大支持token长度              | 512 |
| label_map_path | VQA SER 标签文件地址              | ./vqa/labels/labels_ser.txt |
| mode | pipeline预测模式，structure: 版面分析+表格识别; VQA: SER文档信息抽取              | structure |
=======
| 字段               | 说明                                                                 | 默认值                                       |
| ------------------ | -------------------------------------------------------------------- | -------------------------------------------- |
| output             | excel和识别结果保存的地址                                            | ./output/table                               |
| table_max_len      | 表格结构模型预测时，图像的长边resize尺度                             | 488                                          |
| table_model_dir    | 表格结构模型 inference 模型地址                                      | None                                         |
| table_char_type    | 表格结构模型所用字典地址                                             | ../ppocr/utils/dict/table_structure_dict.txt |
| model_name_or_path | VQA SER模型地址                                                      | None                                         |
| max_seq_length     | VQA SER模型最大支持token长度                                         | 512                                          |
| label_map_path     | VQA SER 标签文件地址                                                 | ./vqa/labels/labels_ser.txt                  |
| mode               | pipeline预测模式，structure: 版面分析+表格识别; vqa: ser文档信息抽取 | structure                                    |
>>>>>>> 385b122a

大部分参数和PaddleOCR whl包保持一致，见 [whl包文档](../../doc/doc_ch/whl.md)

运行完成后，每张图片会在 `output`字段指定的目录下有一个同名目录，图片里的每个表格会存储为一个excel，图片区域会被裁剪之后保存下来，excel文件和图片名名为表格在图片里的坐标。

<a name="3"></a>

## 3. Python脚本使用

* 版面分析+表格识别

```bash
cd ppstructure

# 下载模型
mkdir inference && cd inference
# 下载PP-OCRv2文本检测模型并解压
wget https://paddleocr.bj.bcebos.com/PP-OCRv2/chinese/ch_PP-OCRv2_det_slim_quant_infer.tar && tar xf ch_PP-OCRv2_det_slim_quant_infer.tar
# 下载PP-OCRv2文本识别模型并解压
wget https://paddleocr.bj.bcebos.com/PP-OCRv2/chinese/ch_PP-OCRv2_rec_slim_quant_infer.tar && tar xf ch_PP-OCRv2_rec_slim_quant_infer.tar
# 下载超轻量级英文表格预测模型并解压
wget https://paddleocr.bj.bcebos.com/dygraph_v2.0/table/en_ppocr_mobile_v2.0_table_structure_infer.tar && tar xf en_ppocr_mobile_v2.0_table_structure_infer.tar
cd ..

python3 predict_system.py --det_model_dir=inference/ch_PP-OCRv2_det_slim_quant_infer \
                          --rec_model_dir=inference/ch_PP-OCRv2_rec_slim_quant_infer \
                          --table_model_dir=inference/en_ppocr_mobile_v2.0_table_structure_infer \
                          --image_dir=../doc/table/1.png \
                          --rec_char_dict_path=../ppocr/utils/ppocr_keys_v1.txt \
                          --table_char_dict_path=../ppocr/utils/dict/table_structure_dict.txt \
                          --output=../output/table \
                          --vis_font_path=../doc/fonts/simfang.ttf
```

运行完成后，每张图片会在 `output`字段指定的目录下的 `talbe`目录下有一个同名目录，图片里的每个表格会存储为一个excel，图片区域会被裁剪之后保存下来，excel文件和图片名名为表格在图片里的坐标。

* VQA

```bash
cd ppstructure

# 下载模型
mkdir inference && cd inference
# 下载SER xfun 模型并解压
wget https://paddleocr.bj.bcebos.com/pplayout/PP-Layout_v1.0_ser_pretrained.tar && tar xf PP-Layout_v1.0_ser_pretrained.tar
cd ..

python3 predict_system.py --model_name_or_path=vqa/PP-Layout_v1.0_ser_pretrained/ \
                          --mode=vqa \
                          --image_dir=vqa/images/input/zh_val_0.jpg  \
                          --vis_font_path=../doc/fonts/simfang.ttf
```

运行完成后，每张图片会在 `output`字段指定的目录下的 `vqa`目录下存放可视化之后的图片，图片名和输入图片名一致。<|MERGE_RESOLUTION|>--- conflicted
+++ resolved
@@ -112,7 +112,7 @@
 
 ### 2.4 参数说明
 
-<<<<<<< HEAD
+
 | 字段            | 说明                                     | 默认值                                      |
 | --------------- | ---------------------------------------- | ------------------------------------------- |
 | output          | excel和识别结果保存的地址                | ./output/table                              |
@@ -123,18 +123,7 @@
 | max_seq_length | VQA SER模型最大支持token长度              | 512 |
 | label_map_path | VQA SER 标签文件地址              | ./vqa/labels/labels_ser.txt |
 | mode | pipeline预测模式，structure: 版面分析+表格识别; VQA: SER文档信息抽取              | structure |
-=======
-| 字段               | 说明                                                                 | 默认值                                       |
-| ------------------ | -------------------------------------------------------------------- | -------------------------------------------- |
-| output             | excel和识别结果保存的地址                                            | ./output/table                               |
-| table_max_len      | 表格结构模型预测时，图像的长边resize尺度                             | 488                                          |
-| table_model_dir    | 表格结构模型 inference 模型地址                                      | None                                         |
-| table_char_type    | 表格结构模型所用字典地址                                             | ../ppocr/utils/dict/table_structure_dict.txt |
-| model_name_or_path | VQA SER模型地址                                                      | None                                         |
-| max_seq_length     | VQA SER模型最大支持token长度                                         | 512                                          |
-| label_map_path     | VQA SER 标签文件地址                                                 | ./vqa/labels/labels_ser.txt                  |
-| mode               | pipeline预测模式，structure: 版面分析+表格识别; vqa: ser文档信息抽取 | structure                                    |
->>>>>>> 385b122a
+
 
 大部分参数和PaddleOCR whl包保持一致，见 [whl包文档](../../doc/doc_ch/whl.md)
 
