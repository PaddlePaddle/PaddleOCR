# copyright (c) 2020 PaddlePaddle Authors. All Rights Reserve.
#
# Licensed under the Apache License, Version 2.0 (the "License");
# you may not use this file except in compliance with the License.
# You may obtain a copy of the License at
#
#    http://www.apache.org/licenses/LICENSE-2.0
#
# Unless required by applicable law or agreed to in writing, software
# distributed under the License is distributed on an "AS IS" BASIS,
# WITHOUT WARRANTIES OR CONDITIONS OF ANY KIND, either express or implied.
# See the License for the specific language governing permissions and
# limitations under the License.
import random
import ast
import PIL
from PIL import Image, ImageDraw, ImageFont
import numpy as np
from tools.infer.utility import draw_ocr_box_txt, str2bool, str2int_tuple, init_args as infer_args
import math

def init_args():
    parser = infer_args()

    # params for output
    parser.add_argument("--output", type=str, default='./output')
    # params for table structure
    parser.add_argument("--table_max_len", type=int, default=488)
    parser.add_argument("--table_algorithm", type=str, default='TableAttn')
    parser.add_argument("--table_model_dir", type=str)
    parser.add_argument(
        "--merge_no_span_structure", type=str2bool, default=True)
    parser.add_argument(
        "--table_char_dict_path",
        type=str,
        default="../ppocr/utils/dict/table_structure_dict_ch.txt")
    # params for layout
    parser.add_argument("--layout_model_dir", type=str)
    parser.add_argument(
        "--layout_dict_path",
        type=str,
        default="../ppocr/utils/dict/layout_dict/layout_publaynet_dict.txt")
    parser.add_argument(
        "--layout_score_threshold",
        type=float,
        default=0.5,
        help="Threshold of score.")
    parser.add_argument(
        "--layout_nms_threshold",
        type=float,
        default=0.5,
        help="Threshold of nms.")
    # params for kie
    parser.add_argument("--kie_algorithm", type=str, default='LayoutXLM')
    parser.add_argument("--ser_model_dir", type=str)
    parser.add_argument("--re_model_dir", type=str)
    parser.add_argument("--use_visual_backbone", type=str2bool, default=True)
    parser.add_argument(
        "--ser_dict_path",
        type=str,
        default="../train_data/XFUND/class_list_xfun.txt")
    # need to be None or tb-yx
    parser.add_argument("--ocr_order_method", type=str, default=None)
    # params for inference
    parser.add_argument(
        "--mode",
        type=str,
        choices=['structure', 'kie'],
        default='structure',
        help='structure and kie is supported')
    parser.add_argument(
        "--image_orientation",
        type=bool,
        default=False,
        help='Whether to enable image orientation recognition')
    parser.add_argument(
        "--layout",
        type=str2bool,
        default=True,
        help='Whether to enable layout analysis')
    parser.add_argument(
        "--table",
        type=str2bool,
        default=True,
        help='In the forward, whether the table area uses table recognition')
    parser.add_argument(
        "--ocr",
        type=str2bool,
        default=True,
        help='In the forward, whether the non-table area is recognition by ocr')
    # param for recovery
    parser.add_argument(
        "--recovery",
        type=str2bool,
        default=False,
        help='Whether to enable layout of recovery')
    parser.add_argument(
        "--use_pdf2docx_api",
        type=str2bool,
        default=False,
        help='Whether to use pdf2docx api')
    parser.add_argument(
        "--invert",
        type=str2bool,
        default=False,
        help='Whether to invert image before processing')
    parser.add_argument(
        "--binarize",
        type=str2bool,
        default=False,
        help='Whether to threshold binarize image before processing')
    parser.add_argument(
        "--alphacolor",
        type=str2int_tuple,
        default=(255, 255, 255),
        help='Replacement color for the alpha channel, if the latter is present; R,G,B integers')

    return parser


def parse_args():
    parser = init_args()
    return parser.parse_args()


def draw_structure_result(image, result, font_path):
    if isinstance(image, np.ndarray):
        image = Image.fromarray(image)
    boxes, txts, scores = [], [], []

    img_layout = image.copy()
    draw_layout = ImageDraw.Draw(img_layout)
    text_color = (0, 0, 0)
    text_background_color = (80, 127, 255)
    catid2color = {}
    font_size = 15
    font = ImageFont.truetype(font_path, font_size, encoding="utf-8")

    table_counter = 1  # Counter for tables

    for region in result:
        if region['type'] not in catid2color:
            box_color = (random.randint(0, 255), random.randint(0, 255),
                         random.randint(0, 255))
            catid2color[region['type']] = box_color
        else:
            box_color = catid2color[region['type']]
        box_layout = region['bbox']
        draw_layout.rectangle(
            [(box_layout[0], box_layout[1]), (box_layout[2], box_layout[3])],
            outline=box_color,
            width=3)
<<<<<<< HEAD
        left, top, right, bottom = font.getbbox(region['type'])
        text_w, text_h = right - left, bottom - top

        # Check if the region is a table and update the label accordingly
        if region['type'] == 'table':
            region_label = 'table_{}'.format(table_counter)
            table_counter += 1
        else:
            region_label = region['type']

        # Compute the width and height of the entire label
        label_width, label_height = font.getsize(region_label)
=======

        if int(PIL.__version__.split('.')[0]) < 10:
            text_w, text_h = font.getsize(region['type'])
        else:
            left, top, right, bottom = font.getbbox(region['type'])
            text_w, text_h = right - left, bottom - top
>>>>>>> 8cce9b6f

        draw_layout.rectangle(
            [(box_layout[0], box_layout[1]),
             (box_layout[0] + label_width, box_layout[1] + label_height)],
            fill=text_background_color)
        draw_layout.text(
            (box_layout[0], box_layout[1]),
            region_label,
            fill=text_color,
            font=font)

        if region['type'] == 'table':
            pass
        else:
            for text_result in region['res']:
                boxes.append(np.array(text_result['text_region']))
                txts.append(text_result['text'])
                scores.append(text_result['confidence'])

                if 'text_word_region' in text_result:
                    for word_region in text_result['text_word_region']:
                        char_box = word_region
                        box_height = int(
                            math.sqrt((char_box[0][0] - char_box[3][0])**2 + (
                                char_box[0][1] - char_box[3][1])**2))
                        box_width = int(
                            math.sqrt((char_box[0][0] - char_box[1][0])**2 + (
                                char_box[0][1] - char_box[1][1])**2))
                        if box_height == 0 or box_width == 0:
                            continue
                        boxes.append(word_region)
                        txts.append("")
                        scores.append(1.0)

    im_show = draw_ocr_box_txt(
        img_layout, boxes, txts, scores, font_path=font_path, drop_score=0)
    return im_show

def cal_ocr_word_box(rec_str, box, rec_word_info):
    ''' Calculate the detection frame for each word based on the results of recognition and detection of ocr'''

    col_num, word_list, word_col_list, state_list = rec_word_info
    box = box.tolist()
    bbox_x_start = box[0][0]
    bbox_x_end = box[1][0]
    bbox_y_start = box[0][1]
    bbox_y_end = box[2][1]

    cell_width = (bbox_x_end - bbox_x_start) / col_num

    word_box_list = []
    word_box_content_list = []
    cn_width_list = []
    cn_col_list = []
    for word, word_col, state in zip(word_list, word_col_list, state_list):
        if state == 'cn':
            if len(word_col) != 1:
                char_seq_length = (word_col[-1] - word_col[0] + 1) * cell_width
                char_width = char_seq_length / (len(word_col) - 1)
                cn_width_list.append(char_width)
            cn_col_list += word_col
            word_box_content_list += word
        else:
            cell_x_start = bbox_x_start + int(word_col[0] * cell_width)
            cell_x_end = bbox_x_start + int((word_col[-1] + 1) * cell_width)
            cell = ((cell_x_start, bbox_y_start), (cell_x_end, bbox_y_start),
                    (cell_x_end, bbox_y_end), (cell_x_start, bbox_y_end))
            word_box_list.append(cell)
            word_box_content_list.append("".join(word))
    if len(cn_col_list) != 0:
        if len(cn_width_list) != 0:
            avg_char_width = np.mean(cn_width_list)
        else:
            avg_char_width = (bbox_x_end - bbox_x_start) / len(rec_str)
        for center_idx in cn_col_list:
            center_x = (center_idx + 0.5) * cell_width
            cell_x_start = max(int(center_x - avg_char_width / 2),
                               0) + bbox_x_start
            cell_x_end = min(
                int(center_x + avg_char_width / 2), bbox_x_end -
                bbox_x_start) + bbox_x_start
            cell = ((cell_x_start, bbox_y_start), (cell_x_end, bbox_y_start),
                    (cell_x_end, bbox_y_end), (cell_x_start, bbox_y_end))
            word_box_list.append(cell)
    return word_box_content_list, word_box_list
<|MERGE_RESOLUTION|>--- conflicted
+++ resolved
@@ -150,7 +150,6 @@
             [(box_layout[0], box_layout[1]), (box_layout[2], box_layout[3])],
             outline=box_color,
             width=3)
-<<<<<<< HEAD
         left, top, right, bottom = font.getbbox(region['type'])
         text_w, text_h = right - left, bottom - top
 
@@ -163,14 +162,6 @@
 
         # Compute the width and height of the entire label
         label_width, label_height = font.getsize(region_label)
-=======
-
-        if int(PIL.__version__.split('.')[0]) < 10:
-            text_w, text_h = font.getsize(region['type'])
-        else:
-            left, top, right, bottom = font.getbbox(region['type'])
-            text_w, text_h = right - left, bottom - top
->>>>>>> 8cce9b6f
 
         draw_layout.rectangle(
             [(box_layout[0], box_layout[1]),
