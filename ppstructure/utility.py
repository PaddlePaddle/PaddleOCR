# copyright (c) 2020 PaddlePaddle Authors. All Rights Reserve.
#
# Licensed under the Apache License, Version 2.0 (the "License");
# you may not use this file except in compliance with the License.
# You may obtain a copy of the License at
#
#    http://www.apache.org/licenses/LICENSE-2.0
#
# Unless required by applicable law or agreed to in writing, software
# distributed under the License is distributed on an "AS IS" BASIS,
# WITHOUT WARRANTIES OR CONDITIONS OF ANY KIND, either express or implied.
# See the License for the specific language governing permissions and
# limitations under the License.
import random
import ast
from PIL import Image, ImageDraw, ImageFont
import numpy as np
<<<<<<< HEAD
from paddleocr.tools.infer.utility import draw_ocr_box_txt, str2bool, init_args as infer_args
=======
from tools.infer.utility import draw_ocr_box_txt, str2bool, str2int_tuple, init_args as infer_args
>>>>>>> 8967e633


def init_args():
    parser = infer_args()

    # params for output
    parser.add_argument("--output", type=str, default='./output')
    # params for table structure
    parser.add_argument("--table_max_len", type=int, default=488)
    parser.add_argument("--table_algorithm", type=str, default='TableAttn')
    parser.add_argument("--table_model_dir", type=str)
    parser.add_argument(
        "--merge_no_span_structure", type=str2bool, default=True)
    parser.add_argument(
        "--table_char_dict_path",
        type=str,
        default="../ppocr/utils/dict/table_structure_dict_ch.txt")
    # params for layout
    parser.add_argument("--layout_model_dir", type=str)
    parser.add_argument(
        "--layout_dict_path",
        type=str,
        default="../ppocr/utils/dict/layout_dict/layout_publaynet_dict.txt")
    parser.add_argument(
        "--layout_score_threshold",
        type=float,
        default=0.5,
        help="Threshold of score.")
    parser.add_argument(
        "--layout_nms_threshold",
        type=float,
        default=0.5,
        help="Threshold of nms.")
    # params for kie
    parser.add_argument("--kie_algorithm", type=str, default='LayoutXLM')
    parser.add_argument("--ser_model_dir", type=str)
    parser.add_argument("--re_model_dir", type=str)
    parser.add_argument("--use_visual_backbone", type=str2bool, default=True)
    parser.add_argument(
        "--ser_dict_path",
        type=str,
        default="../train_data/XFUND/class_list_xfun.txt")
    # need to be None or tb-yx
    parser.add_argument("--ocr_order_method", type=str, default=None)
    # params for inference
    parser.add_argument(
        "--mode",
        type=str,
        choices=['structure', 'kie'],
        default='structure',
        help='structure and kie is supported')
    parser.add_argument(
        "--image_orientation",
        type=bool,
        default=False,
        help='Whether to enable image orientation recognition')
    parser.add_argument(
        "--layout",
        type=str2bool,
        default=True,
        help='Whether to enable layout analysis')
    parser.add_argument(
        "--table",
        type=str2bool,
        default=True,
        help='In the forward, whether the table area uses table recognition')
    parser.add_argument(
        "--ocr",
        type=str2bool,
        default=True,
        help='In the forward, whether the non-table area is recognition by ocr')
    # param for recovery
    parser.add_argument(
        "--recovery",
        type=str2bool,
        default=False,
        help='Whether to enable layout of recovery')
    parser.add_argument(
        "--use_pdf2docx_api",
        type=str2bool,
        default=False,
        help='Whether to use pdf2docx api')
    parser.add_argument(
        "--invert",
        type=str2bool,
        default=False,
        help='Whether to invert image before processing')
    parser.add_argument(
        "--binarize",
        type=str2bool,
        default=False,
        help='Whether to threshold binarize image before processing')
    parser.add_argument(
        "--alphacolor",
        type=str2int_tuple,
        default=(255, 255, 255),
        help='Replacement color for the alpha channel, if the latter is present; R,G,B integers')

    return parser


def parse_args():
    parser = init_args()
    return parser.parse_args()


def draw_structure_result(image, result, font_path):
    if isinstance(image, np.ndarray):
        image = Image.fromarray(image)
    boxes, txts, scores = [], [], []

    img_layout = image.copy()
    draw_layout = ImageDraw.Draw(img_layout)
    text_color = (255, 255, 255)
    text_background_color = (80, 127, 255)
    catid2color = {}
    font_size = 15
    font = ImageFont.truetype(font_path, font_size, encoding="utf-8")

    for region in result:
        if region['type'] not in catid2color:
            box_color = (random.randint(0, 255), random.randint(0, 255),
                         random.randint(0, 255))
            catid2color[region['type']] = box_color
        else:
            box_color = catid2color[region['type']]
        box_layout = region['bbox']
        draw_layout.rectangle(
            [(box_layout[0], box_layout[1]), (box_layout[2], box_layout[3])],
            outline=box_color,
            width=3)
        text_w, text_h = font.getsize(region['type'])
        draw_layout.rectangle(
            [(box_layout[0], box_layout[1]),
             (box_layout[0] + text_w, box_layout[1] + text_h)],
            fill=text_background_color)
        draw_layout.text(
            (box_layout[0], box_layout[1]),
            region['type'],
            fill=text_color,
            font=font)

        if region['type'] == 'table':
            pass
        else:
            for text_result in region['res']:
                boxes.append(np.array(text_result['text_region']))
                txts.append(text_result['text'])
                scores.append(text_result['confidence'])

    im_show = draw_ocr_box_txt(
        img_layout, boxes, txts, scores, font_path=font_path, drop_score=0)
    return im_show<|MERGE_RESOLUTION|>--- conflicted
+++ resolved
@@ -15,11 +15,7 @@
 import ast
 from PIL import Image, ImageDraw, ImageFont
 import numpy as np
-<<<<<<< HEAD
-from paddleocr.tools.infer.utility import draw_ocr_box_txt, str2bool, init_args as infer_args
-=======
-from tools.infer.utility import draw_ocr_box_txt, str2bool, str2int_tuple, init_args as infer_args
->>>>>>> 8967e633
+from paddleocr.tools.infer.utility import draw_ocr_box_txt, str2bool, str2int_tuple, init_args as infer_args
 
 
 def init_args():
