--- conflicted
+++ resolved
@@ -193,10 +193,7 @@
         parser.add_argument("--det_db_box_thresh", type=float, default=0.5)
         parser.add_argument("--det_db_unclip_ratio", type=float, default=1.6)
         parser.add_argument("--use_dilation", type=bool, default=False)
-<<<<<<< HEAD
-=======
         parser.add_argument("--det_db_score_mode", type=str, default="fast")
->>>>>>> c4d20782
 
         # EAST parmas
         parser.add_argument("--det_east_score_thresh", type=float, default=0.8)
@@ -245,10 +242,7 @@
             det_db_box_thresh=0.5,
             det_db_unclip_ratio=1.6,
             use_dilation=False,
-<<<<<<< HEAD
-=======
             det_db_score_mode="fast",
->>>>>>> c4d20782
             det_east_score_thresh=0.8,
             det_east_cover_thresh=0.1,
             det_east_nms_thresh=0.2,
