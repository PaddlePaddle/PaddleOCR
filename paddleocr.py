--- conflicted
+++ resolved
@@ -117,19 +117,16 @@
         os.remove(tmp_path)
 
 
-<<<<<<< HEAD
-def parse_args(mMain=True):
-=======
-def parse_args(add_help=True):
->>>>>>> 2e088638
+
+def parse_args(mMain=True,add_help=True):
+
     import argparse
 
     def str2bool(v):
         return v.lower() in ("true", "t", "1")
 
-<<<<<<< HEAD
     if mMain:
-        parser = argparse.ArgumentParser()
+        parser = argparse.ArgumentParser(add_help=add_help)
         # params for prediction engine
         parser.add_argument("--use_gpu", type=str2bool, default=True)
         parser.add_argument("--ir_optim", type=str2bool, default=True)
@@ -214,57 +211,7 @@
                                     rec=True,
                                     use_angle_cls=True
                                     )
-=======
-    parser = argparse.ArgumentParser(add_help=add_help)
-    # params for prediction engine
-    parser.add_argument("--use_gpu", type=str2bool, default=True)
-    parser.add_argument("--ir_optim", type=str2bool, default=True)
-    parser.add_argument("--use_tensorrt", type=str2bool, default=False)
-    parser.add_argument("--gpu_mem", type=int, default=8000)
-
-    # params for text detector
-    parser.add_argument("--image_dir", type=str)
-    parser.add_argument("--det_algorithm", type=str, default='DB')
-    parser.add_argument("--det_model_dir", type=str, default=None)
-    parser.add_argument("--det_max_side_len", type=float, default=960)
-
-    # DB parmas
-    parser.add_argument("--det_db_thresh", type=float, default=0.3)
-    parser.add_argument("--det_db_box_thresh", type=float, default=0.5)
-    parser.add_argument("--det_db_unclip_ratio", type=float, default=2.0)
-
-    # EAST parmas
-    parser.add_argument("--det_east_score_thresh", type=float, default=0.8)
-    parser.add_argument("--det_east_cover_thresh", type=float, default=0.1)
-    parser.add_argument("--det_east_nms_thresh", type=float, default=0.2)
-
-    # params for text recognizer
-    parser.add_argument("--rec_algorithm", type=str, default='CRNN')
-    parser.add_argument("--rec_model_dir", type=str, default=None)
-    parser.add_argument("--rec_image_shape", type=str, default="3, 32, 320")
-    parser.add_argument("--rec_char_type", type=str, default='ch')
-    parser.add_argument("--rec_batch_num", type=int, default=30)
-    parser.add_argument("--max_text_length", type=int, default=25)
-    parser.add_argument("--rec_char_dict_path", type=str, default=None)
-    parser.add_argument("--use_space_char", type=bool, default=True)
-
-    # params for text classifier
-    parser.add_argument("--cls_model_dir", type=str, default=None)
-    parser.add_argument("--cls_image_shape", type=str, default="3, 48, 192")
-    parser.add_argument("--label_list", type=list, default=['0', '180'])
-    parser.add_argument("--cls_batch_num", type=int, default=30)
-    parser.add_argument("--cls_thresh", type=float, default=0.9)
-
-    parser.add_argument("--enable_mkldnn", type=bool, default=False)
-    parser.add_argument("--use_zero_copy_run", type=bool, default=False)
-    parser.add_argument("--use_pdserving", type=str2bool, default=False)
-
-    parser.add_argument("--lang", type=str, default='ch')
-    parser.add_argument("--det", type=str2bool, default=True)
-    parser.add_argument("--rec", type=str2bool, default=True)
-    parser.add_argument("--use_angle_cls", type=str2bool, default=False)
-    return parser.parse_args()
->>>>>>> 2e088638
+
 
 
 class PaddleOCR(predict_system.TextSystem):
@@ -274,11 +221,7 @@
         args:
             **kwargs: other params show in paddleocr --help
         """
-<<<<<<< HEAD
-        postprocess_params = parse_args(mMain=False)
-=======
-        postprocess_params = parse_args(add_help=False)
->>>>>>> 2e088638
+        postprocess_params = parse_args(mMain=False, add_help=False)
         postprocess_params.__dict__.update(**kwargs)
         self.use_angle_cls = postprocess_params.use_angle_cls
         lang = postprocess_params.lang
