# Copyright (c) 2020 PaddlePaddle Authors. All Rights Reserved.
#
# Licensed under the Apache License, Version 2.0 (the "License");
# you may not use this file except in compliance with the License.
# You may obtain a copy of the License at
#
#     http://www.apache.org/licenses/LICENSE-2.0
#
# Unless required by applicable law or agreed to in writing, software
# distributed under the License is distributed on an "AS IS" BASIS,
# WITHOUT WARRANTIES OR CONDITIONS OF ANY KIND, either express or implied.
# See the License for the specific language governing permissions and
# limitations under the License.

import os
import sys
import importlib

__dir__ = os.path.dirname(__file__)

import paddle

sys.path.append(os.path.join(__dir__, ''))

import cv2
import logging
import numpy as np
from pathlib import Path
import base64
from io import BytesIO
from PIL import Image


def _import_file(module_name, file_path, make_importable=False):
    spec = importlib.util.spec_from_file_location(module_name, file_path)
    module = importlib.util.module_from_spec(spec)
    spec.loader.exec_module(module)
    if make_importable:
        sys.modules[module_name] = module
    return module


tools = _import_file(
    'tools', os.path.join(__dir__, 'tools/__init__.py'), make_importable=True)
ppocr = importlib.import_module('ppocr', 'paddleocr')
ppstructure = importlib.import_module('ppstructure', 'paddleocr')
from ppocr.utils.logging import get_logger
from tools.infer import predict_system
from ppocr.utils.utility import check_and_read, get_image_file_list, alpha_to_color, binarize_img
from ppocr.utils.network import maybe_download, download_with_progressbar, is_link, confirm_model_dir_url
from tools.infer.utility import draw_ocr, str2bool, check_gpu
from ppstructure.utility import init_args, draw_structure_result
from ppstructure.predict_system import StructureSystem, save_structure_res, to_excel

logger = get_logger()
__all__ = [
    'PaddleOCR', 'PPStructure', 'draw_ocr', 'draw_structure_result',
    'save_structure_res', 'download_with_progressbar', 'to_excel'
]

SUPPORT_DET_MODEL = ['DB']
VERSION = '2.7.0.1'
SUPPORT_REC_MODEL = ['CRNN', 'SVTR_LCNet']
BASE_DIR = os.path.expanduser("~/.paddleocr/")

DEFAULT_OCR_MODEL_VERSION = 'PP-OCRv4'
SUPPORT_OCR_MODEL_VERSION = ['PP-OCR', 'PP-OCRv2', 'PP-OCRv3', 'PP-OCRv4']
DEFAULT_STRUCTURE_MODEL_VERSION = 'PP-StructureV2'
SUPPORT_STRUCTURE_MODEL_VERSION = ['PP-Structure', 'PP-StructureV2']
MODEL_URLS = {
    'OCR': {
        'PP-OCRv4': {
            'det': {
                'ch': {
                    'url':
                    'https://paddleocr.bj.bcebos.com/PP-OCRv4/chinese/ch_PP-OCRv4_det_infer.tar',
                },
                'en': {
                    'url':
                    'https://paddleocr.bj.bcebos.com/PP-OCRv3/english/en_PP-OCRv3_det_infer.tar',
                },
                'ml': {
                    'url':
                    'https://paddleocr.bj.bcebos.com/PP-OCRv3/multilingual/Multilingual_PP-OCRv3_det_infer.tar'
                }
            },
            'rec': {
                'ch': {
                    'url':
                    'https://paddleocr.bj.bcebos.com/PP-OCRv4/chinese/ch_PP-OCRv4_rec_infer.tar',
                    'dict_path': './ppocr/utils/ppocr_keys_v1.txt'
                },
                'en': {
                    'url':
                    'https://paddleocr.bj.bcebos.com/PP-OCRv4/english/en_PP-OCRv4_rec_infer.tar',
                    'dict_path': './ppocr/utils/en_dict.txt'
                },
                'korean': {
                    'url':
                    'https://paddleocr.bj.bcebos.com/PP-OCRv4/multilingual/korean_PP-OCRv4_rec_infer.tar',
                    'dict_path': './ppocr/utils/dict/korean_dict.txt'
                },
                'japan': {
                    'url':
                    'https://paddleocr.bj.bcebos.com/PP-OCRv4/multilingual/japan_PP-OCRv4_rec_infer.tar',
                    'dict_path': './ppocr/utils/dict/japan_dict.txt'
                },
                'chinese_cht': {
                    'url':
                    'https://paddleocr.bj.bcebos.com/PP-OCRv3/multilingual/chinese_cht_PP-OCRv3_rec_infer.tar',
                    'dict_path': './ppocr/utils/dict/chinese_cht_dict.txt'
                },
                'ta': {
                    'url':
                    'https://paddleocr.bj.bcebos.com/PP-OCRv4/multilingual/ta_PP-OCRv4_rec_infer.tar',
                    'dict_path': './ppocr/utils/dict/ta_dict.txt'
                },
                'te': {
                    'url':
                    'https://paddleocr.bj.bcebos.com/PP-OCRv4/multilingual/te_PP-OCRv4_rec_infer.tar',
                    'dict_path': './ppocr/utils/dict/te_dict.txt'
                },
                'ka': {
                    'url':
                    'https://paddleocr.bj.bcebos.com/PP-OCRv4/multilingual/ka_PP-OCRv4_rec_infer.tar',
                    'dict_path': './ppocr/utils/dict/ka_dict.txt'
                },
                'latin': {
                    'url':
                    'https://paddleocr.bj.bcebos.com/PP-OCRv3/multilingual/latin_PP-OCRv3_rec_infer.tar',
                    'dict_path': './ppocr/utils/dict/latin_dict.txt'
                },
                'arabic': {
                    'url':
                    'https://paddleocr.bj.bcebos.com/PP-OCRv4/multilingual/arabic_PP-OCRv4_rec_infer.tar',
                    'dict_path': './ppocr/utils/dict/arabic_dict.txt'
                },
                'cyrillic': {
                    'url':
                    'https://paddleocr.bj.bcebos.com/PP-OCRv3/multilingual/cyrillic_PP-OCRv3_rec_infer.tar',
                    'dict_path': './ppocr/utils/dict/cyrillic_dict.txt'
                },
                'devanagari': {
                    'url':
                    'https://paddleocr.bj.bcebos.com/PP-OCRv4/multilingual/devanagari_PP-OCRv4_rec_infer.tar',
                    'dict_path': './ppocr/utils/dict/devanagari_dict.txt'
                },
            },
            'cls': {
                'ch': {
                    'url':
                    'https://paddleocr.bj.bcebos.com/dygraph_v2.0/ch/ch_ppocr_mobile_v2.0_cls_infer.tar',
                }
            },
        },
        'PP-OCRv3': {
            'det': {
                'ch': {
                    'url':
                    'https://paddleocr.bj.bcebos.com/PP-OCRv3/chinese/ch_PP-OCRv3_det_infer.tar',
                },
                'en': {
                    'url':
                    'https://paddleocr.bj.bcebos.com/PP-OCRv3/english/en_PP-OCRv3_det_infer.tar',
                },
                'ml': {
                    'url':
                    'https://paddleocr.bj.bcebos.com/PP-OCRv3/multilingual/Multilingual_PP-OCRv3_det_infer.tar'
                }
            },
            'rec': {
                'ch': {
                    'url':
                    'https://paddleocr.bj.bcebos.com/PP-OCRv3/chinese/ch_PP-OCRv3_rec_infer.tar',
                    'dict_path': './ppocr/utils/ppocr_keys_v1.txt'
                },
                'en': {
                    'url':
                    'https://paddleocr.bj.bcebos.com/PP-OCRv3/english/en_PP-OCRv3_rec_infer.tar',
                    'dict_path': './ppocr/utils/en_dict.txt'
                },
                'korean': {
                    'url':
                    'https://paddleocr.bj.bcebos.com/PP-OCRv3/multilingual/korean_PP-OCRv3_rec_infer.tar',
                    'dict_path': './ppocr/utils/dict/korean_dict.txt'
                },
                'japan': {
                    'url':
                    'https://paddleocr.bj.bcebos.com/PP-OCRv3/multilingual/japan_PP-OCRv3_rec_infer.tar',
                    'dict_path': './ppocr/utils/dict/japan_dict.txt'
                },
                'chinese_cht': {
                    'url':
                    'https://paddleocr.bj.bcebos.com/PP-OCRv3/multilingual/chinese_cht_PP-OCRv3_rec_infer.tar',
                    'dict_path': './ppocr/utils/dict/chinese_cht_dict.txt'
                },
                'ta': {
                    'url':
                    'https://paddleocr.bj.bcebos.com/PP-OCRv3/multilingual/ta_PP-OCRv3_rec_infer.tar',
                    'dict_path': './ppocr/utils/dict/ta_dict.txt'
                },
                'te': {
                    'url':
                    'https://paddleocr.bj.bcebos.com/PP-OCRv3/multilingual/te_PP-OCRv3_rec_infer.tar',
                    'dict_path': './ppocr/utils/dict/te_dict.txt'
                },
                'ka': {
                    'url':
                    'https://paddleocr.bj.bcebos.com/PP-OCRv3/multilingual/ka_PP-OCRv3_rec_infer.tar',
                    'dict_path': './ppocr/utils/dict/ka_dict.txt'
                },
                'latin': {
                    'url':
                    'https://paddleocr.bj.bcebos.com/PP-OCRv3/multilingual/latin_PP-OCRv3_rec_infer.tar',
                    'dict_path': './ppocr/utils/dict/latin_dict.txt'
                },
                'arabic': {
                    'url':
                    'https://paddleocr.bj.bcebos.com/PP-OCRv3/multilingual/arabic_PP-OCRv3_rec_infer.tar',
                    'dict_path': './ppocr/utils/dict/arabic_dict.txt'
                },
                'cyrillic': {
                    'url':
                    'https://paddleocr.bj.bcebos.com/PP-OCRv3/multilingual/cyrillic_PP-OCRv3_rec_infer.tar',
                    'dict_path': './ppocr/utils/dict/cyrillic_dict.txt'
                },
                'devanagari': {
                    'url':
                    'https://paddleocr.bj.bcebos.com/PP-OCRv3/multilingual/devanagari_PP-OCRv3_rec_infer.tar',
                    'dict_path': './ppocr/utils/dict/devanagari_dict.txt'
                },
            },
            'cls': {
                'ch': {
                    'url':
                    'https://paddleocr.bj.bcebos.com/dygraph_v2.0/ch/ch_ppocr_mobile_v2.0_cls_infer.tar',
                }
            },
        },
        'PP-OCRv2': {
            'det': {
                'ch': {
                    'url':
                    'https://paddleocr.bj.bcebos.com/PP-OCRv2/chinese/ch_PP-OCRv2_det_infer.tar',
                },
            },
            'rec': {
                'ch': {
                    'url':
                    'https://paddleocr.bj.bcebos.com/PP-OCRv2/chinese/ch_PP-OCRv2_rec_infer.tar',
                    'dict_path': './ppocr/utils/ppocr_keys_v1.txt'
                }
            },
            'cls': {
                'ch': {
                    'url':
                    'https://paddleocr.bj.bcebos.com/dygraph_v2.0/ch/ch_ppocr_mobile_v2.0_cls_infer.tar',
                }
            },
        },
        'PP-OCR': {
            'det': {
                'ch': {
                    'url':
                    'https://paddleocr.bj.bcebos.com/dygraph_v2.0/ch/ch_ppocr_mobile_v2.0_det_infer.tar',
                },
                'en': {
                    'url':
                    'https://paddleocr.bj.bcebos.com/dygraph_v2.0/multilingual/en_ppocr_mobile_v2.0_det_infer.tar',
                },
                'structure': {
                    'url':
                    'https://paddleocr.bj.bcebos.com/dygraph_v2.0/table/en_ppocr_mobile_v2.0_table_det_infer.tar'
                }
            },
            'rec': {
                'ch': {
                    'url':
                    'https://paddleocr.bj.bcebos.com/dygraph_v2.0/ch/ch_ppocr_mobile_v2.0_rec_infer.tar',
                    'dict_path': './ppocr/utils/ppocr_keys_v1.txt'
                },
                'en': {
                    'url':
                    'https://paddleocr.bj.bcebos.com/dygraph_v2.0/multilingual/en_number_mobile_v2.0_rec_infer.tar',
                    'dict_path': './ppocr/utils/en_dict.txt'
                },
                'french': {
                    'url':
                    'https://paddleocr.bj.bcebos.com/dygraph_v2.0/multilingual/french_mobile_v2.0_rec_infer.tar',
                    'dict_path': './ppocr/utils/dict/french_dict.txt'
                },
                'german': {
                    'url':
                    'https://paddleocr.bj.bcebos.com/dygraph_v2.0/multilingual/german_mobile_v2.0_rec_infer.tar',
                    'dict_path': './ppocr/utils/dict/german_dict.txt'
                },
                'korean': {
                    'url':
                    'https://paddleocr.bj.bcebos.com/dygraph_v2.0/multilingual/korean_mobile_v2.0_rec_infer.tar',
                    'dict_path': './ppocr/utils/dict/korean_dict.txt'
                },
                'japan': {
                    'url':
                    'https://paddleocr.bj.bcebos.com/dygraph_v2.0/multilingual/japan_mobile_v2.0_rec_infer.tar',
                    'dict_path': './ppocr/utils/dict/japan_dict.txt'
                },
                'chinese_cht': {
                    'url':
                    'https://paddleocr.bj.bcebos.com/dygraph_v2.0/multilingual/chinese_cht_mobile_v2.0_rec_infer.tar',
                    'dict_path': './ppocr/utils/dict/chinese_cht_dict.txt'
                },
                'ta': {
                    'url':
                    'https://paddleocr.bj.bcebos.com/dygraph_v2.0/multilingual/ta_mobile_v2.0_rec_infer.tar',
                    'dict_path': './ppocr/utils/dict/ta_dict.txt'
                },
                'te': {
                    'url':
                    'https://paddleocr.bj.bcebos.com/dygraph_v2.0/multilingual/te_mobile_v2.0_rec_infer.tar',
                    'dict_path': './ppocr/utils/dict/te_dict.txt'
                },
                'ka': {
                    'url':
                    'https://paddleocr.bj.bcebos.com/dygraph_v2.0/multilingual/ka_mobile_v2.0_rec_infer.tar',
                    'dict_path': './ppocr/utils/dict/ka_dict.txt'
                },
                'latin': {
                    'url':
                    'https://paddleocr.bj.bcebos.com/dygraph_v2.0/multilingual/latin_ppocr_mobile_v2.0_rec_infer.tar',
                    'dict_path': './ppocr/utils/dict/latin_dict.txt'
                },
                'arabic': {
                    'url':
                    'https://paddleocr.bj.bcebos.com/dygraph_v2.0/multilingual/arabic_ppocr_mobile_v2.0_rec_infer.tar',
                    'dict_path': './ppocr/utils/dict/arabic_dict.txt'
                },
                'cyrillic': {
                    'url':
                    'https://paddleocr.bj.bcebos.com/dygraph_v2.0/multilingual/cyrillic_ppocr_mobile_v2.0_rec_infer.tar',
                    'dict_path': './ppocr/utils/dict/cyrillic_dict.txt'
                },
                'devanagari': {
                    'url':
                    'https://paddleocr.bj.bcebos.com/dygraph_v2.0/multilingual/devanagari_ppocr_mobile_v2.0_rec_infer.tar',
                    'dict_path': './ppocr/utils/dict/devanagari_dict.txt'
                },
                'structure': {
                    'url':
                    'https://paddleocr.bj.bcebos.com/dygraph_v2.0/table/en_ppocr_mobile_v2.0_table_rec_infer.tar',
                    'dict_path': 'ppocr/utils/dict/table_dict.txt'
                }
            },
            'cls': {
                'ch': {
                    'url':
                    'https://paddleocr.bj.bcebos.com/dygraph_v2.0/ch/ch_ppocr_mobile_v2.0_cls_infer.tar',
                }
            },
        }
    },
    'STRUCTURE': {
        'PP-Structure': {
            'table': {
                'en': {
                    'url':
                    'https://paddleocr.bj.bcebos.com/dygraph_v2.0/table/en_ppocr_mobile_v2.0_table_structure_infer.tar',
                    'dict_path': 'ppocr/utils/dict/table_structure_dict.txt'
                }
            }
        },
        'PP-StructureV2': {
            'table': {
                'en': {
                    'url':
                    'https://paddleocr.bj.bcebos.com/ppstructure/models/slanet/en_ppstructure_mobile_v2.0_SLANet_infer.tar',
                    'dict_path': 'ppocr/utils/dict/table_structure_dict.txt'
                },
                'ch': {
                    'url':
                    'https://paddleocr.bj.bcebos.com/ppstructure/models/slanet/ch_ppstructure_mobile_v2.0_SLANet_infer.tar',
                    'dict_path': 'ppocr/utils/dict/table_structure_dict_ch.txt'
                }
            },
            'layout': {
                'en': {
                    'url':
                    'https://paddleocr.bj.bcebos.com/ppstructure/models/layout/picodet_lcnet_x1_0_fgd_layout_infer.tar',
                    'dict_path':
                    'ppocr/utils/dict/layout_dict/layout_publaynet_dict.txt'
                },
                'ch': {
                    'url':
                    'https://paddleocr.bj.bcebos.com/ppstructure/models/layout/picodet_lcnet_x1_0_fgd_layout_cdla_infer.tar',
                    'dict_path':
                    'ppocr/utils/dict/layout_dict/layout_cdla_dict.txt'
                }
            }
        }
    }
}


def parse_args(mMain=True):
    import argparse
    parser = init_args()
    parser.add_help = mMain
    parser.add_argument("--lang", type=str, default='ch')
    parser.add_argument("--det", type=str2bool, default=True)
    parser.add_argument("--rec", type=str2bool, default=True)
    parser.add_argument("--type", type=str, default='ocr')
    parser.add_argument(
        "--ocr_version",
        type=str,
        choices=SUPPORT_OCR_MODEL_VERSION,
        default='PP-OCRv4',
        help='OCR Model version, the current model support list is as follows: '
        '1. PP-OCRv4/v3 Support Chinese and English detection and recognition model, and direction classifier model'
        '2. PP-OCRv2 Support Chinese detection and recognition model. '
        '3. PP-OCR support Chinese detection, recognition and direction classifier and multilingual recognition model.'
    )
    parser.add_argument(
        "--structure_version",
        type=str,
        choices=SUPPORT_STRUCTURE_MODEL_VERSION,
        default='PP-StructureV2',
        help='Model version, the current model support list is as follows:'
        ' 1. PP-Structure Support en table structure model.'
        ' 2. PP-StructureV2 Support ch and en table structure model.')

    for action in parser._actions:
        if action.dest in [
                'rec_char_dict_path', 'table_char_dict_path', 'layout_dict_path'
        ]:
            action.default = None
    if mMain:
        return parser.parse_args()
    else:
        inference_args_dict = {}
        for action in parser._actions:
            inference_args_dict[action.dest] = action.default
        return argparse.Namespace(**inference_args_dict)


def parse_lang(lang):
    latin_lang = [
        'af', 'az', 'bs', 'cs', 'cy', 'da', 'de', 'es', 'et', 'fr', 'ga', 'hr',
        'hu', 'id', 'is', 'it', 'ku', 'la', 'lt', 'lv', 'mi', 'ms', 'mt', 'nl',
        'no', 'oc', 'pi', 'pl', 'pt', 'ro', 'rs_latin', 'sk', 'sl', 'sq', 'sv',
        'sw', 'tl', 'tr', 'uz', 'vi', 'french', 'german'
    ]
    arabic_lang = ['ar', 'fa', 'ug', 'ur']
    cyrillic_lang = [
        'ru', 'rs_cyrillic', 'be', 'bg', 'uk', 'mn', 'abq', 'ady', 'kbd', 'ava',
        'dar', 'inh', 'che', 'lbe', 'lez', 'tab'
    ]
    devanagari_lang = [
        'hi', 'mr', 'ne', 'bh', 'mai', 'ang', 'bho', 'mah', 'sck', 'new', 'gom',
        'sa', 'bgc'
    ]
    if lang in latin_lang:
        lang = "latin"
    elif lang in arabic_lang:
        lang = "arabic"
    elif lang in cyrillic_lang:
        lang = "cyrillic"
    elif lang in devanagari_lang:
        lang = "devanagari"
    assert lang in MODEL_URLS['OCR'][DEFAULT_OCR_MODEL_VERSION][
        'rec'], 'param lang must in {}, but got {}'.format(
            MODEL_URLS['OCR'][DEFAULT_OCR_MODEL_VERSION]['rec'].keys(), lang)
    if lang == "ch":
        det_lang = "ch"
    elif lang == 'structure':
        det_lang = 'structure'
    elif lang in ["en", "latin"]:
        det_lang = "en"
    else:
        det_lang = "ml"
    return lang, det_lang


def get_model_config(type, version, model_type, lang):
    if type == 'OCR':
        DEFAULT_MODEL_VERSION = DEFAULT_OCR_MODEL_VERSION
    elif type == 'STRUCTURE':
        DEFAULT_MODEL_VERSION = DEFAULT_STRUCTURE_MODEL_VERSION
    else:
        raise NotImplementedError

    model_urls = MODEL_URLS[type]
    if version not in model_urls:
        version = DEFAULT_MODEL_VERSION
    if model_type not in model_urls[version]:
        if model_type in model_urls[DEFAULT_MODEL_VERSION]:
            version = DEFAULT_MODEL_VERSION
        else:
            logger.error('{} models is not support, we only support {}'.format(
                model_type, model_urls[DEFAULT_MODEL_VERSION].keys()))
            sys.exit(-1)

    if lang not in model_urls[version][model_type]:
        if lang in model_urls[DEFAULT_MODEL_VERSION][model_type]:
            version = DEFAULT_MODEL_VERSION
        else:
            logger.error(
                'lang {} is not support, we only support {} for {} models'.
                format(lang, model_urls[DEFAULT_MODEL_VERSION][model_type].keys(
                ), model_type))
            sys.exit(-1)
    return model_urls[version][model_type][lang]


def img_decode(content: bytes):
    np_arr = np.frombuffer(content, dtype=np.uint8)
    return cv2.imdecode(np_arr, cv2.IMREAD_UNCHANGED)


def check_img(img):
    if isinstance(img, bytes):
        img = img_decode(img)
    if isinstance(img, str):
        # download net image
        if is_link(img):
            download_with_progressbar(img, 'tmp.jpg')
            img = 'tmp.jpg'
        image_file = img
        img, flag_gif, flag_pdf = check_and_read(image_file)
        if not flag_gif and not flag_pdf:
            with open(image_file, 'rb') as f:
                img_str = f.read()
                img = img_decode(img_str)
            if img is None:
                try:
                    buf = BytesIO()
                    image = BytesIO(img_str)
                    im = Image.open(image)
                    rgb = im.convert('RGB')
                    rgb.save(buf, 'jpeg')
                    buf.seek(0)
                    image_bytes = buf.read()
                    data_base64 = str(base64.b64encode(image_bytes),
                                      encoding="utf-8")
                    image_decode = base64.b64decode(data_base64)
                    img_array = np.frombuffer(image_decode, np.uint8)
                    img = cv2.imdecode(img_array, cv2.IMREAD_COLOR)
                except:
                    logger.error("error in loading image:{}".format(image_file))
                    return None
        if img is None:
            logger.error("error in loading image:{}".format(image_file))
            return None
    if isinstance(img, np.ndarray) and len(img.shape) == 2:
        img = cv2.cvtColor(img, cv2.COLOR_GRAY2BGR)

    return img


class PaddleOCR(predict_system.TextSystem):
    def __init__(self, **kwargs):
        """
        paddleocr package
        args:
            **kwargs: other params show in paddleocr --help
        """
        params = parse_args(mMain=False)
        params.__dict__.update(**kwargs)
        assert params.ocr_version in SUPPORT_OCR_MODEL_VERSION, "ocr_version must in {}, but get {}".format(
            SUPPORT_OCR_MODEL_VERSION, params.ocr_version)
        params.use_gpu = check_gpu(params.use_gpu)

        if not params.show_log:
            logger.setLevel(logging.INFO)
        self.use_angle_cls = params.use_angle_cls
        lang, det_lang = parse_lang(params.lang)

        # init model dir
        det_model_config = get_model_config('OCR', params.ocr_version, 'det',
                                            det_lang)
        params.det_model_dir, det_url = confirm_model_dir_url(
            params.det_model_dir,
            os.path.join(BASE_DIR, 'whl', 'det', det_lang),
            det_model_config['url'])
        rec_model_config = get_model_config('OCR', params.ocr_version, 'rec',
                                            lang)
        params.rec_model_dir, rec_url = confirm_model_dir_url(
            params.rec_model_dir,
            os.path.join(BASE_DIR, 'whl', 'rec', lang), rec_model_config['url'])
        cls_model_config = get_model_config('OCR', params.ocr_version, 'cls',
                                            'ch')
        params.cls_model_dir, cls_url = confirm_model_dir_url(
            params.cls_model_dir,
            os.path.join(BASE_DIR, 'whl', 'cls'), cls_model_config['url'])
        if params.ocr_version in ['PP-OCRv3', 'PP-OCRv4']:
            params.rec_image_shape = "3, 48, 320"
        else:
            params.rec_image_shape = "3, 32, 320"
        # download model if using paddle infer
        if not params.use_onnx:
            maybe_download(params.det_model_dir, det_url)
            maybe_download(params.rec_model_dir, rec_url)
            maybe_download(params.cls_model_dir, cls_url)

        if params.det_algorithm not in SUPPORT_DET_MODEL:
            logger.error('det_algorithm must in {}'.format(SUPPORT_DET_MODEL))
            sys.exit(0)
        if params.rec_algorithm not in SUPPORT_REC_MODEL:
            logger.error('rec_algorithm must in {}'.format(SUPPORT_REC_MODEL))
            sys.exit(0)

        if params.rec_char_dict_path is None:
            params.rec_char_dict_path = str(
                Path(__file__).parent / rec_model_config['dict_path'])

        logger.debug(params)
        # init det_model and rec_model
        super().__init__(params)
        self.page_num = params.page_num

    def ocr(self, img, det=True, rec=True, cls=True, bin=False, inv=False, alpha_color=(255, 255, 255)):
        """
        OCR with PaddleOCR
        args：
            img: img for OCR, support ndarray, img_path and list or ndarray
            det: use text detection or not. If False, only rec will be exec. Default is True
            rec: use text recognition or not. If False, only det will be exec. Default is True
            cls: use angle classifier or not. Default is True. If True, the text with rotation of 180 degrees can be recognized. If no text is rotated by 180 degrees, use cls=False to get better performance. Text with rotation of 90 or 270 degrees can be recognized even if cls=False.
            bin: binarize image to black and white. Default is False.
            inv: invert image colors. Default is False.
            alpha_color: set RGB color Tuple for transparent parts replacement. Default is pure white.
        """
        assert isinstance(img, (np.ndarray, list, str, bytes))
        if isinstance(img, list) and det == True:
            logger.error('When input a list of images, det must be false')
            exit(0)
        if cls == True and self.use_angle_cls == False:
            logger.warning(
<<<<<<< HEAD
                'Since the angle classifier is not initialized, the angle classifier will not be used during the forward process'
=======
                'Since the angle classifier is not initialized, it will not be used during the forward process'
>>>>>>> c0d51f1b
            )

        img = check_img(img)
        # for infer pdf file
        if isinstance(img, list):
            if self.page_num > len(img) or self.page_num == 0:
                self.page_num = len(img)
            imgs = img[:self.page_num]
        else:
            imgs = [img]

        def preprocess_image(_image):
            _image = alpha_to_color(_image, alpha_color)
            if inv:
                _image = cv2.bitwise_not(_image)
            if bin:
                _image = binarize_img(_image)
            return _image

        if det and rec:
            ocr_res = []
            for idx, img in enumerate(imgs):
                img = preprocess_image(img)
                dt_boxes, rec_res, _ = self.__call__(img, cls)
                if not dt_boxes and not rec_res:
                    ocr_res.append(None)
                    continue
                tmp_res = [[box.tolist(), res]
                           for box, res in zip(dt_boxes, rec_res)]
                ocr_res.append(tmp_res)
            return ocr_res
        elif det and not rec:
            ocr_res = []
            for idx, img in enumerate(imgs):
                img = preprocess_image(img)
                dt_boxes, elapse = self.text_detector(img)
                if not dt_boxes:
                    ocr_res.append(None)
                    continue
                tmp_res = [box.tolist() for box in dt_boxes]
                ocr_res.append(tmp_res)
            return ocr_res
        else:
            ocr_res = []
            cls_res = []
            for idx, img in enumerate(imgs):
                if not isinstance(img, list):
                    img = preprocess_image(img)
                    img = [img]
                if self.use_angle_cls and cls:
                    img, cls_res_tmp, elapse = self.text_classifier(img)
                    if not rec:
                        cls_res.append(cls_res_tmp)
                rec_res, elapse = self.text_recognizer(img)
                ocr_res.append(rec_res)
            if not rec:
                return cls_res
            return ocr_res


class PPStructure(StructureSystem):
    def __init__(self, **kwargs):
        params = parse_args(mMain=False)
        params.__dict__.update(**kwargs)
        assert params.structure_version in SUPPORT_STRUCTURE_MODEL_VERSION, "structure_version must in {}, but get {}".format(
            SUPPORT_STRUCTURE_MODEL_VERSION, params.structure_version)
        params.use_gpu = check_gpu(params.use_gpu)
        params.mode = 'structure'

        if not params.show_log:
            logger.setLevel(logging.INFO)
        lang, det_lang = parse_lang(params.lang)
        if lang == 'ch':
            table_lang = 'ch'
        else:
            table_lang = 'en'
        if params.structure_version == 'PP-Structure':
            params.merge_no_span_structure = False

        # init model dir
        det_model_config = get_model_config('OCR', params.ocr_version, 'det',
                                            det_lang)
        params.det_model_dir, det_url = confirm_model_dir_url(
            params.det_model_dir,
            os.path.join(BASE_DIR, 'whl', 'det', det_lang),
            det_model_config['url'])
        rec_model_config = get_model_config('OCR', params.ocr_version, 'rec',
                                            lang)
        params.rec_model_dir, rec_url = confirm_model_dir_url(
            params.rec_model_dir,
            os.path.join(BASE_DIR, 'whl', 'rec', lang), rec_model_config['url'])
        table_model_config = get_model_config(
            'STRUCTURE', params.structure_version, 'table', table_lang)
        params.table_model_dir, table_url = confirm_model_dir_url(
            params.table_model_dir,
            os.path.join(BASE_DIR, 'whl', 'table'), table_model_config['url'])
        layout_model_config = get_model_config(
            'STRUCTURE', params.structure_version, 'layout', lang)
        params.layout_model_dir, layout_url = confirm_model_dir_url(
            params.layout_model_dir,
            os.path.join(BASE_DIR, 'whl', 'layout'), layout_model_config['url'])
        # download model
        maybe_download(params.det_model_dir, det_url)
        maybe_download(params.rec_model_dir, rec_url)
        maybe_download(params.table_model_dir, table_url)
        maybe_download(params.layout_model_dir, layout_url)

        if params.rec_char_dict_path is None:
            params.rec_char_dict_path = str(
                Path(__file__).parent / rec_model_config['dict_path'])
        if params.table_char_dict_path is None:
            params.table_char_dict_path = str(
                Path(__file__).parent / table_model_config['dict_path'])
        if params.layout_dict_path is None:
            params.layout_dict_path = str(
                Path(__file__).parent / layout_model_config['dict_path'])
        logger.debug(params)
        super().__init__(params)

    def __call__(self, img, return_ocr_result_in_table=False, img_idx=0):
        img = check_img(img)
        res, _ = super().__call__(
            img, return_ocr_result_in_table, img_idx=img_idx)
        return res


def main():
    # for cmd
    args = parse_args(mMain=True)
    image_dir = args.image_dir
    if is_link(image_dir):
        download_with_progressbar(image_dir, 'tmp.jpg')
        image_file_list = ['tmp.jpg']
    else:
        image_file_list = get_image_file_list(args.image_dir)
    if len(image_file_list) == 0:
        logger.error('no images find in {}'.format(args.image_dir))
        return
    if args.type == 'ocr':
        engine = PaddleOCR(**(args.__dict__))
    elif args.type == 'structure':
        engine = PPStructure(**(args.__dict__))
    else:
        raise NotImplementedError

    for img_path in image_file_list:
        img_name = os.path.basename(img_path).split('.')[0]
        logger.info('{}{}{}'.format('*' * 10, img_path, '*' * 10))
        if args.type == 'ocr':
            result = engine.ocr(
                img_path,
                det=args.det,
                rec=args.rec,
                cls=args.use_angle_cls,
                bin=args.binarize,
                inv=args.invert,
                alpha_color=args.alphacolor
            )
            if result is not None:
                for idx in range(len(result)):
                    res = result[idx]
                    for line in res:
                        logger.info(line)
        elif args.type == 'structure':
            img, flag_gif, flag_pdf = check_and_read(img_path)
            if not flag_gif and not flag_pdf:
                img = cv2.imread(img_path)

            if args.recovery and args.use_pdf2docx_api and flag_pdf:
                from pdf2docx.converter import Converter
                docx_file = os.path.join(args.output,
                                         '{}.docx'.format(img_name))
                cv = Converter(img_path)
                cv.convert(docx_file)
                cv.close()
                logger.info('docx save to {}'.format(docx_file))
                continue

            if not flag_pdf:
                if img is None:
                    logger.error("error in loading image:{}".format(img_path))
                    continue
                img_paths = [[img_path, img]]
            else:
                img_paths = []
                for index, pdf_img in enumerate(img):
                    os.makedirs(
                        os.path.join(args.output, img_name), exist_ok=True)
                    pdf_img_path = os.path.join(
                        args.output, img_name,
                        img_name + '_' + str(index) + '.jpg')
                    cv2.imwrite(pdf_img_path, pdf_img)
                    img_paths.append([pdf_img_path, pdf_img])

            all_res = []
            for index, (new_img_path, img) in enumerate(img_paths):
                logger.info('processing {}/{} page:'.format(index + 1,
                                                            len(img_paths)))
                new_img_name = os.path.basename(new_img_path).split('.')[0]
                result = engine(img, img_idx=index)
                save_structure_res(result, args.output, img_name, index)

                if args.recovery and result != []:
                    from copy import deepcopy
                    from ppstructure.recovery.recovery_to_doc import sorted_layout_boxes
                    h, w, _ = img.shape
                    result_cp = deepcopy(result)
                    result_sorted = sorted_layout_boxes(result_cp, w)
                    all_res += result_sorted

            if args.recovery and all_res != []:
                try:
                    from ppstructure.recovery.recovery_to_doc import convert_info_docx
                    convert_info_docx(img, all_res, args.output, img_name)
                except Exception as ex:
                    logger.error(
                        "error in layout recovery image:{}, err msg: {}".format(
                            img_name, ex))
                    continue

            for item in all_res:
                item.pop('img')
                item.pop('res')
                logger.info(item)
            logger.info('result save to {}'.format(args.output))<|MERGE_RESOLUTION|>--- conflicted
+++ resolved
@@ -634,11 +634,7 @@
             exit(0)
         if cls == True and self.use_angle_cls == False:
             logger.warning(
-<<<<<<< HEAD
-                'Since the angle classifier is not initialized, the angle classifier will not be used during the forward process'
-=======
                 'Since the angle classifier is not initialized, it will not be used during the forward process'
->>>>>>> c0d51f1b
             )
 
         img = check_img(img)
