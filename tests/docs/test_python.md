# Python功能测试

Python功能测试的主程序为`test_python.sh`，可以测试基于Python的模型训练、评估、推理等基本功能，包括裁剪、量化、蒸馏。

## 1. 测试结论汇总

- 训练相关：

| 算法名称 | 模型名称 | 单机单卡 | 单机多卡 | 多机多卡 | 模型压缩（单机多卡） |
|  :----  |   :----  |    :----  |  :----   |  :----   |  :----   |
<<<<<<< HEAD
|  DB  | ch_ppocr_mobile_v2.0_det| 正常训练 <br> 混合精度 | 正常训练 <br> 混合精度 | 正常训练 <br> 混合精度 | 正常训练：FPGM裁剪、PACT量化 <br> 离线量化（无需训练） |
|  DB  | ch_ppocr_server_v2.0_det| 正常训练 <br> 混合精度 | 正常训练 <br> 混合精度 | 正常训练 <br> 混合精度 | 正常训练：FPGM裁剪、PACT量化 <br> 离线量化（无需训练） |
| CRNN | ch_ppocr_mobile_v2.0_rec| 正常训练 <br> 混合精度 | 正常训练 <br> 混合精度 | 正常训练 <br> 混合精度 | 正常训练：FPGM裁剪、PACT量化 <br> 离线量化（无需训练） |
| CRNN | ch_ppocr_server_v2.0_rec| 正常训练 <br> 混合精度 | 正常训练 <br> 混合精度 | 正常训练 <br> 混合精度 | 正常训练：FPGM裁剪、PACT量化 <br> 离线量化（无需训练） |
|PP-OCR| ch_ppocr_mobile_v2.0| 正常训练 <br> 混合精度 | 正常训练 <br> 混合精度 | 正常训练 <br> 混合精度 | 正常训练：FPGM裁剪、PACT量化 <br> 离线量化（无需训练） |
|PP-OCR| ch_ppocr_server_v2.0| 正常训练 <br> 混合精度 | 正常训练 <br> 混合精度 | 正常训练 <br> 混合精度 | 正常训练：FPGM裁剪、PACT量化 <br> 离线量化（无需训练） |
=======
|  DB  | ch_ppocr_mobile_v2.0_det| 正常训练 <br> 混合精度 | 正常训练 <br> 混合精度 | 正常训练 <br> 混合精度 | 正常训练: FPGM裁剪、PACT量化 |
|  DB  | ch_ppocr_server_v2.0_det| 正常训练 <br> 混合精度 | 正常训练 <br> 混合精度 | 正常训练 <br> 混合精度 | 正常训练: FPGM裁剪、PACT量化 |
| CRNN | ch_ppocr_mobile_v2.0_rec| 正常训练 <br> 混合精度 | 正常训练 <br> 混合精度 | 正常训练 <br> 混合精度 | 正常训练: PACT量化 |
| CRNN | ch_ppocr_server_v2.0_rec| 正常训练 <br> 混合精度 | 正常训练 <br> 混合精度 | 正常训练 <br> 混合精度 | 正常训练: PACT量化 |
|PP-OCR| ch_ppocr_mobile_v2.0| 正常训练 <br> 混合精度 | 正常训练 <br> 混合精度 | 正常训练 <br> 混合精度 | - |
|PP-OCR| ch_ppocr_server_v2.0| 正常训练 <br> 混合精度 | 正常训练 <br> 混合精度 | 正常训练 <br> 混合精度 | - |
>>>>>>> 1b3a6299


- 预测相关：基于训练是否使用量化，可以将训练产出的模型可以分为`正常模型`和`量化模型`，这两类模型对应的预测功能汇总如下，

<<<<<<< HEAD
| 模型类型 |device | batchsize | tensorrt | mkldnn | cpu多线程 | 
|  ----   |  ---- |   ----   |  :----:  |   :----:   |  :----:  |
| 正常模型 | GPU | 1/6 | fp32/fp16 | - | - |
| 正常模型 | CPU | 1/6 | - | fp32/fp16 | 支持 |
| 量化模型 | GPU | 1/6 | int8 | - | - |
| 量化模型 | CPU | 1/6 | - | int8 | 支持 |
=======
| 算法名称 | 模型名称 |device | batchsize | mkldnn | cpu多线程 | tensorrt | 离线量化 |
|  ----  |   ----  |  ----  |  ---- |  ---- |  ----  |  ----| --- |
| DB   |ch_ppocr_mobile_v2.0_det| CPU/GPU | 1/6 | 支持 | 支持 | fp32/fp16/int8 | 支持 |
| DB   |ch_ppocr_server_v2.0_det| CPU/GPU | 1/6 | 支持 | 支持 | fp32/fp16/int8 | 支持 |
| CRNN |ch_ppocr_mobile_v2.0_rec| CPU/GPU | 1/6 | 支持 | 支持 | fp32/fp16/int8 | 支持 |
| CRNN |ch_ppocr_server_v2.0_rec| CPU/GPU | 1/6 | 支持 | 支持 | fp32/fp16/int8 | 支持 |
|PP-OCR|ch_ppocr_mobile_v2.0    | CPU/GPU | 1/6 | 支持 | 支持 | fp32/fp16/int8 | 支持 |
|PP-OCR|ch_ppocr_server_v2.0    | CPU/GPU | 1/6 | 支持 | 支持 | fp32/fp16/int8 | 支持 |
>>>>>>> 1b3a6299

## 2. 测试流程
### 2.1 安装依赖
- 安装PaddlePaddle >= 2.0
- 安装PaddleOCR依赖
    ```
    pip3 install  -r ../requirements.txt
    ```
- 安装autolog（规范化日志输出工具）
    ```
    git clone https://github.com/LDOUBLEV/AutoLog
    cd AutoLog
    pip3 install -r requirements.txt
    python3 setup.py bdist_wheel
    pip3 install ./dist/auto_log-1.0.0-py3-none-any.whl
    cd ../
    ```


<<<<<<< HEAD
### 2.2 功能测试
先运行`prepare.sh`准备数据和模型，然后运行`test_python.sh`进行测试，最终在```tests/output```目录下生成`infer_*.log`格式的日志文件。
=======
## 2. 功能测试
先运行`prepare.sh`准备数据和模型，然后运行`test_python.sh`进行测试，最终在```tests/output```目录下生成`python_infer_*.log`格式的日志文件。
>>>>>>> 1b3a6299

test_python.sh包含四种运行模式，每种模式的运行数据不同，分别用于测试速度和精度，分别是：

- 模式1：lite_train_infer，使用少量数据训练，用于快速验证训练到预测的走通流程，不验证精度和速度；
```shell
bash tests/prepare.sh ./tests/configs/ppocr_det_mobile_params.txt 'lite_train_infer'
bash tests/test_python.sh ./tests/configs/ppocr_det_mobile_params.txt 'lite_train_infer'
```  

- 模式2：whole_infer，使用少量数据训练，一定量数据预测，用于验证训练后的模型执行预测，预测速度是否合理；
```shell
bash tests/prepare.sh ./tests/configs/ppocr_det_mobile_params.txt 'whole_infer'
bash tests/test_python.sh ./tests/configs/ppocr_det_mobile_params.txt 'whole_infer'
```  

- 模式3：infer 不训练，全量数据预测，走通开源模型评估、动转静，检查inference model预测时间和精度;
```shell
bash tests/prepare.sh ./tests/configs/ppocr_det_mobile_params.txt 'infer'
# 用法1:
bash tests/test_python.sh ./tests/configs/ppocr_det_mobile_params.txt 'infer'
# 用法2: 指定GPU卡预测，第三个传入参数为GPU卡号
bash tests/test_python.sh ./tests/configs/ppocr_det_mobile_params.txt 'infer' '1'
```  

- 模式4：whole_train_infer , CE： 全量数据训练，全量数据预测，验证模型训练精度，预测精度，预测速度；
```shell
bash tests/prepare.sh ./tests/configs/ppocr_det_mobile_params.txt 'whole_train_infer'
bash tests/test.sh ./tests/configs/ppocr_det_mobile_params.txt 'whole_train_infer'
```  

- 模式5：klquant_infer , 测试离线量化；
```shell
bash tests/prepare.sh ./tests/configs/ppocr_det_mobile_params.txt 'klquant_infer'
bash tests/test_python.sh tests/configs/ppocr_det_mobile_params.txt  'klquant_infer'
```


### 2.3 精度测试

使用compare_results.py脚本比较模型预测的结果是否符合预期，主要步骤包括：
- 提取日志中的预测坐标；
- 从本地文件中提取保存好的坐标结果；
- 比较上述两个结果是否符合精度预期，误差大于设置阈值时会报错。

#### 使用方式
运行命令：
```shell
python3.7 tests/compare_results.py --gt_file=./tests/results/python_*.txt  --log_file=./tests/output/python_*.log --atol=1e-3 --rtol=1e-3
```

参数介绍：  
- gt_file： 指向事先保存好的预测结果路径，支持*.txt 结尾，会自动索引*.txt格式的文件，文件默认保存在tests/result/ 文件夹下
- log_file: 指向运行tests/test.sh 脚本的infer模式保存的预测日志，预测日志中打印的有预测结果，比如：文本框，预测文本，类别等等，同样支持infer_*.log格式传入
- atol: 设置的绝对误差
- rtol: 设置的相对误差

#### 运行结果

正常运行效果如下图：
<img src="compare_right.png" width="1000">

出现不一致结果时的运行输出：
<img src="compare_wrong.png" width="1000">


## 3. 更多教程
本文档为功能测试用，更丰富的训练预测使用教程请参考：  
[模型训练](https://github.com/PaddlePaddle/PaddleOCR/blob/dygraph/doc/doc_ch/training.md)  
[基于Python预测引擎推理](https://github.com/PaddlePaddle/PaddleOCR/blob/dygraph/doc/doc_ch/inference.md)<|MERGE_RESOLUTION|>--- conflicted
+++ resolved
@@ -8,42 +8,23 @@
 
 | 算法名称 | 模型名称 | 单机单卡 | 单机多卡 | 多机多卡 | 模型压缩（单机多卡） |
 |  :----  |   :----  |    :----  |  :----   |  :----   |  :----   |
-<<<<<<< HEAD
 |  DB  | ch_ppocr_mobile_v2.0_det| 正常训练 <br> 混合精度 | 正常训练 <br> 混合精度 | 正常训练 <br> 混合精度 | 正常训练：FPGM裁剪、PACT量化 <br> 离线量化（无需训练） |
 |  DB  | ch_ppocr_server_v2.0_det| 正常训练 <br> 混合精度 | 正常训练 <br> 混合精度 | 正常训练 <br> 混合精度 | 正常训练：FPGM裁剪、PACT量化 <br> 离线量化（无需训练） |
-| CRNN | ch_ppocr_mobile_v2.0_rec| 正常训练 <br> 混合精度 | 正常训练 <br> 混合精度 | 正常训练 <br> 混合精度 | 正常训练：FPGM裁剪、PACT量化 <br> 离线量化（无需训练） |
-| CRNN | ch_ppocr_server_v2.0_rec| 正常训练 <br> 混合精度 | 正常训练 <br> 混合精度 | 正常训练 <br> 混合精度 | 正常训练：FPGM裁剪、PACT量化 <br> 离线量化（无需训练） |
-|PP-OCR| ch_ppocr_mobile_v2.0| 正常训练 <br> 混合精度 | 正常训练 <br> 混合精度 | 正常训练 <br> 混合精度 | 正常训练：FPGM裁剪、PACT量化 <br> 离线量化（无需训练） |
-|PP-OCR| ch_ppocr_server_v2.0| 正常训练 <br> 混合精度 | 正常训练 <br> 混合精度 | 正常训练 <br> 混合精度 | 正常训练：FPGM裁剪、PACT量化 <br> 离线量化（无需训练） |
-=======
-|  DB  | ch_ppocr_mobile_v2.0_det| 正常训练 <br> 混合精度 | 正常训练 <br> 混合精度 | 正常训练 <br> 混合精度 | 正常训练: FPGM裁剪、PACT量化 |
-|  DB  | ch_ppocr_server_v2.0_det| 正常训练 <br> 混合精度 | 正常训练 <br> 混合精度 | 正常训练 <br> 混合精度 | 正常训练: FPGM裁剪、PACT量化 |
-| CRNN | ch_ppocr_mobile_v2.0_rec| 正常训练 <br> 混合精度 | 正常训练 <br> 混合精度 | 正常训练 <br> 混合精度 | 正常训练: PACT量化 |
-| CRNN | ch_ppocr_server_v2.0_rec| 正常训练 <br> 混合精度 | 正常训练 <br> 混合精度 | 正常训练 <br> 混合精度 | 正常训练: PACT量化 |
+| CRNN | ch_ppocr_mobile_v2.0_rec| 正常训练 <br> 混合精度 | 正常训练 <br> 混合精度 | 正常训练 <br> 混合精度 | 正常训练：PACT量化 <br> 离线量化（无需训练） |
+| CRNN | ch_ppocr_server_v2.0_rec| 正常训练 <br> 混合精度 | 正常训练 <br> 混合精度 | 正常训练 <br> 混合精度 | 正常训练：PACT量化 <br> 离线量化（无需训练） |
 |PP-OCR| ch_ppocr_mobile_v2.0| 正常训练 <br> 混合精度 | 正常训练 <br> 混合精度 | 正常训练 <br> 混合精度 | - |
 |PP-OCR| ch_ppocr_server_v2.0| 正常训练 <br> 混合精度 | 正常训练 <br> 混合精度 | 正常训练 <br> 混合精度 | - |
->>>>>>> 1b3a6299
 
 
 - 预测相关：基于训练是否使用量化，可以将训练产出的模型可以分为`正常模型`和`量化模型`，这两类模型对应的预测功能汇总如下，
 
-<<<<<<< HEAD
 | 模型类型 |device | batchsize | tensorrt | mkldnn | cpu多线程 | 
 |  ----   |  ---- |   ----   |  :----:  |   :----:   |  :----:  |
 | 正常模型 | GPU | 1/6 | fp32/fp16 | - | - |
 | 正常模型 | CPU | 1/6 | - | fp32/fp16 | 支持 |
 | 量化模型 | GPU | 1/6 | int8 | - | - |
 | 量化模型 | CPU | 1/6 | - | int8 | 支持 |
-=======
-| 算法名称 | 模型名称 |device | batchsize | mkldnn | cpu多线程 | tensorrt | 离线量化 |
-|  ----  |   ----  |  ----  |  ---- |  ---- |  ----  |  ----| --- |
-| DB   |ch_ppocr_mobile_v2.0_det| CPU/GPU | 1/6 | 支持 | 支持 | fp32/fp16/int8 | 支持 |
-| DB   |ch_ppocr_server_v2.0_det| CPU/GPU | 1/6 | 支持 | 支持 | fp32/fp16/int8 | 支持 |
-| CRNN |ch_ppocr_mobile_v2.0_rec| CPU/GPU | 1/6 | 支持 | 支持 | fp32/fp16/int8 | 支持 |
-| CRNN |ch_ppocr_server_v2.0_rec| CPU/GPU | 1/6 | 支持 | 支持 | fp32/fp16/int8 | 支持 |
-|PP-OCR|ch_ppocr_mobile_v2.0    | CPU/GPU | 1/6 | 支持 | 支持 | fp32/fp16/int8 | 支持 |
-|PP-OCR|ch_ppocr_server_v2.0    | CPU/GPU | 1/6 | 支持 | 支持 | fp32/fp16/int8 | 支持 |
->>>>>>> 1b3a6299
+
 
 ## 2. 测试流程
 ### 2.1 安装依赖
@@ -63,13 +44,9 @@
     ```
 
 
-<<<<<<< HEAD
 ### 2.2 功能测试
-先运行`prepare.sh`准备数据和模型，然后运行`test_python.sh`进行测试，最终在```tests/output```目录下生成`infer_*.log`格式的日志文件。
-=======
-## 2. 功能测试
 先运行`prepare.sh`准备数据和模型，然后运行`test_python.sh`进行测试，最终在```tests/output```目录下生成`python_infer_*.log`格式的日志文件。
->>>>>>> 1b3a6299
+
 
 test_python.sh包含四种运行模式，每种模式的运行数据不同，分别用于测试速度和精度，分别是：
 
