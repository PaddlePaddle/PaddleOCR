--- conflicted
+++ resolved
@@ -146,20 +146,11 @@
       if (this->precision_ == "int8") {
         precision = paddle_infer::Config::Precision::kInt8;
       }
-<<<<<<< HEAD
-      if (!Utility::PathExists("./trt_rec_shape.txt")){
-        config.CollectShapeRangeInfo("./trt_rec_shape.txt");
-      } else { 
-        config.EnableTunedTensorRtDynamicShape("./trt_rec_shape.txt", true);
-      }
-      
-=======
       if (!Utility::PathExists("./trt_rec_shape.txt")) {
         config.CollectShapeRangeInfo("./trt_rec_shape.txt");
       } else {
         config.EnableTunedTensorRtDynamicShape("./trt_rec_shape.txt", true);
       }
->>>>>>> 321b0a77
     }
   } else {
     config.DisableGpu();
