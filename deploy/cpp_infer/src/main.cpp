--- conflicted
+++ resolved
@@ -48,22 +48,15 @@
 
   cv::Mat srcimg = cv::imread(img_path, cv::IMREAD_COLOR);
 
-<<<<<<< HEAD
-  DBDetector det(config.det_model_dir, config.use_gpu, config.gpu_id,
-                 config.gpu_mem, config.cpu_math_library_num_threads,
-                 config.use_mkldnn, config.max_side_len, config.det_db_thresh,
-                 config.det_db_box_thresh, config.det_db_unclip_ratio,
-                 config.visualize);
-  Classifier cls(config.cls_model_dir, config.use_gpu, config.gpu_id,
-                 config.gpu_mem, config.cpu_math_library_num_threads,
-                 config.use_mkldnn, config.cls_thresh);
-=======
   DBDetector det(
       config.det_model_dir, config.use_gpu, config.gpu_id, config.gpu_mem,
       config.cpu_math_library_num_threads, config.use_mkldnn,
       config.use_zero_copy_run, config.max_side_len, config.det_db_thresh,
       config.det_db_box_thresh, config.det_db_unclip_ratio, config.visualize);
->>>>>>> 31e62cb8
+  Classifier cls(config.cls_model_dir, config.use_gpu, config.gpu_id,
+                 config.gpu_mem, config.cpu_math_library_num_threads,
+                 config.use_mkldnn, config.use_zero_copy_run,
+                 config.cls_thresh);
   CRNNRecognizer rec(config.rec_model_dir, config.use_gpu, config.gpu_id,
                      config.gpu_mem, config.cpu_math_library_num_threads,
                      config.use_mkldnn, config.use_zero_copy_run,
