// Copyright (c) 2020 PaddlePaddle Authors. All Rights Reserved.
//
// Licensed under the Apache License, Version 2.0 (the "License");
// you may not use this file except in compliance with the License.
// You may obtain a copy of the License at
//
//     http://www.apache.org/licenses/LICENSE-2.0
//
// Unless required by applicable law or agreed to in writing, software
// distributed under the License is distributed on an "AS IS" BASIS,
// WITHOUT WARRANTIES OR CONDITIONS OF ANY KIND, either express or implied.
// See the License for the specific language governing permissions and
// limitations under the License.

#include <gflags/gflags.h>

// common args
DEFINE_bool(use_gpu, false, "Infering with GPU or CPU.");
DEFINE_bool(use_tensorrt, false, "Whether use tensorrt.");
DEFINE_int32(gpu_id, 0, "Device id of GPU to execute.");
DEFINE_int32(gpu_mem, 4000, "GPU id when infering with GPU.");
DEFINE_int32(cpu_threads, 10, "Num of threads with CPU.");
DEFINE_bool(enable_mkldnn, false, "Whether use mkldnn with CPU.");
DEFINE_string(precision, "fp32", "Precision be one of fp32/fp16/int8");
DEFINE_bool(benchmark, false, "Whether use benchmark.");
DEFINE_string(output, "./output/", "Save benchmark log path.");
DEFINE_string(image_dir, "", "Dir of input image.");
DEFINE_string(
    type, "ocr",
    "Perform ocr or structure, the value is selected in ['ocr','structure'].");
// detection related
DEFINE_string(det_model_dir, "", "Path of det inference model.");
DEFINE_string(limit_type, "max", "limit_type of input image.");
DEFINE_int32(limit_side_len, 960, "limit_side_len of input image.");
DEFINE_double(det_db_thresh, 0.3, "Threshold of det_db_thresh.");
DEFINE_double(det_db_box_thresh, 0.6, "Threshold of det_db_box_thresh.");
DEFINE_double(det_db_unclip_ratio, 1.5, "Threshold of det_db_unclip_ratio.");
DEFINE_bool(use_dilation, false, "Whether use the dilation on output map.");
DEFINE_string(det_db_score_mode, "slow", "Whether use polygon score.");
DEFINE_bool(visualize, true, "Whether show the detection results.");
// classification related
DEFINE_bool(use_angle_cls, false, "Whether use use_angle_cls.");
DEFINE_string(cls_model_dir, "", "Path of cls inference model.");
DEFINE_double(cls_thresh, 0.9, "Threshold of cls_thresh.");
DEFINE_int32(cls_batch_num, 1, "cls_batch_num.");
// recognition related
DEFINE_string(rec_model_dir, "", "Path of rec inference model.");
DEFINE_int32(rec_batch_num, 6, "rec_batch_num.");
DEFINE_string(rec_char_dict_path, "../../ppocr/utils/ppocr_keys_v1.txt",
              "Path of dictionary.");
DEFINE_int32(rec_img_h, 48, "rec image height");
DEFINE_int32(rec_img_w, 320, "rec image width");

<<<<<<< HEAD
=======
// layout model related
DEFINE_string(layout_model_dir, "", "Path of table layout inference model.");
DEFINE_string(layout_dict_path,
              "../../ppocr/utils/dict/layout_dict/layout_publaynet_dict.txt",
              "Path of dictionary.");
DEFINE_double(layout_score_threshold, 0.5, "Threshold of score.");
DEFINE_double(layout_nms_threshold, 0.5, "Threshold of nms.");
>>>>>>> 321b0a77
// structure model related
DEFINE_string(table_model_dir, "", "Path of table struture inference model.");
DEFINE_int32(table_max_len, 488, "max len size of input image.");
DEFINE_int32(table_batch_num, 1, "table_batch_num.");
DEFINE_bool(merge_no_span_structure, true,
            "Whether merge <td> and </td> to <td></td>");
DEFINE_string(table_char_dict_path,
              "../../ppocr/utils/dict/table_structure_dict_ch.txt",
              "Path of dictionary.");

// ocr forward related
DEFINE_bool(det, true, "Whether use det in forward.");
DEFINE_bool(rec, true, "Whether use rec in forward.");
DEFINE_bool(cls, false, "Whether use cls in forward.");
<<<<<<< HEAD
DEFINE_bool(table, false, "Whether use table structure in forward.");
=======
DEFINE_bool(table, false, "Whether use table structure in forward.");
DEFINE_bool(layout, false, "Whether use layout analysis in forward.");
>>>>>>> 321b0a77
<|MERGE_RESOLUTION|>--- conflicted
+++ resolved
@@ -51,8 +51,6 @@
 DEFINE_int32(rec_img_h, 48, "rec image height");
 DEFINE_int32(rec_img_w, 320, "rec image width");
 
-<<<<<<< HEAD
-=======
 // layout model related
 DEFINE_string(layout_model_dir, "", "Path of table layout inference model.");
 DEFINE_string(layout_dict_path,
@@ -60,7 +58,6 @@
               "Path of dictionary.");
 DEFINE_double(layout_score_threshold, 0.5, "Threshold of score.");
 DEFINE_double(layout_nms_threshold, 0.5, "Threshold of nms.");
->>>>>>> 321b0a77
 // structure model related
 DEFINE_string(table_model_dir, "", "Path of table struture inference model.");
 DEFINE_int32(table_max_len, 488, "max len size of input image.");
@@ -75,9 +72,5 @@
 DEFINE_bool(det, true, "Whether use det in forward.");
 DEFINE_bool(rec, true, "Whether use rec in forward.");
 DEFINE_bool(cls, false, "Whether use cls in forward.");
-<<<<<<< HEAD
 DEFINE_bool(table, false, "Whether use table structure in forward.");
-=======
-DEFINE_bool(table, false, "Whether use table structure in forward.");
-DEFINE_bool(layout, false, "Whether use layout analysis in forward.");
->>>>>>> 321b0a77
+DEFINE_bool(layout, false, "Whether use layout analysis in forward.");