# -*- coding:utf-8 -*-
from __future__ import absolute_import
from __future__ import division
from __future__ import print_function

import os
import sys
sys.path.insert(0, ".")
import copy

import time

from paddlehub.common.logger import logger
from paddlehub.module.module import moduleinfo, runnable, serving
import cv2
import numpy as np
import paddlehub as hub

from tools.infer.utility import base64_to_cv2
from tools.infer.predict_system import TextSystem
<<<<<<< HEAD
from deploy.hubserving.ocr_system.params import read_params
=======
from tools.infer.utility import parse_args
>>>>>>> 73c7c6ac


@moduleinfo(
    name="ocr_system",
    version="1.0.0",
    summary="ocr system service",
    author="paddle-dev",
    author_email="paddle-dev@baidu.com",
    type="cv/text_recognition")
class OCRSystem(hub.Module):
    def _initialize(self, use_gpu=False, enable_mkldnn=False):
        """
        initialize with the necessary elements
        """
<<<<<<< HEAD
        cfg = read_params()
=======
        cfg = self.merge_configs()
>>>>>>> 73c7c6ac

        cfg.use_gpu = use_gpu
        if use_gpu:
            try:
                _places = os.environ["CUDA_VISIBLE_DEVICES"]
                int(_places[0])
                print("use gpu: ", use_gpu)
                print("CUDA_VISIBLE_DEVICES: ", _places)
                cfg.gpu_mem = 8000
            except:
                raise RuntimeError(
                    "Environment Variable CUDA_VISIBLE_DEVICES is not set correctly. If you wanna use gpu, please set CUDA_VISIBLE_DEVICES via export CUDA_VISIBLE_DEVICES=cuda_device_id."
                )
        cfg.ir_optim = True
        cfg.enable_mkldnn = enable_mkldnn

        self.text_sys = TextSystem(cfg)

    def merge_configs(self, ):
        # deafult cfg
        backup_argv = copy.deepcopy(sys.argv)
        sys.argv = sys.argv[:1]
        cfg = parse_args()

        from ocr_det.params import read_params
        update_cfg_map = vars(read_params())

        for key in update_cfg_map:
            cfg.__setattr__(key, update_cfg_map[key])

        sys.argv = copy.deepcopy(backup_argv)
        return cfg

    def read_images(self, paths=[]):
        images = []
        for img_path in paths:
            assert os.path.isfile(
                img_path), "The {} isn't a valid file.".format(img_path)
            img = cv2.imread(img_path)
            if img is None:
                logger.info("error in loading image:{}".format(img_path))
                continue
            images.append(img)
        return images

    def predict(self, images=[], paths=[]):
        """
        Get the chinese texts in the predicted images.
        Args:
            images (list(numpy.ndarray)): images data, shape of each is [H, W, C]. If images not paths
            paths (list[str]): The paths of images. If paths not images
        Returns:
            res (list): The result of chinese texts and save path of images.
        """

        if images != [] and isinstance(images, list) and paths == []:
            predicted_data = images
        elif images == [] and isinstance(paths, list) and paths != []:
            predicted_data = self.read_images(paths)
        else:
            raise TypeError("The input data is inconsistent with expectations.")

        assert predicted_data != [], "There is not any image to be predicted. Please check the input data."

        all_results = []
        for img in predicted_data:
            if img is None:
                logger.info("error in loading image")
                all_results.append([])
                continue
            starttime = time.time()
            dt_boxes, rec_res = self.text_sys(img)
            elapse = time.time() - starttime
            logger.info("Predict time: {}".format(elapse))

            dt_num = len(dt_boxes)
            rec_res_final = []

            for dno in range(dt_num):
                text, score = rec_res[dno]
                rec_res_final.append({
                    'text': text,
                    'confidence': float(score),
                    'text_region': dt_boxes[dno].astype(np.int).tolist()
                })
            all_results.append(rec_res_final)
        return all_results

    @serving
    def serving_method(self, images, **kwargs):
        """
        Run as a service.
        """
        images_decode = [base64_to_cv2(image) for image in images]
        results = self.predict(images_decode, **kwargs)
        return results


if __name__ == '__main__':
    ocr = OCRSystem()
    image_path = [
        './doc/imgs/11.jpg',
        './doc/imgs/12.jpg',
    ]
    res = ocr.predict(paths=image_path)
    print(res)<|MERGE_RESOLUTION|>--- conflicted
+++ resolved
@@ -18,11 +18,8 @@
 
 from tools.infer.utility import base64_to_cv2
 from tools.infer.predict_system import TextSystem
-<<<<<<< HEAD
 from deploy.hubserving.ocr_system.params import read_params
-=======
 from tools.infer.utility import parse_args
->>>>>>> 73c7c6ac
 
 
 @moduleinfo(
@@ -37,11 +34,7 @@
         """
         initialize with the necessary elements
         """
-<<<<<<< HEAD
-        cfg = read_params()
-=======
         cfg = self.merge_configs()
->>>>>>> 73c7c6ac
 
         cfg.use_gpu = use_gpu
         if use_gpu:
@@ -66,7 +59,6 @@
         sys.argv = sys.argv[:1]
         cfg = parse_args()
 
-        from ocr_det.params import read_params
         update_cfg_map = vars(read_params())
 
         for key in update_cfg_map:
