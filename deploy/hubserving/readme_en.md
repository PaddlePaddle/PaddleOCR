English | [简体中文](readme.md)

<<<<<<< HEAD
PaddleOCR provides 2 service deployment methods:
- Based on **PaddleHub Serving**: Code path is "`./deploy/hubserving`". Please follow this tutorial.
- Based on **PaddleServing**: Code path is "`./deploy/pdserving`". Please refer to the [tutorial](../pdserving/readme_en.md) for usage.
=======
PaddleOCR provides 2 service deployment methods: 
- Based on **PaddleHub Serving**: Code path is "`./deploy/hubserving`". Please follow this tutorial. 
- Based on **PaddleServing**: Code path is "`./deploy/pdserving`". Please refer to the [tutorial](../../doc/doc_ch/serving_inference.md) for usage.
>>>>>>> 3573388b

# Service deployment based on PaddleHub Serving  

The hubserving service deployment directory includes three service packages: detection, recognition, and two-stage series connection. Please select the corresponding service package to install and start service according to your needs. The directory is as follows:  
```
deploy/hubserving/
  └─  ocr_det     detection module service package
  └─  ocr_rec     recognition module service package
  └─  ocr_system  two-stage series connection service package
```

Each service pack contains 3 files. Take the 2-stage series connection service package as an example, the directory is as follows:  
```
deploy/hubserving/ocr_system/
  └─  __init__.py    Empty file, required
  └─  config.json    Configuration file, optional, passed in as a parameter when using configuration to start the service
  └─  module.py      Main module file, required, contains the complete logic of the service
  └─  params.py      Parameter file, required, including parameters such as model path, pre- and post-processing parameters
```

## Quick start service
The following steps take the 2-stage series service as an example. If only the detection service or recognition service is needed, replace the corresponding file path.

### 1. Prepare the environment
```shell
# Install paddlehub  
pip3 install paddlehub --upgrade -i https://pypi.tuna.tsinghua.edu.cn/simple
```

### 2. Download inference model
Before installing the service module, you need to prepare the inference model and put it in the correct path. By default, the ultra lightweight model of v1.1 is used, and the default model path is:  
```
detection model: ./inference/ch_ppocr_mobile_v1.1_det_infer/
recognition model: ./inference/ch_ppocr_mobile_v1.1_rec_infer/
text direction classifier: ./inference/ch_ppocr_mobile_v1.1_cls_infer/
```  

**The model path can be found and modified in `params.py`.** More models provided by PaddleOCR can be obtained from the [model library](../../doc/doc_en/models_list_en.md). You can also use models trained by yourself.

### 3. Install Service Module
PaddleOCR provides 3 kinds of service modules, install the required modules according to your needs.

* On Linux platform, the examples are as follows.
```shell
# Install the detection service module:
hub install deploy/hubserving/ocr_det/

# Or, install the recognition service module:
hub install deploy/hubserving/ocr_rec/

# Or, install the 2-stage series service module:
hub install deploy/hubserving/ocr_system/
```

* On Windows platform, the examples are as follows.
```shell
# Install the detection service module:
hub install deploy\hubserving\ocr_det\

# Or, install the recognition service module:
hub install deploy\hubserving\ocr_rec\

# Or, install the 2-stage series service module:
hub install deploy\hubserving\ocr_system\
```

### 4. Start service
#### Way 1. Start with command line parameters (CPU only)

**start command：**  
```shell
$ hub serving start --modules [Module1==Version1, Module2==Version2, ...] \
                    --port XXXX \
                    --use_multiprocess \
                    --workers \
```  
**parameters：**  

|parameters|usage|  
|-|-|  
|--modules/-m|PaddleHub Serving pre-installed model, listed in the form of multiple Module==Version key-value pairs<br>*`When Version is not specified, the latest version is selected by default`*|
|--port/-p|Service port, default is 8866|  
|--use_multiprocess|Enable concurrent mode, the default is single-process mode, this mode is recommended for multi-core CPU machines<br>*`Windows operating system only supports single-process mode`*|
|--workers|The number of concurrent tasks specified in concurrent mode, the default is `2*cpu_count-1`, where `cpu_count` is the number of CPU cores|  

For example, start the 2-stage series service:  
```shell
hub serving start -m ocr_system
```  

This completes the deployment of a service API, using the default port number 8866.  

#### Way 2. Start with configuration file（CPU、GPU）
**start command：**  
```shell
hub serving start --config/-c config.json
```  
Wherein, the format of `config.json` is as follows:
```python
{
    "modules_info": {
        "ocr_system": {
            "init_args": {
                "version": "1.0.0",
                "use_gpu": true
            },
            "predict_args": {
            }
        }
    },
    "port": 8868,
    "use_multiprocess": false,
    "workers": 2
}
```
- The configurable parameters in `init_args` are consistent with the `_initialize` function interface in `module.py`. Among them, **when `use_gpu` is `true`, it means that the GPU is used to start the service**.
- The configurable parameters in `predict_args` are consistent with the `predict` function interface in `module.py`.

**Note:**  
- When using the configuration file to start the service, other parameters will be ignored.
- If you use GPU prediction (that is, `use_gpu` is set to `true`), you need to set the environment variable CUDA_VISIBLE_DEVICES before starting the service, such as: ```export CUDA_VISIBLE_DEVICES=0```, otherwise you do not need to set it.
- **`use_gpu` and `use_multiprocess` cannot be `true` at the same time.**  

For example, use GPU card No. 3 to start the 2-stage series service:
```shell
export CUDA_VISIBLE_DEVICES=3
hub serving start -c deploy/hubserving/ocr_system/config.json
```  

## Send prediction requests
After the service starts, you can use the following command to send a prediction request to obtain the prediction result:  
```shell
python tools/test_hubserving.py server_url image_path
```  

Two parameters need to be passed to the script:
- **server_url**：service address，format of which is
`http://[ip_address]:[port]/predict/[module_name]`  
For example, if the detection, recognition and 2-stage serial services are started with provided configuration files, the respective `server_url` would be:  
`http://127.0.0.1:8866/predict/ocr_det`  
`http://127.0.0.1:8867/predict/ocr_rec`  
`http://127.0.0.1:8868/predict/ocr_system`  
- **image_path**：Test image path, can be a single image path or an image directory path

**Eg.**
```shell
python tools/test_hubserving.py http://127.0.0.1:8868/predict/ocr_system ./doc/imgs/
```

## Returned result format
The returned result is a list. Each item in the list is a dict. The dict may contain three fields. The information is as follows:

|field name|data type|description|
|-|-|-|
|text|str|text content|
|confidence|float|text recognition confidence|
|text_region|list|text location coordinates|

The fields returned by different modules are different. For example, the results returned by the text recognition service module do not contain `text_region`. The details are as follows:

|field name/module name|ocr_det|ocr_rec|ocr_system|
|-|-|-|-|  
|text||✔|✔|
|confidence||✔|✔|
|text_region|✔||✔|

**Note：** If you need to add, delete or modify the returned fields, you can modify the file `module.py` of the corresponding module. For the complete process, refer to the user-defined modification service module in the next section.

## User defined service module modification
If you need to modify the service logic, the following steps are generally required (take the modification of `ocr_system` for example):

- 1. Stop service
```shell
hub serving stop --port/-p XXXX
```
- 2. Modify the code in the corresponding files, like `module.py` and `params.py`, according to the actual needs.  
For example, if you need to replace the model used by the deployed service, you need to modify model path parameters `det_model_dir` and `rec_model_dir` in `params.py`. If you want to turn off the text direction classifier, set the parameter `use_angle_cls` to `False`. Of course, other related parameters may need to be modified at the same time. Please modify and debug according to the actual situation. It is suggested to run `module.py` directly for debugging after modification before starting the service test.  
- 3. Uninstall old service module
```shell
hub uninstall ocr_system
```
- 4. Install modified service module
```shell
hub install deploy/hubserving/ocr_system/
```
- 5. Restart service
```shell
hub serving start -m ocr_system
```<|MERGE_RESOLUTION|>--- conflicted
+++ resolved
@@ -1,14 +1,8 @@
 English | [简体中文](readme.md)
 
-<<<<<<< HEAD
 PaddleOCR provides 2 service deployment methods:
 - Based on **PaddleHub Serving**: Code path is "`./deploy/hubserving`". Please follow this tutorial.
-- Based on **PaddleServing**: Code path is "`./deploy/pdserving`". Please refer to the [tutorial](../pdserving/readme_en.md) for usage.
-=======
-PaddleOCR provides 2 service deployment methods: 
-- Based on **PaddleHub Serving**: Code path is "`./deploy/hubserving`". Please follow this tutorial. 
 - Based on **PaddleServing**: Code path is "`./deploy/pdserving`". Please refer to the [tutorial](../../doc/doc_ch/serving_inference.md) for usage.
->>>>>>> 3573388b
 
 # Service deployment based on PaddleHub Serving  
 
