--- conflicted
+++ resolved
@@ -1,126 +1,5 @@
 
-# Model compress tutorial (Quantization)
-
-<<<<<<< HEAD
 ## Introduction
-=======
-Compress results：
-<table>
-<thead>
-  <tr>
-    <th>ID</th>
-    <th>Task</th>
-    <th>Model</th>
-    <th>Compress Strategy</th>
-    <th>Criterion(Chinese dataset)</th>
-    <th>Inference Time(ms)</th>
-    <th>Inference Time(Total model)(ms)</th>
-    <th>Acceleration Ratio</th>
-    <th>Model Size(MB)</th>
-    <th>Commpress Ratio</th>
-    <th>Download Link</th>
-  </tr>
-</thead>
-<tbody>
-  <tr>
-    <td rowspan="2">0</td>
-    <td>Detection</td>
-    <td>MobileNetV3_DB</td>
-    <td>None</td>
-    <td>61.7</td>
-    <td>224</td>
-    <td rowspan="2">375</td>
-    <td rowspan="2">-</td>
-    <td rowspan="2">8.6</td>
-    <td rowspan="2">-</td>
-    <td></td>
-  </tr>
-  <tr>
-    <td>Recognition</td>
-    <td>MobileNetV3_CRNN</td>
-    <td>None</td>
-    <td>62.0</td>
-    <td>9.52</td>
-    <td></td>
-  </tr>
-  <tr>
-    <td rowspan="2">1</td>
-    <td>Detection</td>
-    <td>SlimTextDet</td>
-    <td>PACT Quant Aware Training</td>
-    <td>62.1</td>
-    <td>195</td>
-    <td rowspan="2">348</td>
-    <td rowspan="2">8%</td>
-    <td rowspan="2">2.8</td>
-    <td rowspan="2">67.82%</td>
-    <td></td>
-  </tr>
-  <tr>
-    <td>Recognition</td>
-    <td>SlimTextRec</td>
-    <td>PACT Quant Aware Training</td>
-    <td>61.48</td>
-    <td>8.6</td>
-    <td></td>
-  </tr>
-  <tr>
-    <td rowspan="2">2</td>
-    <td>Detection</td>
-    <td>SlimTextDet_quat_pruning</td>
-    <td>Pruning+PACT Quant Aware Training</td>
-    <td>60.86</td>
-    <td>142</td>
-    <td rowspan="2">288</td>
-    <td rowspan="2">30%</td>
-    <td rowspan="2">2.8</td>
-    <td rowspan="2">67.82%</td>
-    <td></td>
-  </tr>
-  <tr>
-    <td>Recognition</td>
-    <td>SlimTextRec</td>
-    <td>PPACT Quant Aware Training</td>
-    <td>61.48</td>
-    <td>8.6</td>
-    <td></td>
-  </tr>
-  <tr>
-    <td rowspan="2">3</td>
-    <td>Detection</td>
-    <td>SlimTextDet_pruning</td>
-    <td>Pruning</td>
-    <td>61.57</td>
-    <td>138</td>
-    <td rowspan="2">295</td>
-    <td rowspan="2">27%</td>
-    <td rowspan="2">2.9</td>
-    <td rowspan="2">66.28%</td>
-    <td></td>
-  </tr>
-  <tr>
-    <td>Recognition</td>
-    <td>SlimTextRec</td>
-    <td>PACT Quant Aware Training</td>
-    <td>61.48</td>
-    <td>8.6</td>
-    <td></td>
-  </tr>
-</tbody>
-</table>
-
-
-
-## Overview
-
-Generally, a more complex model would achive better performance in the task, but it also leads to some redundancy in the model. Quantization is a technique that reduces this redundancyby reducing the full precision data to a fixed number, so as to reduce model calculation complexity and improve model inference performance.
-
-This example uses PaddleSlim provided [APIs of Quantization](https://paddlepaddle.github.io/PaddleSlim/api/quantization_api/) to compress the OCR model.
-PaddleSlim (GitHub: https://github.com/PaddlePaddle/PaddleSlim), an open source library which integrates model pruning, quantization (including quantization training and offline quantization), distillation, neural network architecture search, and many other commonly used and leading model compression technique in the industry.
-
-It is recommended that you could understand following pages before reading this example,：
-
->>>>>>> 6be762d6
 
 Generally, a more complex model would achive better performance in the task, but it also leads to some redundancy in the model.
 Quantization is a technique that reduces this redundancy by reducing the full precision data to a fixed number,
