--- conflicted
+++ resolved
@@ -30,8 +30,8 @@
 PaddleOCR operating environment and Paddle Serving operating environment are needed.
 
 1. Please prepare PaddleOCR operating environment reference [link](../../doc/doc_ch/installation.md).
-<<<<<<< HEAD
-   Download the corresponding paddle whl package according to the environment, it is recommended to install version 2.2.1.
+
+   Download the corresponding paddle whl package according to the environment, it is recommended to install version 2.2.2
 
 2. The steps of PaddleServing operating environment prepare are as follows:
 
@@ -52,29 +52,7 @@
 wget https://paddle-serving.bj.bcebos.com/test-dev/whl/paddle_serving_app-0.8.3-py3-none-any.whl
 pip3 install paddle_serving_app-0.8.3-py3-none-any.whl
 ```
-=======
-   Download the corresponding paddlepaddle whl package according to the environment, it is recommended to install version 2.2.2.
-
-
-2. The steps of PaddleServing operating environment prepare are as follows:
-
-   ```bash
-   # Install serving which used to start the service
-   wget https://paddle-serving.bj.bcebos.com/test-dev/whl/paddle_serving_server_gpu-0.7.0.post102-py3-none-any.whl
-   pip3 install paddle_serving_server_gpu-0.7.0.post102-py3-none-any.whl
-   # Install paddle-serving-server for cuda10.1
-   # wget https://paddle-serving.bj.bcebos.com/test-dev/whl/paddle_serving_server_gpu-0.7.0.post101-py3-none-any.whl
-   # pip3 install paddle_serving_server_gpu-0.7.0.post101-py3-none-any.whl
-
-   # Install serving which used to start the service
-   wget https://paddle-serving.bj.bcebos.com/test-dev/whl/paddle_serving_client-0.7.0-cp37-none-any.whl
-   pip3 install paddle_serving_client-0.7.0-cp37-none-any.whl
-
-   # Install serving-app
-   wget https://paddle-serving.bj.bcebos.com/test-dev/whl/paddle_serving_app-0.7.0-py3-none-any.whl
-   pip3 install paddle_serving_app-0.7.0-py3-none-any.whl
-   ```
->>>>>>> 1e9c6ea4
+
 
 **note:** If you want to install the latest version of PaddleServing, refer to [link](https://github.com/PaddlePaddle/Serving/blob/v0.7.0/doc/Latest_Packages_CN.md).
 
