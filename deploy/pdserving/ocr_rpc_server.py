--- conflicted
+++ resolved
@@ -58,10 +58,6 @@
         fetch_map = self.det_client.predict(feed, fetch)
         outputs = [fetch_map[x] for x in fetch]
         dt_boxes = self.text_detector.postprocess(outputs, self.tmp_args)
-<<<<<<< HEAD
-        # print(dt_boxes)
-=======
->>>>>>> 0cda9b87
         if dt_boxes is None:
             return None, None
         img_crop_list = []
@@ -75,10 +71,6 @@
             feed, fetch, self.tmp_args = self.text_classifier.preprocess(
                 img_crop_list)
             fetch_map = self.clas_client.predict(feed, fetch)
-<<<<<<< HEAD
-            # print(fetch_map)
-=======
->>>>>>> 0cda9b87
             outputs = [fetch_map[x] for x in self.text_classifier.fetch]
             for x in fetch_map.keys():
                 if ".lod" in x:
@@ -111,7 +103,6 @@
             if ".lod" in x:
                 self.tmp_args[x] = fetch_map[x]
         rec_res = self.text_system.postprocess(outputs, self.tmp_args)
-<<<<<<< HEAD
         res = []
         for i in range(len(rec_res)):
             tmp_res = {
@@ -120,13 +111,6 @@
                 "confidence": float(rec_res[i][1])
             }
             res.append(tmp_res)
-=======
-        res = {
-            "pred_text": [x[0] for x in rec_res],
-            "score": [str(x[1]) for x in rec_res],
-            "pos": [x.tolist() for x in self.text_system.dt_boxes]
-        }
->>>>>>> 0cda9b87
         return res
 
 
