# Copyright (c) 2020 PaddlePaddle Authors. All Rights Reserved.
#
# Licensed under the Apache License, Version 2.0 (the "License");
# you may not use this file except in compliance with the License.
# You may obtain a copy of the License at
#
#     http://www.apache.org/licenses/LICENSE-2.0
#
# Unless required by applicable law or agreed to in writing, software
# distributed under the License is distributed on an "AS IS" BASIS,
# WITHOUT WARRANTIES OR CONDITIONS OF ANY KIND, either express or implied.
# See the License for the specific language governing permissions and
# limitations under the License.

from paddle_serving_client import Client
import cv2
import sys
import numpy as np
import os
import time
import re
import base64
from clas_local_server import TextClassifierHelper
from det_local_server import TextDetectorHelper
from rec_local_server import TextRecognizerHelper
from tools.infer.predict_system import TextSystem, sorted_boxes
from paddle_serving_app.local_predict import Debugger
import copy
from params import read_params

global_args = read_params()

if global_args.use_gpu:
    from paddle_serving_server_gpu.web_service import WebService
else:
    from paddle_serving_server.web_service import WebService


class TextSystemHelper(TextSystem):
    def __init__(self, args):
        self.text_detector = TextDetectorHelper(args)
        self.text_recognizer = TextRecognizerHelper(args)
        self.use_angle_cls = args.use_angle_cls
        if self.use_angle_cls:
            self.clas_client = Debugger()
            self.clas_client.load_model_config(
                global_args.cls_server_dir, gpu=True, profile=False)
            self.text_classifier = TextClassifierHelper(args)
        self.det_client = Debugger()
        self.det_client.load_model_config(
            global_args.det_server_dir, gpu=True, profile=False)
        self.fetch = ["save_infer_model/scale_0.tmp_0", "save_infer_model/scale_1.tmp_0"]

    def preprocess(self, img):
        feed, fetch, self.tmp_args = self.text_detector.preprocess(img)
        fetch_map = self.det_client.predict(feed, fetch)
        outputs = [fetch_map[x] for x in fetch]
        dt_boxes = self.text_detector.postprocess(outputs, self.tmp_args)
        if dt_boxes is None:
            return None, None
        img_crop_list = []
        dt_boxes = sorted_boxes(dt_boxes)
        self.dt_boxes = dt_boxes
        for bno in range(len(dt_boxes)):
            tmp_box = copy.deepcopy(dt_boxes[bno])
            img_crop = self.get_rotate_crop_image(img, tmp_box)
            img_crop_list.append(img_crop)
        if self.use_angle_cls:
            feed, fetch, self.tmp_args = self.text_classifier.preprocess(
                img_crop_list)
            fetch_map = self.clas_client.predict(feed, fetch)
            outputs = [fetch_map[x] for x in self.text_classifier.fetch]
            for x in fetch_map.keys():
                if ".lod" in x:
                    self.tmp_args[x] = fetch_map[x]
            img_crop_list, _ = self.text_classifier.postprocess(outputs,
                                                                self.tmp_args)
        feed, fetch, self.tmp_args = self.text_recognizer.preprocess(
            img_crop_list)
        return feed, self.fetch, self.tmp_args

    def postprocess(self, outputs, args):
        return self.text_recognizer.postprocess(outputs, args)


class OCRService(WebService):
    def init_rec(self):
        self.text_system = TextSystemHelper(global_args)

    def preprocess(self, feed=[], fetch=[]):
        # TODO: to handle batch rec images
        data = base64.b64decode(feed[0]["image"].encode('utf8'))
        data = np.fromstring(data, np.uint8)
        im = cv2.imdecode(data, cv2.IMREAD_COLOR)
        feed, fetch, self.tmp_args = self.text_system.preprocess(im)
        return feed, fetch

    def postprocess(self, feed={}, fetch=[], fetch_map=None):
        outputs = [fetch_map[x] for x in self.text_system.fetch]
        for x in fetch_map.keys():
            if ".lod" in x:
                self.tmp_args[x] = fetch_map[x]
        rec_res = self.text_system.postprocess(outputs, self.tmp_args)
<<<<<<< HEAD
        res = []
        for i in range(len(rec_res)):
            tmp_res = {
                "text_region": self.text_system.dt_boxes[i].tolist(),
                "text": rec_res[i][0],
                "confidence": float(rec_res[i][1])
            }
            res.append(tmp_res)
=======
        res = {
            "pred_text": [x[0] for x in rec_res],
            "score": [str(x[1]) for x in rec_res],
            "pos": [x.tolist() for x in self.text_system.dt_boxes]
        }
>>>>>>> 0cda9b87
        return res


if __name__ == "__main__":
    ocr_service = OCRService(name="ocr")
    ocr_service.load_model_config(global_args.rec_server_dir)
    ocr_service.init_rec()
    if global_args.use_gpu:
        ocr_service.prepare_server(
            workdir="workdir", port=9292, device="gpu", gpuid=0)
    else:
        ocr_service.prepare_server(workdir="workdir", port=9292, device="cpu")
    ocr_service.run_debugger_service()
    ocr_service.run_web_service()<|MERGE_RESOLUTION|>--- conflicted
+++ resolved
@@ -101,7 +101,6 @@
             if ".lod" in x:
                 self.tmp_args[x] = fetch_map[x]
         rec_res = self.text_system.postprocess(outputs, self.tmp_args)
-<<<<<<< HEAD
         res = []
         for i in range(len(rec_res)):
             tmp_res = {
@@ -110,13 +109,6 @@
                 "confidence": float(rec_res[i][1])
             }
             res.append(tmp_res)
-=======
-        res = {
-            "pred_text": [x[0] for x in rec_res],
-            "score": [str(x[1]) for x in rec_res],
-            "pos": [x.tolist() for x in self.text_system.dt_boxes]
-        }
->>>>>>> 0cda9b87
         return res
 
 
