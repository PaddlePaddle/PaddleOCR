[English](README.md) | 简体中文

# PPOCRLabel

PPOCRLabel是一款适用于OCR领域的半自动化图形标注工具，内置PP-OCR模型对数据自动标注和重新识别。使用Python3和PyQT5编写，支持矩形框标注和四点标注模式，导出格式可直接用于PaddleOCR检测和识别模型的训练。

<img src="./data/gif/steps.gif" width="100%"/>

#### 近期更新

- 2022.02：（by [PeterH0323](https://github.com/peterh0323) ）
  - 新增：使用 `--kie` 进入 KIE 功能，用于打【检测+识别+关键字提取】的标签
- 2022.01：（by [PeterH0323](https://github.com/peterh0323) ）
  - 提升用户体验：新增文件与标记数目提示、优化交互、修复gpu使用等问题
- 2021.11.17：
  - 新增支持通过whl包安装和启动PPOCRLabel（by [d2623587501](https://github.com/d2623587501)）
  - 标注数据集切分：对标注数据进行训练、验证与测试集划分（参考下方3.5节，by [MrCuiHao](https://github.com/MrCuiHao)）
- 2021.8.11：
  - 新增功能：打开数据所在文件夹、右键图像旋转90度（注意：旋转前的图片上不能存在标记框，by [Wei-JL](https://github.com/Wei-JL)）
  - 新增快捷键说明（帮助-快捷键）、修复批处理下的方向快捷键移动功能（by [d2623587501](https://github.com/d2623587501)）
- 2021.2.5：新增批处理与撤销功能（by [Evezerest](https://github.com/Evezerest))
  - **批处理功能**：按住Ctrl键选择标记框后可批量移动、复制、删除、重新识别。
  - **撤销功能**：在绘制四点标注框过程中或对框进行编辑操作后，按下Ctrl+Z可撤销上一部操作。
  - 修复图像旋转和尺寸问题、优化编辑标记框过程（by [ninetailskim](https://github.com/ninetailskim)、 [edencfc](https://github.com/edencfc)）
- 2021.1.11：优化标注体验（by [edencfc](https://github.com/edencfc)）：
  - 用户可在“视图 - 弹出标记输入框”选择在画完检测框后标记输入框是否弹出。
  - 识别结果与检测框同步滚动。
  - 识别结果更改为单击修改。（如果无法修改，请切换为系统自带输入法，或再次切回原输入法）
- 2020.12.18： 支持对单个标记框进行重新识别（by [ninetailskim](https://github.com/ninetailskim)），完善快捷键。

如果您对完善工具有不一样的想法，欢迎通过[社区常规赛](https://github.com/PaddlePaddle/PaddleOCR/issues/4982)报名相关更改，获得积分兑换奖励。



## 1. 安装与运行

### 1.1 安装PaddlePaddle
```bash
pip3 install --upgrade pip

# 如果您的机器安装的是CUDA9或CUDA10，请运行以下命令安装
python3 -m pip install paddlepaddle-gpu -i https://mirror.baidu.com/pypi/simple

# 如果您的机器是CPU，请运行以下命令安装
python3 -m pip install paddlepaddle -i https://mirror.baidu.com/pypi/simple
```

更多的版本需求，请参照[安装文档](https://www.paddlepaddle.org.cn/install/quick)中的说明进行操作。

### 1.2 安装与运行PPOCRLabel

PPOCRLabel可通过whl包与Python脚本两种方式启动，whl包形式启动更加方便，python脚本启动便于二次开发

#### 1.2.1 通过whl包安装与运行

##### Windows

```bash
pip install PPOCRLabel  # 安装

# 选择标签模式来启动
PPOCRLabel --lang ch  # 启动【普通模式】，用于打【检测+识别】场景的标签
PPOCRLabel --lang ch --kie True  # 启动 【KIE 模式】，用于打【检测+识别+关键字提取】场景的标签
```
> 注意：通过whl包安装PPOCRLabel会自动下载 `paddleocr` whl包，其中shapely依赖可能会出现 `[winRrror 126] 找不到指定模块的问题。` 的错误，建议从[这里](https://www.lfd.uci.edu/~gohlke/pythonlibs/#shapely)下载并安装
##### Ubuntu Linux

```bash
pip3 install PPOCRLabel
pip3 install trash-cli

# 选择标签模式来启动
PPOCRLabel --lang ch  # 启动【普通模式】，用于打【检测+识别】场景的标签
PPOCRLabel --lang ch --kie True  # 启动 【KIE 模式】，用于打【检测+识别+关键字提取】场景的标签
```

##### MacOS
```bash
pip3 install PPOCRLabel
pip3 install opencv-contrib-python-headless==4.2.0.32 # 如果下载过慢请添加"-i https://mirror.baidu.com/pypi/simple"

# 选择标签模式来启动
PPOCRLabel --lang ch  # 启动【普通模式】，用于打【检测+识别】场景的标签
PPOCRLabel --lang ch --kie True  # 启动 【KIE 模式】，用于打【检测+识别+关键字提取】场景的标签
```

> 如果上述安装出现问题，可以参考3.6节 错误提示

#### 1.2.2 本地构建whl包并安装

```bash
cd PaddleOCR/PPOCRLabel
python3 setup.py bdist_wheel 
pip3 install dist/PPOCRLabel-1.0.2-py2.py3-none-any.whl -i https://mirror.baidu.com/pypi/simple
```

#### 1.2.3 通过Python脚本运行PPOCRLabel

如果您对PPOCRLabel文件有所更改，通过Python脚本运行会更加方面的看到更改的结果

```bash
cd ./PPOCRLabel  # 切换到PPOCRLabel目录

# 选择标签模式来启动
python PPOCRLabel.py --lang ch  # 启动【普通模式】，用于打【检测+识别】场景的标签
python PPOCRLabel.py --lang ch --kie True  # 启动 【KIE 模式】，用于打【检测+识别+关键字提取】场景的标签
```



## 2. 使用

### 2.1 操作步骤

1. 安装与运行：使用上述命令安装与运行程序。
2. 打开文件夹：在菜单栏点击 “文件” - "打开目录" 选择待标记图片的文件夹<sup>[1]</sup>.
3. 自动标注：点击 ”自动标注“，使用PPOCR超轻量模型对图片文件名前图片状态<sup>[2]</sup>为 “X” 的图片进行自动标注。
4. 手动标注：点击 “矩形标注”（推荐直接在英文模式下点击键盘中的 “W”)，用户可对当前图片中模型未检出的部分进行手动绘制标记框。点击键盘Q，则使用四点标注模式（或点击“编辑” - “四点标注”），用户依次点击4个点后，双击左键表示标注完成。
5. 标记框绘制完成后，用户点击 “确认”，检测框会先被预分配一个 “待识别” 标签。
6. 重新识别：将图片中的所有检测画绘制/调整完成后，点击 “重新识别”，PPOCR模型会对当前图片中的**所有检测框**重新识别<sup>[3]</sup>。
7. 内容更改：单击识别结果，对不准确的识别结果进行手动更改。
8. **确认标记：点击 “确认”，图片状态切换为 “√”，跳转至下一张。**
9. 删除：点击 “删除图像”，图片将会被删除至回收站。
10. 导出结果：用户可以通过菜单中“文件-导出标记结果”手动导出，同时也可以点击“文件 - 自动导出标记结果”开启自动导出。手动确认过的标记将会被存放在所打开图片文件夹下的*Label.txt*中。在菜单栏点击 “文件” - "导出识别结果"后，会将此类图片的识别训练数据保存在*crop_img*文件夹下，识别标签保存在*rec_gt.txt*中<sup>[4]</sup>。

### 2.2 注意

[1] PPOCRLabel以文件夹为基本标记单位，打开待标记的图片文件夹后，不会在窗口栏中显示图片，而是在点击 "选择文件夹" 之后直接将文件夹下的图片导入到程序中。

[2] 图片状态表示本张图片用户是否手动保存过，未手动保存过即为 “X”，手动保存过为 “√”。点击 “自动标注”按钮后，PPOCRLabel不会对状态为 “√” 的图片重新标注。

[3] 点击“重新识别”后，模型会对图片中的识别结果进行覆盖。因此如果在此之前手动更改过识别结果，有可能在重新识别后产生变动。

[4] PPOCRLabel产生的文件放置于标记图片文件夹下，包括一下几种，请勿手动更改其中内容，否则会引起程序出现异常。

|    文件名     |                             说明                             |
| :-----------: | :----------------------------------------------------------: |
|   Label.txt   | 检测标签，可直接用于PPOCR检测模型训练。用户每确认5张检测结果后，程序会进行自动写入。当用户关闭应用程序或切换文件路径后同样会进行写入。 |
| fileState.txt | 图片状态标记文件，保存当前文件夹下已经被用户手动确认过的图片名称。 |
|  Cache.cach   |              缓存文件，保存模型自动识别的结果。              |
|  rec_gt.txt   | 识别标签。可直接用于PPOCR识别模型训练。需用户手动点击菜单栏“文件” - "导出识别结果"后产生。 |
|   crop_img    |   识别数据。按照检测框切割后的图片。与rec_gt.txt同时产生。   |



## 3. 说明

### 3.1 快捷键

<<<<<<< HEAD
| 快捷键              | 说明             |
|------------------|----------------|
| Ctrl + shift + R | 对当前图片的所有标记重新识别  |
| W                | 新建矩形框                  |
| Q                | 新建四点框                  |
| X                | 框逆时针旋转                |
| C                | 框顺时针旋转                |
| Ctrl + E         | 编辑所选框标签              |
| Ctrl + R         | 重新识别所选标记            |
| Ctrl + C         | 复制并粘贴选中的标记框       |
| Ctrl + 鼠标左键    | 多选标记框                 |
| Backspace        | 删除所选框                 |
| Ctrl + V         | 确认本张图片标记           |
| Ctrl + Shift + d | 删除本张图片               |
| D                | 下一张图片                |
| A                | 上一张图片                |
| Ctrl++           | 缩小                     |
| Ctrl--           | 放大                     |
| ↑→↓←             | 移动标记框                |
=======
| 快捷键              | 说明                              |
|------------------|---------------------------------|
| Ctrl + shift + R | 对当前图片的所有标记重新识别                  |
| W                | 新建矩形框                           |
| Q                | 新建四点框                           |
| X                | 框逆时针旋转                          |
| C                | 框顺时针旋转                          |
| Ctrl + E         | 编辑所选框标签                         |
| Ctrl + X         |  `--kie` 模式下，修改 Box 的关键字种类 |
| Ctrl + R         | 重新识别所选标记                        |
| Ctrl + C         | 复制并粘贴选中的标记框                     |
| Ctrl + 鼠标左键    | 多选标记框                           |
| Alt + X          | 删除所选框                           |
| Ctrl + V         | 确认本张图片标记                        |
| Ctrl + Shift + d | 删除本张图片                          |
| D                | 下一张图片                           |
| A                | 上一张图片                           |
| Ctrl++           | 缩小                              |
| Ctrl--           | 放大                              |
| ↑→↓←             | 移动标记框                           |
>>>>>>> 8def6786

### 3.2 内置模型

 - 默认模型：PPOCRLabel默认使用PaddleOCR中的中英文超轻量OCR模型，支持中英文与数字识别，多种语言检测。

 - 模型语言切换：用户可通过菜单栏中 "PaddleOCR" - "选择模型" 切换内置模型语言，目前支持的语言包括法文、德文、韩文、日文。具体模型下载链接可参考[PaddleOCR模型列表](https://github.com/PaddlePaddle/PaddleOCR/blob/develop/doc/doc_ch/models_list.md).

 - **自定义模型**：如果用户想将内置模型更换为自己的推理模型，可根据[自定义模型代码使用](https://github.com/PaddlePaddle/PaddleOCR/blob/develop/doc/doc_ch/whl.md#%E8%87%AA%E5%AE%9A%E4%B9%89%E6%A8%A1%E5%9E%8B)，通过修改PPOCRLabel.py中针对[PaddleOCR类的实例化](https://github.com/PaddlePaddle/PaddleOCR/blob/release/2.3/PPOCRLabel/PPOCRLabel.py#L116) 实现，例如指定检测模型：`self.ocr = PaddleOCR(det=True, cls=True, use_gpu=gpu, lang=lang) `，在 `det_model_dir` 中传入  自己的模型即可。 

### 3.3 导出标记结果

PPOCRLabel支持三种导出方式：

- 自动导出：点击“文件 - 自动导出标记结果”后，用户每确认过一张图片，程序自动将标记结果写入Label.txt中。若未开启此选项，则检测到用户手动确认过5张图片后进行自动导出。

  > 默认情况下自动导出功能为关闭状态

- 手动导出：点击“文件 - 导出标记结果”手动导出标记。

- 关闭应用程序导出

### 3.4 导出部分识别结果

针对部分难以识别的数据，通过在识别结果的复选框中**取消勾选**相应的标记，其识别结果不会被导出。被取消勾选的识别结果在标记文件 `label.txt` 中的 `difficult` 变量保存为 `True` 。

> *注意：识别结果中的复选框状态仍需用户手动点击确认后才能保留*

### 3.5 数据集划分

在终端中输入以下命令执行数据集划分脚本：

```
cd ./PPOCRLabel # 将目录切换到PPOCRLabel文件夹下
python gen_ocr_train_val_test.py --trainValTestRatio 6:2:2 --datasetRootPath ../train_data 
```

参数说明：

- `trainValTestRatio` 是训练集、验证集、测试集的图像数量划分比例，根据实际情况设定，默认是`6:2:2`

- `datasetRootPath` 是PPOCRLabel标注的完整数据集存放路径。默认路径是 `PaddleOCR/train_data` 分割数据集前应有如下结构：
  ```
  |-train_data
    |-crop_img
      |- word_001_crop_0.png
      |- word_002_crop_0.jpg
      |- word_003_crop_0.jpg
      | ...
    | Label.txt
    | rec_gt.txt
    |- word_001.png
    |- word_002.jpg
    |- word_003.jpg
    | ...
  ```
  
### 3.6 错误提示

- 如果同时使用whl包安装了paddleocr，其优先级大于通过paddleocr.py调用PaddleOCR类，whl包未更新时会导致程序异常。

- PPOCRLabel**不支持对中文文件名**的图片进行自动标注。

- 针对Linux用户：如果您在打开软件过程中出现**objc[XXXXX]**开头的错误，证明您的opencv版本太高，建议安装4.2版本：
    ```
    pip install opencv-python==4.2.0.32
    ```

- 如果出现 ```Missing string id``` 开头的错误，需要重新编译资源：
    ```
    pyrcc5 -o libs/resources.py resources.qrc
    ```

- 如果出现``` module 'cv2' has no attribute 'INTER_NEAREST'```错误，需要首先删除所有opencv相关包，然后重新安装4.2.0.32版本的headless opencv
    ```
    pip install opencv-contrib-python-headless==4.2.0.32
    ```



### 4. 参考资料

1.[Tzutalin. LabelImg. Git code (2015)](https://github.com/tzutalin/labelImg)<|MERGE_RESOLUTION|>--- conflicted
+++ resolved
@@ -147,27 +147,6 @@
 
 ### 3.1 快捷键
 
-<<<<<<< HEAD
-| 快捷键              | 说明             |
-|------------------|----------------|
-| Ctrl + shift + R | 对当前图片的所有标记重新识别  |
-| W                | 新建矩形框                  |
-| Q                | 新建四点框                  |
-| X                | 框逆时针旋转                |
-| C                | 框顺时针旋转                |
-| Ctrl + E         | 编辑所选框标签              |
-| Ctrl + R         | 重新识别所选标记            |
-| Ctrl + C         | 复制并粘贴选中的标记框       |
-| Ctrl + 鼠标左键    | 多选标记框                 |
-| Backspace        | 删除所选框                 |
-| Ctrl + V         | 确认本张图片标记           |
-| Ctrl + Shift + d | 删除本张图片               |
-| D                | 下一张图片                |
-| A                | 上一张图片                |
-| Ctrl++           | 缩小                     |
-| Ctrl--           | 放大                     |
-| ↑→↓←             | 移动标记框                |
-=======
 | 快捷键              | 说明                              |
 |------------------|---------------------------------|
 | Ctrl + shift + R | 对当前图片的所有标记重新识别                  |
@@ -180,7 +159,7 @@
 | Ctrl + R         | 重新识别所选标记                        |
 | Ctrl + C         | 复制并粘贴选中的标记框                     |
 | Ctrl + 鼠标左键    | 多选标记框                           |
-| Alt + X          | 删除所选框                           |
+| Backspac         | 删除所选框                           |
 | Ctrl + V         | 确认本张图片标记                        |
 | Ctrl + Shift + d | 删除本张图片                          |
 | D                | 下一张图片                           |
@@ -188,7 +167,7 @@
 | Ctrl++           | 缩小                              |
 | Ctrl--           | 放大                              |
 | ↑→↓←             | 移动标记框                           |
->>>>>>> 8def6786
+
 
 ### 3.2 内置模型
 
