# Copyright (c) <2015-Present> Tzutalin
# Copyright (C) 2013  MIT, Computer Science and Artificial Intelligence Laboratory. Bryan Russell, Antonio Torralba,
# William T. Freeman. Permission is hereby granted, free of charge, to any person obtaining a copy of this software and
# associated documentation files (the "Software"), to deal in the Software without restriction, including without
# limitation the rights to use, copy, modify, merge, publish, distribute, sublicense, and/or sell copies of the
# Software, and to permit persons to whom the Software is furnished to do so, subject to the following conditions:
# The above copyright notice and this permission notice shall be included in all copies or substantial portions of
# the Software. THE SOFTWARE IS PROVIDED "AS IS", WITHOUT WARRANTY OF ANY KIND, EXPRESS OR IMPLIED, INCLUDING BUT
# NOT LIMITED TO THE WARRANTIES OF MERCHANTABILITY, FITNESS FOR A PARTICULAR PURPOSE AND NONINFRINGEMENT. IN NO EVENT
# SHALL THE AUTHORS OR COPYRIGHT HOLDERS BE LIABLE FOR ANY CLAIM, DAMAGES OR OTHER LIABILITY, WHETHER IN AN ACTION OF
# CONTRACT, TORT OR OTHERWISE, ARISING FROM, OUT OF OR IN CONNECTION WITH THE SOFTWARE OR THE USE OR OTHER DEALINGS IN
# THE SOFTWARE.

#!/usr/bin/env python
# -*- coding: utf-8 -*-
# pyrcc5 -o libs/resources.py resources.qrc
import argparse
import ast
import codecs
import os.path
import platform
import subprocess
import sys
from functools import partial
from collections import defaultdict
import json
import cv2


__dir__ = os.path.dirname(os.path.abspath(__file__))
sys.path.append(__dir__)
sys.path.append(os.path.abspath(os.path.join(__dir__, '../..')))
sys.path.append("..")

from paddleocr import PaddleOCR

try:
    from PyQt5 import QtCore, QtGui, QtWidgets
    from PyQt5.QtGui import *
    from PyQt5.QtCore import *
    from PyQt5.QtWidgets import *
except ImportError:
    # needed for py3+qt4
    # Ref:
    # http://pyqt.sourceforge.net/Docs/PyQt4/incompatible_apis.html
    # http://stackoverflow.com/questions/21217399/pyqt4-qtcore-qvariant-object-instead-of-a-string
    if sys.version_info.major >= 3:
        import sip

        sip.setapi('QVariant', 2)
    from PyQt4.QtGui import *
    from PyQt4.QtCore import *

from combobox import ComboBox
from libs.constants import *
from libs.utils import *
from libs.settings import Settings
from libs.shape import Shape, DEFAULT_LINE_COLOR, DEFAULT_FILL_COLOR
from libs.stringBundle import StringBundle
from libs.canvas import Canvas
from libs.zoomWidget import ZoomWidget
from libs.autoDialog import AutoDialog
from libs.labelDialog import LabelDialog
from libs.colorDialog import ColorDialog
from libs.toolBar import ToolBar
from libs.ustr import ustr
from libs.hashableQListWidgetItem import HashableQListWidgetItem
from libs.editinlist import EditInList

__appname__ = 'PPOCRLabel'


class WindowMixin(object):

    def menu(self, title, actions=None):
        menu = self.menuBar().addMenu(title)
        if actions:
            addActions(menu, actions)
        return menu

    def toolbar(self, title, actions=None):  
        toolbar = ToolBar(title)
        toolbar.setObjectName(u'%sToolBar' % title)
        # toolbar.setOrientation(Qt.Vertical)
        toolbar.setToolButtonStyle(Qt.ToolButtonTextUnderIcon)
        if actions:
            addActions(toolbar, actions)
        self.addToolBar(Qt.LeftToolBarArea, toolbar)
        return toolbar


class MainWindow(QMainWindow, WindowMixin):
    FIT_WINDOW, FIT_WIDTH, MANUAL_ZOOM = list(range(3))

    def __init__(self, lang="ch", defaultFilename=None, defaultPrefdefClassFile=None, defaultSaveDir=None):
        super(MainWindow, self).__init__()
        self.setWindowTitle(__appname__)

        # Load setting in the main thread
        self.settings = Settings()
        self.settings.load()  
        settings = self.settings
        self.lang = lang
        # Load string bundle for i18n
        if lang not in ['ch', 'en']:
            lang = 'en'
        self.stringBundle = StringBundle.getBundle(localeStr='zh-CN' if lang=='ch' else 'en') # 'en'
        getStr = lambda strId: self.stringBundle.getString(strId)

        self.defaultSaveDir = defaultSaveDir
        self.ocr = PaddleOCR(use_pdserving=False, use_angle_cls=True, det=True, cls=True, use_gpu=False, lang=lang)

        if os.path.exists('./data/paddle.png'):
            result = self.ocr.ocr('./data/paddle.png', cls=True, det=True)

        # For loading all image under a directory
        self.mImgList = []
        self.mImgList5 = []
        self.dirname = None
        self.labelHist = []
        self.lastOpenDir = None
        self.result_dic = []

        self.changeFileFolder = False
        self.haveAutoReced = False
        self.labelFile = None
        self.currIndex = 0


        # Whether we need to save or not.
        self.dirty = False

        self._noSelectionSlot = False
        self._beginner = True
        self.screencastViewer = self.getAvailableScreencastViewer()
        self.screencast = "https://github.com/PaddlePaddle/PaddleOCR"

        # Load predefined classes to the list
        self.loadPredefinedClasses(defaultPrefdefClassFile)

        # Main widgets and related state.
        self.labelDialog = LabelDialog(parent=self, listItem=self.labelHist)
        self.autoDialog = AutoDialog(parent=self)

        self.itemsToShapes = {}
        self.shapesToItems = {}
        self.itemsToShapesbox = {}
        self.shapesToItemsbox = {}
        self.prevLabelText = getStr('tempLabel')
        self.noLabelText = getStr('nullLabel')
        self.model = 'paddle'
        self.PPreader = None
        self.autoSaveNum = 5

        ################# file list  ###############
        self.fileListWidget = QListWidget()
        self.fileListWidget.itemClicked.connect(self.fileitemDoubleClicked)
        self.fileListWidget.setIconSize(QSize(25, 25))
        filelistLayout = QVBoxLayout()
        filelistLayout.setContentsMargins(0, 0, 0, 0)
        filelistLayout.addWidget(self.fileListWidget)
        
        self.AutoRecognition = QToolButton()
        self.AutoRecognition.setToolButtonStyle(Qt.ToolButtonTextBesideIcon)
        self.AutoRecognition.setIcon(newIcon('Auto'))
        autoRecLayout = QHBoxLayout()
        autoRecLayout.setContentsMargins(0, 0, 0, 0)
        autoRecLayout.addWidget(self.AutoRecognition)
        autoRecContainer = QWidget()
        autoRecContainer.setLayout(autoRecLayout)
        filelistLayout.addWidget(autoRecContainer)

        fileListContainer = QWidget()
        fileListContainer.setLayout(filelistLayout)
        self.filedock = QDockWidget(getStr('fileList'), self)
        self.filedock.setObjectName(getStr('files'))
        self.filedock.setWidget(fileListContainer)
        self.addDockWidget(Qt.LeftDockWidgetArea, self.filedock)
        
        ######## Right area ##########
        listLayout = QVBoxLayout()
        listLayout.setContentsMargins(0, 0, 0, 0)

        self.editButton = QToolButton()
        self.reRecogButton = QToolButton()
        self.reRecogButton.setIcon(newIcon('reRec', 30))
        self.reRecogButton.setToolButtonStyle(Qt.ToolButtonTextBesideIcon)

        self.newButton = QToolButton()
        self.newButton.setToolButtonStyle(Qt.ToolButtonTextBesideIcon)
        self.SaveButton = QToolButton()
        self.SaveButton.setToolButtonStyle(Qt.ToolButtonTextBesideIcon)
        self.DelButton = QToolButton()
        self.DelButton.setToolButtonStyle(Qt.ToolButtonTextBesideIcon)


        lefttoptoolbox = QHBoxLayout()
        lefttoptoolbox.addWidget(self.newButton)
        lefttoptoolbox.addWidget(self.reRecogButton)
        lefttoptoolboxcontainer = QWidget()
        lefttoptoolboxcontainer.setLayout(lefttoptoolbox)
        listLayout.addWidget(lefttoptoolboxcontainer)


        ################## label list ####################
        # Create and add a widget for showing current label items
        self.labelList = EditInList()
        labelListContainer = QWidget()
        labelListContainer.setLayout(listLayout)
        #self.labelList.itemActivated.connect(self.labelSelectionChanged)
        self.labelList.itemSelectionChanged.connect(self.labelSelectionChanged)
        self.labelList.clicked.connect(self.labelList.item_clicked)
        # Connect to itemChanged to detect checkbox changes.
        self.labelList.itemChanged.connect(self.labelItemChanged)
        self.labelListDock = QDockWidget(getStr('recognitionResult'),self)
        self.labelListDock.setWidget(self.labelList)
        self.labelListDock.setFeatures(QDockWidget.NoDockWidgetFeatures)
        listLayout.addWidget(self.labelListDock)

        ################## detection box ####################
        self.BoxList = QListWidget()

        #self.BoxList.itemActivated.connect(self.boxSelectionChanged)
        self.BoxList.itemSelectionChanged.connect(self.boxSelectionChanged)
        self.BoxList.itemDoubleClicked.connect(self.editBox)
        # Connect to itemChanged to detect checkbox changes.
        self.BoxList.itemChanged.connect(self.boxItemChanged)
        self.BoxListDock = QDockWidget(getStr('detectionBoxposition'), self)
        self.BoxListDock.setWidget(self.BoxList)
        self.BoxListDock.setFeatures(QDockWidget.NoDockWidgetFeatures)
        listLayout.addWidget(self.BoxListDock)

        ############ lower right area ############
        leftbtmtoolbox = QHBoxLayout()
        leftbtmtoolbox.addWidget(self.SaveButton)
        leftbtmtoolbox.addWidget(self.DelButton)
        leftbtmtoolboxcontainer = QWidget()
        leftbtmtoolboxcontainer.setLayout(leftbtmtoolbox)
        listLayout.addWidget(leftbtmtoolboxcontainer)

        self.dock = QDockWidget(getStr('boxLabelText'), self)
        self.dock.setObjectName(getStr('labels'))
        self.dock.setWidget(labelListContainer)


        ########## zoom bar #########
        self.imgsplider = QSlider(Qt.Horizontal)
        self.imgsplider.valueChanged.connect(self.CanvasSizeChange)
        self.imgsplider.setMinimum(-150)
        self.imgsplider.setMaximum(150)
        self.imgsplider.setSingleStep(1)
        self.imgsplider.setTickPosition(QSlider.TicksBelow)
        self.imgsplider.setTickInterval(1) 
        op = QGraphicsOpacityEffect()
        op.setOpacity(0.2)
        self.imgsplider.setGraphicsEffect(op)
        # self.imgsplider.setAttribute(Qt.WA_TranslucentBackground)
        self.imgsplider.setStyleSheet("background-color:transparent")
        self.imgsliderDock = QDockWidget(getStr('ImageResize'), self)
        self.imgsliderDock.setObjectName(getStr('IR'))
        self.imgsliderDock.setWidget(self.imgsplider)
        self.imgsliderDock.setFeatures(QDockWidget.DockWidgetFloatable)
        self.imgsliderDock.setAttribute(Qt.WA_TranslucentBackground)
        self.addDockWidget(Qt.RightDockWidgetArea, self.imgsliderDock)

        self.zoomWidget = ZoomWidget()
        self.colorDialog = ColorDialog(parent=self)
        self.zoomWidgetValue = self.zoomWidget.value()
        
        ########## thumbnail #########
        hlayout = QHBoxLayout()
        m = (0, 0, 0, 0)
        hlayout.setSpacing(0)
        hlayout.setContentsMargins(*m)
        self.preButton = QToolButton()
        self.preButton.setIcon(newIcon("prev",40))
        self.preButton.setIconSize(QSize(40, 100))
        self.preButton.clicked.connect(self.openPrevImg)
        self.preButton.setStyleSheet('border: none;')
        self.preButton.setShortcut('a')
        self.iconlist = QListWidget()
        self.iconlist.setViewMode(QListView.IconMode)
        self.iconlist.setFlow(QListView.TopToBottom)
        self.iconlist.setSpacing(10)
        self.iconlist.setIconSize(QSize(50, 50))
        self.iconlist.setMovement(False)
        self.iconlist.setResizeMode(QListView.Adjust)
        self.iconlist.itemClicked.connect(self.iconitemDoubleClicked)
        self.iconlist.setStyleSheet("background-color:transparent; border: none;")
        self.iconlist.setHorizontalScrollBarPolicy(Qt.ScrollBarAlwaysOff)
        self.nextButton = QToolButton()
        self.nextButton.setIcon(newIcon("next", 40))
        self.nextButton.setIconSize(QSize(40, 100))
        self.nextButton.setStyleSheet('border: none;')
        self.nextButton.clicked.connect(self.openNextImg)
        self.nextButton.setShortcut('d')
        
        hlayout.addWidget(self.preButton)
        hlayout.addWidget(self.iconlist)
        hlayout.addWidget(self.nextButton)


        iconListContainer = QWidget()
        iconListContainer.setLayout(hlayout)
        iconListContainer.setFixedHeight(100)
        
        ########### Canvas ###########
        self.canvas = Canvas(parent=self)
        self.canvas.zoomRequest.connect(self.zoomRequest)
        self.canvas.setDrawingShapeToSquare(settings.get(SETTING_DRAW_SQUARE, False))

        scroll = QScrollArea()
        scroll.setWidget(self.canvas)
        scroll.setWidgetResizable(True)
        self.scrollBars = {
            Qt.Vertical: scroll.verticalScrollBar(),
            Qt.Horizontal: scroll.horizontalScrollBar()
        }
        self.scrollArea = scroll
        self.canvas.scrollRequest.connect(self.scrollRequest)

        self.canvas.newShape.connect(partial(self.newShape, False))
        self.canvas.shapeMoved.connect(self.updateBoxlist)  # self.setDirty
        self.canvas.selectionChanged.connect(self.shapeSelectionChanged)
        self.canvas.drawingPolygon.connect(self.toggleDrawingSensitive)

        centerLayout = QVBoxLayout()
        centerLayout.setContentsMargins(0, 0, 0, 0)
        centerLayout.addWidget(scroll)
        #centerLayout.addWidget(self.icondock)
        centerLayout.addWidget(iconListContainer,0,Qt.AlignCenter)
        centercontainer = QWidget()
        centercontainer.setLayout(centerLayout)

        # self.scrolldock = QDockWidget('WorkSpace',self)
        # self.scrolldock.setObjectName('WorkSpace')
        # self.scrolldock.setWidget(centercontainer)
        # self.scrolldock.setFeatures(QDockWidget.NoDockWidgetFeatures)
        # orititle = self.scrolldock.titleBarWidget()
        # tmpwidget = QWidget()
        # self.scrolldock.setTitleBarWidget(tmpwidget)
        # del orititle
        self.setCentralWidget(centercontainer) #self.scrolldock
        self.addDockWidget(Qt.RightDockWidgetArea, self.dock)


        # self.filedock.setFeatures(QDockWidget.DockWidgetFloatable)
        self.filedock.setFeatures(self.filedock.features() ^ QDockWidget.DockWidgetFloatable)

        self.dockFeatures = QDockWidget.DockWidgetClosable | QDockWidget.DockWidgetFloatable
        self.dock.setFeatures(self.dock.features() ^ self.dockFeatures)

        self.filedock.setFeatures(QDockWidget.NoDockWidgetFeatures)

        ###### Actions #######
        action = partial(newAction, self)
        quit = action(getStr('quit'), self.close,
                      'Ctrl+Q', 'quit', getStr('quitApp'))

        opendir = action(getStr('openDir'), self.openDirDialog,
                         'Ctrl+u', 'open', getStr('openDir'))

        save = action(getStr('save'), self.saveFile,
                      'Ctrl+V', 'verify', getStr('saveDetail'), enabled=False)

        alcm = action(getStr('choosemodel'), self.autolcm,
                                        'Ctrl+M', 'next', getStr('tipchoosemodel'))

        deleteImg = action(getStr('deleteImg'), self.deleteImg, 'Ctrl+Shift+D', 'close', getStr('deleteImgDetail'),
                           enabled=True)

        resetAll = action(getStr('resetAll'), self.resetAll, None, 'resetall', getStr('resetAllDetail'))

        color1 = action(getStr('boxLineColor'), self.chooseColor1,
                        'Ctrl+L', 'color_line', getStr('boxLineColorDetail'))

        createMode = action(getStr('crtBox'), self.setCreateMode,
                            'w', 'new', getStr('crtBoxDetail'), enabled=False)
        editMode = action('&Edit\nRectBox', self.setEditMode,
                          'Ctrl+J', 'edit', u'Move and edit Boxs', enabled=False)

        create = action(getStr('crtBox'), self.createShape,
                        'w', 'new', getStr('crtBoxDetail'), enabled=False)

        delete = action(getStr('delBox'), self.deleteSelectedShape,
                        'backspace', 'delete', getStr('delBoxDetail'), enabled=False)
        copy = action(getStr('dupBox'), self.copySelectedShape,
                      'Ctrl+C', 'copy', getStr('dupBoxDetail'),
                      enabled=False)

        hideAll = action(getStr('hideBox'), partial(self.togglePolygons, False),
                         'Ctrl+H', 'hide', getStr('hideAllBoxDetail'),
                         enabled=False)
        showAll = action(getStr('showBox'), partial(self.togglePolygons, True),
                         'Ctrl+A', 'hide', getStr('showAllBoxDetail'),
                         enabled=False)

        help = action(getStr('tutorial'), self.showTutorialDialog, None, 'help', getStr('tutorialDetail'))
        showInfo = action(getStr('info'), self.showInfoDialog, None, 'help', getStr('info'))
        showSteps = action(getStr('steps'), self.showStepsDialog, None, 'help', getStr('steps'))

        zoom = QWidgetAction(self)
        zoom.setDefaultWidget(self.zoomWidget)
        self.zoomWidget.setWhatsThis(
            u"Zoom in or out of the image. Also accessible with"
            " %s and %s from the canvas." % (fmtShortcut("Ctrl+[-+]"),
                                             fmtShortcut("Ctrl+Wheel")))
        self.zoomWidget.setEnabled(False)

        zoomIn = action(getStr('zoomin'), partial(self.addZoom, 10),
                        'Ctrl++', 'zoom-in', getStr('zoominDetail'), enabled=False)
        zoomOut = action(getStr('zoomout'), partial(self.addZoom, -10),
                         'Ctrl+-', 'zoom-out', getStr('zoomoutDetail'), enabled=False)
        zoomOrg = action(getStr('originalsize'), partial(self.setZoom, 100),
                         'Ctrl+=', 'zoom', getStr('originalsizeDetail'), enabled=False)
        fitWindow = action(getStr('fitWin'), self.setFitWindow,
                           'Ctrl+F', 'fit-window', getStr('fitWinDetail'),
                           checkable=True, enabled=False)
        fitWidth = action(getStr('fitWidth'), self.setFitWidth,
                          'Ctrl+Shift+F', 'fit-width', getStr('fitWidthDetail'),
                          checkable=True, enabled=False)
        # Group zoom controls into a list for easier toggling.
        zoomActions = (self.zoomWidget, zoomIn, zoomOut,
                       zoomOrg, fitWindow, fitWidth)
        self.zoomMode = self.MANUAL_ZOOM
        self.scalers = {
            self.FIT_WINDOW: self.scaleFitWindow,
            self.FIT_WIDTH: self.scaleFitWidth,
            # Set to one to scale to 100% when loading files.
            self.MANUAL_ZOOM: lambda: 1,
        }

        edit = action(getStr('editLabel'), self.editLabel,
                      'Ctrl+E', 'edit', getStr('editLabelDetail'),
                      enabled=False)

        ######## New actions #######
        AutoRec = action(getStr('autoRecognition'), self.autoRecognition,
                      '', 'Auto', getStr('autoRecognition'), enabled=False)

        reRec = action(getStr('reRecognition'), self.reRecognition, 
                      'Ctrl+Shift+R', 'reRec', getStr('reRecognition'), enabled=False)

        singleRere = action(getStr('singleRe'), self.singleRerecognition,
                            'Ctrl+R', 'reRec', getStr('singleRe'), enabled=False)

        createpoly = action(getStr('creatPolygon'), self.createPolygon,
                            'q', 'new', getStr('creatPolygon'), enabled=True)

        saveRec = action(getStr('saveRec'), self.saveRecResult,
                            '', 'save', getStr('saveRec'), enabled=False)

        saveLabel = action(getStr('saveLabel'), self.saveLabelFile, #
                            'Ctrl+S', 'save', getStr('saveLabel'), enabled=False)

        undoLastPoint = action(getStr("undoLastPoint"), self.canvas.undoLastPoint,
                               'Ctrl+Z', "undo", getStr("undoLastPoint"), enabled=False)

        undo = action(getStr("undo"), self.undoShapeEdit,
                      'Ctrl+Z', "undo", getStr("undo"), enabled=False)

        self.editButton.setDefaultAction(edit)
        self.newButton.setDefaultAction(create)
        self.DelButton.setDefaultAction(deleteImg)
        self.SaveButton.setDefaultAction(save)
        self.AutoRecognition.setDefaultAction(AutoRec)
        self.reRecogButton.setDefaultAction(reRec)
        # self.preButton.setDefaultAction(openPrevImg)
        # self.nextButton.setDefaultAction(openNextImg)

        ############# Zoom layout ##############
        zoomLayout = QHBoxLayout()
        zoomLayout.addStretch()
        self.zoominButton = QToolButton()
        self.zoominButton.setToolButtonStyle(Qt.ToolButtonTextBesideIcon)
        self.zoominButton.setDefaultAction(zoomIn)
        self.zoomoutButton = QToolButton()
        self.zoomoutButton.setToolButtonStyle(Qt.ToolButtonTextBesideIcon)
        self.zoomoutButton.setDefaultAction(zoomOut)
        self.zoomorgButton = QToolButton()
        self.zoomorgButton.setToolButtonStyle(Qt.ToolButtonTextBesideIcon)
        self.zoomorgButton.setDefaultAction(zoomOrg)
        zoomLayout.addWidget(self.zoominButton)
        zoomLayout.addWidget(self.zoomorgButton)
        zoomLayout.addWidget(self.zoomoutButton)

        zoomContainer = QWidget()
        zoomContainer.setLayout(zoomLayout)
        zoomContainer.setGeometry(0, 0, 30, 150)

        shapeLineColor = action(getStr('shapeLineColor'), self.chshapeLineColor,
                                icon='color_line', tip=getStr('shapeLineColorDetail'),
                                enabled=False)
        shapeFillColor = action(getStr('shapeFillColor'), self.chshapeFillColor,
                                icon='color', tip=getStr('shapeFillColorDetail'),
                                enabled=False)


        # Label list context menu.
        labelMenu = QMenu()
        addActions(labelMenu, (edit, delete))

        self.labelList.setContextMenuPolicy(Qt.CustomContextMenu)
        self.labelList.customContextMenuRequested.connect(
            self.popLabelListMenu)

        # Draw squares/rectangles
        self.drawSquaresOption = QAction(getStr('drawSquares'), self)
        self.drawSquaresOption.setCheckable(True)
        self.drawSquaresOption.setChecked(settings.get(SETTING_DRAW_SQUARE, False))
        self.drawSquaresOption.triggered.connect(self.toogleDrawSquare)

        # Store actions for further handling.
        self.actions = struct(save=save,  resetAll=resetAll, deleteImg=deleteImg,
                              lineColor=color1, create=create, delete=delete, edit=edit, copy=copy,
                              saveRec=saveRec, singleRere=singleRere,AutoRec=AutoRec,reRec=reRec,
                              createMode=createMode, editMode=editMode,
                              shapeLineColor=shapeLineColor, shapeFillColor=shapeFillColor,
                              zoom=zoom, zoomIn=zoomIn, zoomOut=zoomOut, zoomOrg=zoomOrg,
                              fitWindow=fitWindow, fitWidth=fitWidth,
                              zoomActions=zoomActions, saveLabel=saveLabel,
                              undo=undo, undoLastPoint=undoLastPoint,
                              fileMenuActions=(
                                  opendir, saveLabel,  resetAll, quit),
                              beginner=(), advanced=(),
                              editMenu=(createpoly, edit, copy, delete,singleRere,None, undo, undoLastPoint,
                                        None, color1, self.drawSquaresOption),
                              beginnerContext=(create, edit, copy, delete, singleRere),
                              advancedContext=(createMode, editMode, edit, copy,
                                               delete, shapeLineColor, shapeFillColor),
                              onLoadActive=(
                                   create, createMode, editMode),
                              onShapesPresent=(hideAll, showAll))

        # menus
        self.menus = struct(
            file=self.menu('&'+getStr('mfile')),
            edit=self.menu('&'+getStr('medit')),
            view=self.menu('&'+getStr('mview')),
            autolabel=self.menu('&PaddleOCR'),
            help=self.menu('&'+getStr('mhelp')),
            recentFiles=QMenu('Open &Recent'),
            labelList=labelMenu)


        self.lastLabel = None
        # Add option to enable/disable labels being displayed at the top of bounding boxes
        self.displayLabelOption = QAction(getStr('displayLabel'), self)
        self.displayLabelOption.setShortcut("Ctrl+Shift+P")
        self.displayLabelOption.setCheckable(True)
        self.displayLabelOption.setChecked(settings.get(SETTING_PAINT_LABEL, False))
        self.displayLabelOption.triggered.connect(self.togglePaintLabelsOption)

        self.labelDialogOption = QAction(getStr('labelDialogOption'), self)
        self.labelDialogOption.setShortcut("Ctrl+Shift+L")
        self.labelDialogOption.setCheckable(True)
        self.labelDialogOption.setChecked(settings.get(SETTING_PAINT_LABEL, False))
        self.labelDialogOption.triggered.connect(self.speedChoose)

        self.autoSaveOption = QAction(getStr('autoSaveMode'), self)
        self.autoSaveOption.setCheckable(True)
        self.autoSaveOption.setChecked(settings.get(SETTING_PAINT_LABEL, False))
        self.autoSaveOption.triggered.connect(self.autoSaveFunc)

        addActions(self.menus.file,
                   (opendir, None, saveLabel, saveRec, self.autoSaveOption, None, resetAll, deleteImg, quit))

        addActions(self.menus.help, (showSteps, showInfo))
        addActions(self.menus.view, (
            self.displayLabelOption, self.labelDialogOption,
             None,
            hideAll, showAll, None,
            zoomIn, zoomOut, zoomOrg, None,
            fitWindow, fitWidth))

        addActions(self.menus.autolabel, (AutoRec, reRec, alcm, None, help)) #

        self.menus.file.aboutToShow.connect(self.updateFileMenu)

        # Custom context menu for the canvas widget:
        addActions(self.canvas.menus[0], self.actions.beginnerContext)
        #addActions(self.canvas.menus[1], (
         #   action('&Copy here', self.copyShape),
          #  action('&Move here', self.moveShape)))


        self.statusBar().showMessage('%s started.' % __appname__)
        self.statusBar().show()

        # Application state.
        self.image = QImage()
        self.filePath = ustr(defaultFilename)
        self.lastOpenDir = None
        self.recentFiles = []
        self.maxRecent = 7
        self.lineColor = None
        self.fillColor = None
        self.zoom_level = 100
        self.fit_window = False
        # Add Chris
        self.difficult = False

        ## Fix the compatible issue for qt4 and qt5. Convert the QStringList to python list
        if settings.get(SETTING_RECENT_FILES):
            if have_qstring():
                recentFileQStringList = settings.get(SETTING_RECENT_FILES)
                self.recentFiles = [ustr(i) for i in recentFileQStringList]
            else:
                self.recentFiles = recentFileQStringList = settings.get(SETTING_RECENT_FILES)

        size = settings.get(SETTING_WIN_SIZE, QSize(1200, 800))

        position = QPoint(0, 0)
        saved_position = settings.get(SETTING_WIN_POSE, position)
        # Fix the multiple monitors issue
        for i in range(QApplication.desktop().screenCount()):
            if QApplication.desktop().availableGeometry(i).contains(saved_position):
                position = saved_position
                break
        self.resize(size)
        self.move(position)
        saveDir = ustr(settings.get(SETTING_SAVE_DIR, None))
        self.lastOpenDir = ustr(settings.get(SETTING_LAST_OPEN_DIR, None))

        self.restoreState(settings.get(SETTING_WIN_STATE, QByteArray()))
        Shape.line_color = self.lineColor = QColor(settings.get(SETTING_LINE_COLOR, DEFAULT_LINE_COLOR))
        Shape.fill_color = self.fillColor = QColor(settings.get(SETTING_FILL_COLOR, DEFAULT_FILL_COLOR))
        self.canvas.setDrawingColor(self.lineColor)
        # Add chris
        Shape.difficult = self.difficult


        # ADD:
        # Populate the File menu dynamically.
        self.updateFileMenu()

        # Since loading the file may take some time, make sure it runs in the background.
        if self.filePath and os.path.isdir(self.filePath):
            self.queueEvent(partial(self.importDirImages, self.filePath or ""))
        elif self.filePath:
            self.queueEvent(partial(self.loadFile, self.filePath or ""))

        # Callbacks:
        self.zoomWidget.valueChanged.connect(self.paintCanvas)

        self.populateModeActions()

        # Display cursor coordinates at the right of status bar
        self.labelCoordinates = QLabel('')
        self.statusBar().addPermanentWidget(self.labelCoordinates)

        # Open Dir if deafult file
        if self.filePath and os.path.isdir(self.filePath):
            self.openDirDialog(dirpath=self.filePath, silent=True)

    def keyReleaseEvent(self, event):
        if event.key() == Qt.Key_Control:
            self.canvas.setDrawingShapeToSquare(False)

    def keyPressEvent(self, event):
        if event.key() == Qt.Key_Control:
            # Draw rectangle if Ctrl is pressed
            self.canvas.setDrawingShapeToSquare(True)


    def noShapes(self):
        return not self.itemsToShapes


    def populateModeActions(self):
        self.canvas.menus[0].clear()
        addActions(self.canvas.menus[0], self.actions.beginnerContext)
        self.menus.edit.clear()
        actions = (self.actions.create,)  # if self.beginner() else (self.actions.createMode, self.actions.editMode)
        addActions(self.menus.edit, actions + self.actions.editMenu)


    def setDirty(self):
        self.dirty = True
        self.actions.save.setEnabled(True)

    def setClean(self):
        self.dirty = False
        self.actions.save.setEnabled(False)
        self.actions.create.setEnabled(True)

    def toggleActions(self, value=True):
        """Enable/Disable widgets which depend on an opened image."""
        for z in self.actions.zoomActions:
            z.setEnabled(value)
        for action in self.actions.onLoadActive:
            action.setEnabled(value)

    def queueEvent(self, function):
        QTimer.singleShot(0, function)

    def status(self, message, delay=5000):
        self.statusBar().showMessage(message, delay)

    def resetState(self):
        self.itemsToShapes.clear()
        self.shapesToItems.clear()
        self.itemsToShapesbox.clear()  # ADD
        self.shapesToItemsbox.clear()
        self.labelList.clear()
        self.BoxList.clear()
        self.filePath = None
        self.imageData = None
        self.labelFile = None
        self.canvas.resetState()
        self.labelCoordinates.clear()
        # self.comboBox.cb.clear()
        self.result_dic = []

    def currentItem(self):
        items = self.labelList.selectedItems()
        if items:
            return items[0]
        return None

    def currentBox(self):
        items = self.BoxList.selectedItems()
        if items:
            return items[0]
        return None

    def addRecentFile(self, filePath):
        if filePath in self.recentFiles:
            self.recentFiles.remove(filePath)
        elif len(self.recentFiles) >= self.maxRecent:
            self.recentFiles.pop()
        self.recentFiles.insert(0, filePath)

    def beginner(self):
        return self._beginner

    def advanced(self):
        return not self.beginner()

    def getAvailableScreencastViewer(self):
        osName = platform.system()

        if osName == 'Windows':
            return ['C:\\Program Files\\Internet Explorer\\iexplore.exe']
        elif osName == 'Linux':
            return ['xdg-open']
        elif osName == 'Darwin':
            return ['open']

    ## Callbacks ##
    def showTutorialDialog(self):
        subprocess.Popen(self.screencastViewer + [self.screencast])

    def showInfoDialog(self):
        from libs.__init__ import __version__
        msg = u'Name:{0} \nApp Version:{1} \n{2} '.format(__appname__, __version__, sys.version_info)
        QMessageBox.information(self, u'Information', msg)

    def showStepsDialog(self):
        msg = stepsInfo(self.lang)
        QMessageBox.information(self, u'Information', msg)

    def createShape(self):
        assert self.beginner()
        self.canvas.setEditing(False)
        self.actions.create.setEnabled(False)
        self.canvas.fourpoint = False

    def createPolygon(self):
        assert self.beginner()
        self.canvas.setEditing(False)
        self.canvas.fourpoint = True
        self.actions.create.setEnabled(False)
        self.actions.undoLastPoint.setEnabled(True)

    def toggleDrawingSensitive(self, drawing=True):
        """In the middle of drawing, toggling between modes should be disabled."""
        self.actions.editMode.setEnabled(not drawing)
        if not drawing and self.beginner():
            # Cancel creation.
            print('Cancel creation.')
            self.canvas.setEditing(True)
            self.canvas.restoreCursor()
            self.actions.create.setEnabled(True)

    def toggleDrawMode(self, edit=True):
        self.canvas.setEditing(edit)
        self.actions.createMode.setEnabled(edit)
        self.actions.editMode.setEnabled(not edit)

    def setCreateMode(self):
        assert self.advanced()
        self.toggleDrawMode(False)

    def setEditMode(self):
        assert self.advanced()
        self.toggleDrawMode(True)
        self.labelSelectionChanged()

    def updateFileMenu(self):
        currFilePath = self.filePath

        def exists(filename):
            return os.path.exists(filename)

        menu = self.menus.recentFiles
        menu.clear()
        files = [f for f in self.recentFiles if f !=
                 currFilePath and exists(f)]
        for i, f in enumerate(files):
            icon = newIcon('labels')
            action = QAction(
                icon, '&%d %s' % (i + 1, QFileInfo(f).fileName()), self)
            action.triggered.connect(partial(self.loadRecent, f))
            menu.addAction(action)

    def popLabelListMenu(self, point):
        self.menus.labelList.exec_(self.labelList.mapToGlobal(point))

    def editLabel(self):
        if not self.canvas.editing():
            return
        item = self.currentItem()
        if not item:
            return
        text = self.labelDialog.popUp(item.text())
        if text is not None:
            item.setText(text)
            # item.setBackground(generateColorByText(text))
            self.setDirty()
            self.updateComboBox()

    ######## detection box related functions #######

    def boxItemChanged(self, item):
        shape = self.itemsToShapesbox[item]

        box = ast.literal_eval(item.text())
        # print('shape in labelItemChanged is',shape.points)
        if box != [(p.x(), p.y()) for p in shape.points]:
            # shape.points = box
            shape.points = [QPointF(p[0], p[1]) for p in box]

            # QPointF(x,y)
            # shape.line_color = generateColorByText(shape.label)
            self.setDirty()
        else:  # User probably changed item visibility
            self.canvas.setShapeVisible(shape, True)#item.checkState() == Qt.Checked

    def editBox(self):  # ADD
        if not self.canvas.editing():
            return
        item = self.currentBox()
        if not item:
            return
        text = self.labelDialog.popUp(item.text())

        imageSize = str(self.image.size())
        width, height = self.image.width(), self.image.height()
        if text:
            try:
                text_list = eval(text)
            except:
                msg_box = QMessageBox(QMessageBox.Warning, 'Warning', 'Please enter the correct format')
                msg_box.exec_()
                return
            if len(text_list) < 4:
                msg_box = QMessageBox(QMessageBox.Warning, 'Warning', 'Please enter the coordinates of 4 points')
                msg_box.exec_()
                return
            for box in text_list:
                if box[0] > width or box[0] < 0 or box[1] > height or box[1] < 0:
                    msg_box = QMessageBox(QMessageBox.Warning, 'Warning', 'Out of picture size')
                    msg_box.exec_()
                    return

            item.setText(text)
            # item.setBackground(generateColorByText(text))
            self.setDirty()
            self.updateComboBox()

    def updateBoxlist(self):
        for shape in self.canvas.selectedShapes+[self.canvas.hShape]:
            item = self.shapesToItemsbox[shape]  # listitem
            text = [(int(p.x()), int(p.y())) for p in shape.points]
            item.setText(str(text))
        self.actions.undo.setEnabled(True)
        self.setDirty()

    def indexTo5Files(self, currIndex):
        if currIndex < 2:
            return self.mImgList[:5]
        elif currIndex > len(self.mImgList)-3:
            return self.mImgList[-5:]
        else:
            return self.mImgList[currIndex - 2 : currIndex + 3]


    # Tzutalin 20160906 : Add file list and dock to move faster
    def fileitemDoubleClicked(self, item=None):
        self.currIndex = self.mImgList.index(ustr(os.path.join(os.path.abspath(self.dirname), item.text())))
        filename = self.mImgList[self.currIndex]
        if filename:
            self.mImgList5 = self.indexTo5Files(self.currIndex)
            # self.additems5(None)
            self.loadFile(filename)

    def iconitemDoubleClicked(self, item=None):
        self.currIndex = self.mImgList.index(ustr(os.path.join(item.toolTip())))
        filename = self.mImgList[self.currIndex]
        if filename:
            self.mImgList5 = self.indexTo5Files(self.currIndex)
            # self.additems5(None)
            self.loadFile(filename)

    def CanvasSizeChange(self):
        if len(self.mImgList) > 0:
            self.zoomWidget.setValue(self.zoomWidgetValue + self.imgsplider.value())


    def shapeSelectionChanged(self, selected_shapes):
        self._noSelectionSlot = True
        for shape in self.canvas.selectedShapes:
            shape.selected = False
        self.labelList.clearSelection()
        self.canvas.selectedShapes = selected_shapes
        for shape in self.canvas.selectedShapes:
            shape.selected = True
            self.shapesToItems[shape].setSelected(True)
            self.shapesToItemsbox[shape].setSelected(True)

        self.labelList.scrollToItem(self.currentItem()) # QAbstractItemView.EnsureVisible
        self.BoxList.scrollToItem(self.currentBox())

        self._noSelectionSlot = False
        n_selected = len(selected_shapes)
        self.actions.singleRere.setEnabled(n_selected)
        self.actions.delete.setEnabled(n_selected)
        self.actions.copy.setEnabled(n_selected)
        self.actions.edit.setEnabled(n_selected == 1)

    def addLabel(self, shape):
        shape.paintLabel = self.displayLabelOption.isChecked()
        item = HashableQListWidgetItem(shape.label)
        item.setFlags(item.flags() | Qt.ItemIsUserCheckable)
        item.setCheckState(Qt.Unchecked) if shape.difficult else item.setCheckState(Qt.Checked)
        # Checked means difficult is False
        # item.setBackground(generateColorByText(shape.label))
        self.itemsToShapes[item] = shape
        self.shapesToItems[shape] = item
        self.labelList.addItem(item)
        # print('item in add label is ',[(p.x(), p.y()) for p in shape.points], shape.label)

        # ADD for box
        item = HashableQListWidgetItem(str([(int(p.x()), int(p.y())) for p in shape.points]))
        self.itemsToShapesbox[item] = shape
        self.shapesToItemsbox[shape] = item
        self.BoxList.addItem(item)
        for action in self.actions.onShapesPresent:
            action.setEnabled(True)
        self.updateComboBox()

    def remLabels(self, shapes):
        if shapes is None:
            # print('rm empty label')
            return
        for shape in shapes:
            item = self.shapesToItems[shape]
            self.labelList.takeItem(self.labelList.row(item))
            del self.shapesToItems[shape]
            del self.itemsToShapes[item]
            self.updateComboBox()

            # ADD:
            item = self.shapesToItemsbox[shape]
            self.BoxList.takeItem(self.BoxList.row(item))
            del self.shapesToItemsbox[shape]
            del self.itemsToShapesbox[item]
            self.updateComboBox()

    def loadLabels(self, shapes):
        s = []
        for label, points, line_color, fill_color, difficult in shapes:
            shape = Shape(label=label)
            for x, y in points:

                # Ensure the labels are within the bounds of the image. If not, fix them.
                x, y, snapped = self.canvas.snapPointToCanvas(x, y)
                if snapped:
                    self.setDirty()

                shape.addPoint(QPointF(x, y))
            shape.difficult = difficult
            shape.close()
            s.append(shape)

            # if line_color:
            #     shape.line_color = QColor(*line_color)
            # else:
            #     shape.line_color = generateColorByText(label)
            #
            # if fill_color:
            #     shape.fill_color = QColor(*fill_color)
            # else:
            #     shape.fill_color = generateColorByText(label)

            self.addLabel(shape)
        self.updateComboBox()
        self.canvas.loadShapes(s)

    def singleLabel(self, shape):
        if shape is None:
            # print('rm empty label')
            return
        item = self.shapesToItems[shape]
        item.setText(shape.label)
        self.updateComboBox()

        # ADD:
        item = self.shapesToItemsbox[shape]
        item.setText(str([(int(p.x()), int(p.y())) for p in shape.points]))
        self.updateComboBox()

    def updateComboBox(self):
        # Get the unique labels and add them to the Combobox.
        itemsTextList = [str(self.labelList.item(i).text()) for i in range(self.labelList.count())]

        uniqueTextList = list(set(itemsTextList))
        # Add a null row for showing all the labels
        uniqueTextList.append("")
        uniqueTextList.sort()

        # self.comboBox.update_items(uniqueTextList)

    def saveLabels(self, annotationFilePath, mode='Auto'):
        # Mode is Auto means that labels will be loaded from self.result_dic totally, which is the output of ocr model
        annotationFilePath = ustr(annotationFilePath)

        def format_shape(s):
            # print('s in saveLabels is ',s)
            return dict(label=s.label,  # str
                        line_color=s.line_color.getRgb(),
                        fill_color=s.fill_color.getRgb(),
                        points=[(int(p.x()), int(p.y())) for p in s.points],  # QPonitF
                       # add chris
                        difficult=s.difficult)  # bool

        shapes = [] if mode == 'Auto' else \
            [format_shape(shape) for shape in self.canvas.shapes]
        # Can add differrent annotation formats here

        for box in self.result_dic:
            trans_dic = {"label": box[1][0], "points": box[0], 'difficult': False}
            if trans_dic["label"] == "" and mode == 'Auto':
                continue
            shapes.append(trans_dic)

        try:
            trans_dic = []
            for box in shapes:
                trans_dic.append({"transcription": box['label'], "points": box['points'], 'difficult': box['difficult']})
            self.PPlabel[annotationFilePath] = trans_dic

            if mode == 'Auto':
                self.Cachelabel[annotationFilePath] = trans_dic

            # else:
            #     self.labelFile.save(annotationFilePath, shapes, self.filePath, self.imageData,
            #                         self.lineColor.getRgb(), self.fillColor.getRgb())
            # print('Image:{0} -> Annotation:{1}'.format(self.filePath, annotationFilePath))
            return True
        except:
            self.errorMessage(u'Error saving label data', u'Error saving label data')
            return False

    def copySelectedShape(self):
        for shape in self.canvas.copySelectedShape():
            self.addLabel(shape)
        # fix copy and delete
        #self.shapeSelectionChanged(True)


    def labelSelectionChanged(self):
        if self._noSelectionSlot:
            return
        if self.canvas.editing():
            selected_shapes = []
            for item in self.labelList.selectedItems():
                selected_shapes.append(self.itemsToShapes[item])
            if selected_shapes:
                self.canvas.selectShapes(selected_shapes)
            else:
                self.canvas.deSelectShape()


    def boxSelectionChanged(self):
        if self._noSelectionSlot:
            #self.BoxList.scrollToItem(self.currentBox(), QAbstractItemView.PositionAtCenter)
            return
        if self.canvas.editing():
            selected_shapes = []
            for item in self.BoxList.selectedItems():
                selected_shapes.append(self.itemsToShapesbox[item])
            if selected_shapes:
                self.canvas.selectShapes(selected_shapes)
            else:
                self.canvas.deSelectShape()


    def labelItemChanged(self, item):
        shape = self.itemsToShapes[item]
        label = item.text()
        if label != shape.label:
            shape.label = item.text()
            # shape.line_color = generateColorByText(shape.label)
            self.setDirty()
        elif not ((item.checkState()== Qt.Unchecked) ^ (not shape.difficult)):
            shape.difficult = True if item.checkState() == Qt.Unchecked else False
            self.setDirty()
        else:  # User probably changed item visibility
            self.canvas.setShapeVisible(shape, True)  # item.checkState() == Qt.Checked
            # self.actions.save.setEnabled(True)

    # Callback functions:
    def newShape(self, value=True):
        """Pop-up and give focus to the label editor.

        position MUST be in global coordinates.
        """
        if len(self.labelHist) > 0:
            self.labelDialog = LabelDialog(
                parent=self, listItem=self.labelHist)

        if value:
            text = self.labelDialog.popUp(text=self.prevLabelText)
            self.lastLabel = text
        else:
            text = self.prevLabelText

        if text is not None:
            self.prevLabelText = self.stringBundle.getString('tempLabel')
            # generate_color = generateColorByText(text)
            shape = self.canvas.setLastLabel(text, None, None)#generate_color, generate_color
            self.addLabel(shape)
            if self.beginner():  # Switch to edit mode.
                self.canvas.setEditing(True)
                self.actions.create.setEnabled(True)
                self.actions.undoLastPoint.setEnabled(False)
                self.actions.undo.setEnabled(True)
            else:
                self.actions.editMode.setEnabled(True)
            self.setDirty()

        else:
            # self.canvas.undoLastLine()
            self.canvas.resetAllLines()

    def scrollRequest(self, delta, orientation):
        units = - delta / (8 * 15)
        bar = self.scrollBars[orientation]
        bar.setValue(bar.value() + bar.singleStep() * units)

    def setZoom(self, value):
        self.actions.fitWidth.setChecked(False)
        self.actions.fitWindow.setChecked(False)
        self.zoomMode = self.MANUAL_ZOOM
        self.zoomWidget.setValue(value)

    def addZoom(self, increment=10):
        self.setZoom(self.zoomWidget.value() + increment)

    def zoomRequest(self, delta):
        # get the current scrollbar positions
        # calculate the percentages ~ coordinates
        h_bar = self.scrollBars[Qt.Horizontal]
        v_bar = self.scrollBars[Qt.Vertical]

        # get the current maximum, to know the difference after zooming
        h_bar_max = h_bar.maximum()
        v_bar_max = v_bar.maximum()

        # get the cursor position and canvas size
        # calculate the desired movement from 0 to 1
        # where 0 = move left
        #       1 = move right
        # up and down analogous
        cursor = QCursor()
        pos = cursor.pos()
        relative_pos = QWidget.mapFromGlobal(self, pos)

        cursor_x = relative_pos.x()
        cursor_y = relative_pos.y()

        w = self.scrollArea.width()
        h = self.scrollArea.height()

        # the scaling from 0 to 1 has some padding
        # you don't have to hit the very leftmost pixel for a maximum-left movement
        margin = 0.1
        move_x = (cursor_x - margin * w) / (w - 2 * margin * w)
        move_y = (cursor_y - margin * h) / (h - 2 * margin * h)

        # clamp the values from 0 to 1
        move_x = min(max(move_x, 0), 1)
        move_y = min(max(move_y, 0), 1)

        # zoom in
        units = delta / (8 * 15)
        scale = 10
        self.addZoom(scale * units)

        # get the difference in scrollbar values
        # this is how far we can move
        d_h_bar_max = h_bar.maximum() - h_bar_max
        d_v_bar_max = v_bar.maximum() - v_bar_max

        # get the new scrollbar values
        new_h_bar_value = h_bar.value() + move_x * d_h_bar_max
        new_v_bar_value = v_bar.value() + move_y * d_v_bar_max

        h_bar.setValue(new_h_bar_value)
        v_bar.setValue(new_v_bar_value)

    def setFitWindow(self, value=True):
        if value:
            self.actions.fitWidth.setChecked(False)
        self.zoomMode = self.FIT_WINDOW if value else self.MANUAL_ZOOM
        self.adjustScale()

    def setFitWidth(self, value=True):
        if value:
            self.actions.fitWindow.setChecked(False)
        self.zoomMode = self.FIT_WIDTH if value else self.MANUAL_ZOOM
        self.adjustScale()

    def togglePolygons(self, value):
        for item, shape in self.itemsToShapes.items():
            self.canvas.setShapeVisible(shape, value)

    def loadFile(self, filePath=None):
        """Load the specified file, or the last opened file if None."""
        self.resetState()
        self.canvas.setEnabled(False)
        if filePath is None:
            filePath = self.settings.get(SETTING_FILENAME)

        # Make sure that filePath is a regular python string, rather than QString
        filePath = ustr(filePath)
        # Fix bug: An index error after select a directory when open a new file.
        unicodeFilePath = ustr(filePath)
        # unicodeFilePath = os.path.abspath(unicodeFilePath)
        # Tzutalin 20160906 : Add file list and dock to move faster
        # Highlight the file item
        if unicodeFilePath and self.fileListWidget.count() > 0:
            if unicodeFilePath in self.mImgList:
                index = self.mImgList.index(unicodeFilePath)
                fileWidgetItem = self.fileListWidget.item(index)
                print('unicodeFilePath is', unicodeFilePath)
                fileWidgetItem.setSelected(True)
                ###
                self.iconlist.clear()
                self.additems5(None)
                for i in range(5):
                    item_tooltip = self.iconlist.item(i).toolTip()
                    # print(i,"---",item_tooltip)
                    if item_tooltip == ustr(filePath):
                        titem = self.iconlist.item(i)
                        titem.setSelected(True)
                        self.iconlist.scrollToItem(titem)
                        break 
            else:
                self.fileListWidget.clear()
                self.mImgList.clear()
                self.iconlist.clear()

        # if unicodeFilePath and self.iconList.count() > 0:
        #     if unicodeFilePath in self.mImgList:
                
        if unicodeFilePath and os.path.exists(unicodeFilePath):
            self.canvas.verified = False

            cvimg = cv2.imdecode(np.fromfile(unicodeFilePath, dtype=np.uint8), 1)
            height, width, depth = cvimg.shape
            cvimg = cv2.cvtColor(cvimg, cv2.COLOR_BGR2RGB)
            image = QImage(cvimg.data, width, height, width * depth, QImage.Format_RGB888)

            if image.isNull():
                self.errorMessage(u'Error opening file',
                                  u"<p>Make sure <i>%s</i> is a valid image file." % unicodeFilePath)
                self.status("Error reading %s" % unicodeFilePath)
                return False
            self.status("Loaded %s" % os.path.basename(unicodeFilePath))
            self.image = image
            self.filePath = unicodeFilePath
            self.canvas.loadPixmap(QPixmap.fromImage(image))

            if self.validFilestate(filePath) is True:
                self.setClean()
            else:
                self.dirty = False
                self.actions.save.setEnabled(True)

            self.canvas.setEnabled(True)
            self.adjustScale(initial=True)
            self.paintCanvas()
            self.addRecentFile(self.filePath)
            self.toggleActions(True)
            self.showBoundingBoxFromPPlabel(filePath)
            
            self.setWindowTitle(__appname__ + ' ' + filePath)

            # Default : select last item if there is at least one item
            if self.labelList.count():
                self.labelList.setCurrentItem(self.labelList.item(self.labelList.count() - 1))
                self.labelList.item(self.labelList.count() - 1).setSelected(True)

            self.canvas.setFocus(True)
            return True
        return False

    
    def showBoundingBoxFromPPlabel(self, filePath):
        imgidx = self.getImglabelidx(filePath)
        if imgidx not in self.PPlabel.keys():
            return
        shapes = []
        for box in self.PPlabel[imgidx]:
            shapes.append((box['transcription'], box['points'], None, None, box['difficult']))

        print(shapes)
        self.loadLabels(shapes)
        self.canvas.verified = False


    def validFilestate(self, filePath):
        if filePath not in self.fileStatedict.keys():
            return None
        elif self.fileStatedict[filePath] == 1:
            return True
        else:
            return False

    def resizeEvent(self, event):
        if self.canvas and not self.image.isNull() \
           and self.zoomMode != self.MANUAL_ZOOM:
            self.adjustScale()
        super(MainWindow, self).resizeEvent(event)

    def paintCanvas(self):
        assert not self.image.isNull(), "cannot paint null image"
        self.canvas.scale = 0.01 * self.zoomWidget.value()
        self.canvas.adjustSize()
        self.canvas.update()

    def adjustScale(self, initial=False):
        value = self.scalers[self.FIT_WINDOW if initial else self.zoomMode]()
        self.zoomWidget.setValue(int(100 * value))

    def scaleFitWindow(self):
        """Figure out the size of the pixmap in order to fit the main widget."""
        e = 2.0  # So that no scrollbars are generated.
        w1 = self.centralWidget().width() - e
        h1 = self.centralWidget().height() - e -110
        a1 = w1 / h1
        # Calculate a new scale value based on the pixmap's aspect ratio.
        w2 = self.canvas.pixmap.width() - 0.0
        h2 = self.canvas.pixmap.height() - 0.0
        a2 = w2 / h2
        return w1 / w2 if a2 >= a1 else h1 / h2

    def scaleFitWidth(self):
        # The epsilon does not seem to work too well here.
        w = self.centralWidget().width() - 2.0
        return w / self.canvas.pixmap.width()

    def closeEvent(self, event):
        if not self.mayContinue():
            event.ignore()
        else:
            settings = self.settings
            # If it loads images from dir, don't load it at the begining
            if self.dirname is None:
                settings[SETTING_FILENAME] = self.filePath if self.filePath else ''
            else:
                settings[SETTING_FILENAME] = ''

            settings[SETTING_WIN_SIZE] = self.size()
            settings[SETTING_WIN_POSE] = self.pos()
            settings[SETTING_WIN_STATE] = self.saveState()
            settings[SETTING_LINE_COLOR] = self.lineColor
            settings[SETTING_FILL_COLOR] = self.fillColor
            settings[SETTING_RECENT_FILES] = self.recentFiles
            settings[SETTING_ADVANCE_MODE] = not self._beginner
            if self.defaultSaveDir and os.path.exists(self.defaultSaveDir):
                settings[SETTING_SAVE_DIR] = ustr(self.defaultSaveDir)
            else:
                settings[SETTING_SAVE_DIR] = ''

            if self.lastOpenDir and os.path.exists(self.lastOpenDir):
                settings[SETTING_LAST_OPEN_DIR] = self.lastOpenDir
            else:
                settings[SETTING_LAST_OPEN_DIR] = ''

            settings[SETTING_PAINT_LABEL] = self.displayLabelOption.isChecked()
            settings[SETTING_DRAW_SQUARE] = self.drawSquaresOption.isChecked()
            settings.save()
            try:
                self.saveLabelFile()
            except:
                pass

    def loadRecent(self, filename):
        if self.mayContinue():
            self.loadFile(filename)

    def scanAllImages(self, folderPath):
        extensions = ['.%s' % fmt.data().decode("ascii").lower() for fmt in QImageReader.supportedImageFormats()]
        images = []

        for file in os.listdir(folderPath):
            if file.lower().endswith(tuple(extensions)):
                relativePath = os.path.join(folderPath, file)
                path = ustr(os.path.abspath(relativePath))
                images.append(path)
        natural_sort(images, key=lambda x: x.lower())
        return images



    def openDirDialog(self, _value=False, dirpath=None, silent=False):
        if not self.mayContinue():
            return

        defaultOpenDirPath = dirpath if dirpath else '.'
        if self.lastOpenDir and os.path.exists(self.lastOpenDir):
            defaultOpenDirPath = self.lastOpenDir
        else:
            defaultOpenDirPath = os.path.dirname(self.filePath) if self.filePath else '.'
        if silent != True:
            targetDirPath = ustr(QFileDialog.getExistingDirectory(self,
                                                         '%s - Open Directory' % __appname__,
                                                         defaultOpenDirPath,
                                                         QFileDialog.ShowDirsOnly | QFileDialog.DontResolveSymlinks))
        else:
            targetDirPath = ustr(defaultOpenDirPath)
        self.lastOpenDir = targetDirPath
        self.importDirImages(targetDirPath)

    def importDirImages(self, dirpath, isDelete = False):
        if not self.mayContinue() or not dirpath:
            return
        if self.defaultSaveDir and self.defaultSaveDir != dirpath:
            self.saveLabelFile()

        if not isDelete:
            self.loadFilestate(dirpath)
            self.PPlabelpath = dirpath+ '/Label.txt'
            self.PPlabel = self.loadLabelFile(self.PPlabelpath)
            self.Cachelabelpath = dirpath + '/Cache.cach'
            self.Cachelabel = self.loadLabelFile(self.Cachelabelpath)
            if self.Cachelabel:
                self.PPlabel = dict(self.Cachelabel, **self.PPlabel)
        self.lastOpenDir = dirpath
        self.dirname = dirpath


        self.defaultSaveDir = dirpath
        self.statusBar().showMessage('%s started. Annotation will be saved to %s' %
                                     (__appname__, self.defaultSaveDir))
        self.statusBar().show()

        self.filePath = None
        self.fileListWidget.clear()
        self.mImgList = self.scanAllImages(dirpath)
        self.mImgList5 = self.mImgList[:5]
        self.openNextImg()
        doneicon = newIcon('done')
        closeicon = newIcon('close')
        for imgPath in self.mImgList:
            filename = os.path.basename(imgPath)
            if self.validFilestate(imgPath) is True:
                item = QListWidgetItem(doneicon, filename)
            else:
                item = QListWidgetItem(closeicon, filename)
            self.fileListWidget.addItem(item)

        print('DirPath in importDirImages is', dirpath)
        self.iconlist.clear()
        self.additems5(dirpath)
        self.changeFileFolder = True
        self.haveAutoReced = False
        self.AutoRecognition.setEnabled(True)
        self.reRecogButton.setEnabled(True)
        self.actions.AutoRec.setEnabled(True)
        self.actions.reRec.setEnabled(True)


    def openPrevImg(self, _value=False):
        if len(self.mImgList) <= 0:
            return

        if self.filePath is None:
            return
        
        currIndex = self.mImgList.index(self.filePath)
        self.mImgList5 = self.mImgList[:5]
        if currIndex - 1 >= 0:
            filename = self.mImgList[currIndex - 1]
            self.mImgList5 = self.indexTo5Files(currIndex - 1)
            if filename:
                self.loadFile(filename)

    def openNextImg(self, _value=False):
        if not self.mayContinue():
            return

        if len(self.mImgList) <= 0:
            return

        filename = None
        if self.filePath is None:
            filename = self.mImgList[0]
            self.mImgList5 = self.mImgList[:5]
        else:
            currIndex = self.mImgList.index(self.filePath)
            if currIndex + 1 < len(self.mImgList):
                filename = self.mImgList[currIndex + 1]
                self.mImgList5 = self.indexTo5Files(currIndex + 1)
            else:
                self.mImgList5 = self.indexTo5Files(currIndex)
        if filename:
            print('file name in openNext is ',filename)
            self.loadFile(filename)
        
    def updateFileListIcon(self, filename):
        pass

    def saveFile(self, _value=False, mode='Manual'):
        # Manual mode is used for users click "Save" manually,which will change the state of the image
        if self.filePath:
            imgidx = self.getImglabelidx(self.filePath)
            self._saveFile(imgidx, mode=mode)


    def saveFileAs(self, _value=False):
        assert not self.image.isNull(), "cannot save empty image"
        self._saveFile(self.saveFileDialog())

    def saveFileDialog(self, removeExt=True):
        caption = '%s - Choose File' % __appname__
        filters = 'File (*%s)' % LabelFile.suffix
        openDialogPath = self.currentPath()
        dlg = QFileDialog(self, caption, openDialogPath, filters)
        dlg.setDefaultSuffix(LabelFile.suffix[1:])
        dlg.setAcceptMode(QFileDialog.AcceptSave)
        filenameWithoutExtension = os.path.splitext(self.filePath)[0]
        dlg.selectFile(filenameWithoutExtension)
        dlg.setOption(QFileDialog.DontUseNativeDialog, False)
        if dlg.exec_():
            fullFilePath = ustr(dlg.selectedFiles()[0])
            if removeExt:
                return os.path.splitext(fullFilePath)[0]  # Return file path without the extension.
            else:
                return fullFilePath
        return ''

    def _saveFile(self, annotationFilePath, mode='Manual'):
        if mode == 'Manual':
            if annotationFilePath and self.saveLabels(annotationFilePath, mode=mode):
                self.setClean()
                self.statusBar().showMessage('Saved to  %s' % annotationFilePath)
                self.statusBar().show()
                currIndex = self.mImgList.index(self.filePath)
                item = self.fileListWidget.item(currIndex)
                item.setIcon(newIcon('done'))

                self.fileStatedict[self.filePath] = 1
                if len(self.fileStatedict)%self.autoSaveNum ==0:
                    self.saveFilestate()
                    self.savePPlabel(mode='Auto')

                self.fileListWidget.insertItem(int(currIndex), item)
                self.openNextImg()
                self.actions.saveRec.setEnabled(True)
                self.actions.saveLabel.setEnabled(True)

        elif mode == 'Auto':
            if annotationFilePath and self.saveLabels(annotationFilePath, mode=mode):

                self.setClean()
                self.statusBar().showMessage('Saved to  %s' % annotationFilePath)
                self.statusBar().show()

    def closeFile(self, _value=False):
        if not self.mayContinue():
            return
        self.resetState()
        self.setClean()
        self.toggleActions(False)
        self.canvas.setEnabled(False)
        self.actions.saveAs.setEnabled(False)

    def deleteImg(self):
        deletePath = self.filePath
        if deletePath is not None:
            deleteInfo = self.deleteImgDialog()
            if deleteInfo == QMessageBox.Yes:
                if platform.system() == 'Windows':
                    from win32com.shell import shell, shellcon
                    shell.SHFileOperation((0, shellcon.FO_DELETE, deletePath, None,
                                               shellcon.FOF_SILENT | shellcon.FOF_ALLOWUNDO | shellcon.FOF_NOCONFIRMATION,
                                               None, None))
                    # linux
                elif platform.system() == 'Linux':
                    cmd = 'trash ' + deletePath
                    os.system(cmd)
                    # macOS
                elif platform.system() == 'Darwin':
                    import subprocess
                    absPath = os.path.abspath(deletePath).replace('\\', '\\\\').replace('"', '\\"')
                    cmd = ['osascript', '-e',
                           'tell app "Finder" to move {the POSIX file "' + absPath + '"} to trash']
                    print(cmd)
                    subprocess.call(cmd, stdout=open(os.devnull, 'w'))

                if self.filePath in self.fileStatedict.keys():
                    self.fileStatedict.pop(self.filePath)
                imgidx = self.getImglabelidx(self.filePath)
                if imgidx in self.PPlabel.keys():
                    self.PPlabel.pop(imgidx)
                self.openNextImg()
                self.importDirImages(self.lastOpenDir, isDelete=True)

    def deleteImgDialog(self):
        yes, cancel = QMessageBox.Yes, QMessageBox.Cancel
        msg = u'The image will be deleted to the recycle bin'
        return QMessageBox.warning(self, u'Attention', msg, yes | cancel)

    def resetAll(self):
        self.settings.reset()
        self.close()
        proc = QProcess()
        proc.startDetached(os.path.abspath(__file__))

    def mayContinue(self):  #
        if not self.dirty:                                    
            return True
        else:
            discardChanges = self.discardChangesDialog()
            if discardChanges == QMessageBox.No:
                return True
            elif discardChanges == QMessageBox.Yes:
                self.saveFile()
                return True
            else:
                return False

    def discardChangesDialog(self):
        yes, no, cancel = QMessageBox.Yes, QMessageBox.No, QMessageBox.Cancel
        msg = u'You have unsaved changes, would you like to save them and proceed?\nClick "No" to undo all changes.'
        return QMessageBox.warning(self, u'Attention', msg, yes | no | cancel)

    def errorMessage(self, title, message):
        return QMessageBox.critical(self, title,
                                    '<p><b>%s</b></p>%s' % (title, message))

    def currentPath(self):
        return os.path.dirname(self.filePath) if self.filePath else '.'

    def chooseColor1(self):
        color = self.colorDialog.getColor(self.lineColor, u'Choose line color',
                                          default=DEFAULT_LINE_COLOR)
        if color:
            self.lineColor = color
            Shape.line_color = color
            self.canvas.setDrawingColor(color)
            self.canvas.update()
            self.setDirty()

    def deleteSelectedShape(self):
        self.remLabels(self.canvas.deleteSelected())
        self.actions.undo.setEnabled(True)
        self.setDirty()
        if self.noShapes():
            for action in self.actions.onShapesPresent:
                action.setEnabled(False)

    def chshapeLineColor(self):
        color = self.colorDialog.getColor(self.lineColor, u'Choose line color',
                                          default=DEFAULT_LINE_COLOR)
        if color:
            for shape in self.canvas.selectedShapes: shape.line_color = color
            self.canvas.update()
            self.setDirty()

    def chshapeFillColor(self):
        color = self.colorDialog.getColor(self.fillColor, u'Choose fill color',
                                          default=DEFAULT_FILL_COLOR)
        if color:
            for shape in self.canvas.selectedShapes: shape.fill_color = color
            self.canvas.update()
            self.setDirty()

    def copyShape(self):
        self.canvas.endMove(copy=True)
        self.addLabel(self.canvas.selectedShape)
        self.setDirty()

    def moveShape(self):
        self.canvas.endMove(copy=False)
        self.setDirty()

    def loadPredefinedClasses(self, predefClassesFile):
        if os.path.exists(predefClassesFile) is True:
            with codecs.open(predefClassesFile, 'r', 'utf8') as f:
                for line in f:
                    line = line.strip()
                    if self.labelHist is None:
                        self.labelHist = [line]
                    else:
                        self.labelHist.append(line)


    def togglePaintLabelsOption(self):
        for shape in self.canvas.shapes:
            shape.paintLabel = self.displayLabelOption.isChecked()

    def toogleDrawSquare(self):
        self.canvas.setDrawingShapeToSquare(self.drawSquaresOption.isChecked())

    def additems(self, dirpath):
        for file in self.mImgList:
            pix = QPixmap(file)
            _, filename = os.path.split(file)
            filename, _ = os.path.splitext(filename)
            item = QListWidgetItem(QIcon(pix.scaled(100, 100, Qt.IgnoreAspectRatio, Qt.FastTransformation)),
                                   filename[:10])
            item.setToolTip(file)
            self.iconlist.addItem(item)

    def additems5(self, dirpath):
        for file in self.mImgList5:
            pix = QPixmap(file)
            _, filename = os.path.split(file)
            filename, _ = os.path.splitext(filename)
            pfilename = filename[:10]
            if len(pfilename) < 10:
                lentoken = 12 - len(pfilename)
                prelen = lentoken // 2
                bfilename = prelen * " " + pfilename + (lentoken - prelen) * " "
            # item = QListWidgetItem(QIcon(pix.scaled(100, 100, Qt.KeepAspectRatio, Qt.SmoothTransformation)),filename[:10])
            item = QListWidgetItem(QIcon(pix.scaled(100, 100, Qt.IgnoreAspectRatio, Qt.FastTransformation)),pfilename)
            # item.setForeground(QBrush(Qt.white))
            item.setToolTip(file)
            self.iconlist.addItem(item)
        owidth = 0
        for index in range(len(self.mImgList5)):
            item = self.iconlist.item(index)
            itemwidget = self.iconlist.visualItemRect(item)
            owidth += itemwidget.width()
        self.iconlist.setMinimumWidth(owidth + 50)

    def getImglabelidx(self, filePath):
        if platform.system()=='Windows':
            spliter = '\\'
        else:
            spliter = '/'
        filepathsplit = filePath.split(spliter)[-2:]
        return filepathsplit[0] + '/' + filepathsplit[1]

    def autoRecognition(self):
        assert self.mImgList is not None
        print('Using model from ', self.model)

        uncheckedList = [i for i in self.mImgList if i not in self.fileStatedict.keys()]
        self.autoDialog = AutoDialog(parent=self, ocr=self.ocr, mImgList=uncheckedList, lenbar=len(uncheckedList))
        self.autoDialog.popUp()
        self.currIndex=len(self.mImgList)
        self.loadFile(self.filePath) # ADD
        self.haveAutoReced = True
        self.AutoRecognition.setEnabled(False)
        self.actions.AutoRec.setEnabled(False)
        self.setDirty()
        self.saveCacheLabel()


    def reRecognition(self):
        img = cv2.imread(self.filePath)
        # org_box = [dic['points'] for dic in self.PPlabel[self.getImglabelidx(self.filePath)]]
        if self.canvas.shapes:
            self.result_dic = []
            rec_flag = 0
            for shape in self.canvas.shapes:
                box = [[int(p.x()), int(p.y())] for p in shape.points]
                assert len(box) == 4
                img_crop = get_rotate_crop_image(img, np.array(box, np.float32))
                if img_crop is None:
                    msg = 'Can not recognise the detection box in ' + self.filePath + '. Please change manually'
                    QMessageBox.information(self, "Information", msg)
                    return
                result = self.ocr.ocr(img_crop, cls=True, det=False)
                if result[0][0] != '':
                    result.insert(0, box)
                    print('result in reRec is ', result)
                    self.result_dic.append(result)
                else:
                    print('Can not recognise the box')
                    self.result_dic.append([box,(self.noLabelText,0)])

                if self.noLabelText == shape.label or result[1][0] == shape.label:
                    print('label no change')
                else:
                    rec_flag += 1

            if len(self.result_dic) > 0 and rec_flag > 0:
                self.saveFile(mode='Auto')
                self.loadFile(self.filePath)
                self.setDirty()
            elif len(self.result_dic) == len(self.canvas.shapes) and rec_flag == 0:
                QMessageBox.information(self, "Information", "The recognition result remains unchanged!")
            else:
                print('Can not recgonise in ', self.filePath)
        else:
            QMessageBox.information(self, "Information", "Draw a box!")

    def singleRerecognition(self):
        img = cv2.imread(self.filePath)
<<<<<<< HEAD
        shape = self.canvas.selectedShape
        box = [[int(p.x()), int(p.y())] for p in shape.points]
        assert len(box) == 4
        img_crop = get_rotate_crop_image(img, np.array(box, np.float32))
        if img_crop is None:
            msg = 'Can not recognise the detection box in ' + self.filePath + '. Please change manually'
            QMessageBox.information(self, "Information", msg)
            return
        result = self.ocr.ocr(img_crop, cls=True, det=False)
        if result[0][0] != '':
            result.insert(0, box)
            print('result in reRec is ', result)
            if result[1][0] == shape.label:
                print('label no change')
=======
        for shape in self.canvas.selectedShapes:
            box = [[int(p.x()), int(p.y())] for p in shape.points]
            assert len(box) == 4
            img_crop = get_rotate_crop_image(img, np.array(box, np.float32))
            if img_crop is None:
                msg = 'Can not recognise the detection box in ' + self.filePath + '. Please change manually'
                QMessageBox.information(self, "Information", msg)
                return
            result = self.ocr.ocr(img_crop, cls=True, det=False)
            if result[0][0] != '':
                result.insert(0, box)
                print('result in reRec is ', result)
                if result[1][0] == shape.label:
                    print('label no change')
                else:
                    shape.label = result[1][0]
>>>>>>> c4d20782
            else:
                print('Can not recognise the box')
                if self.noLabelText == shape.label:
                    print('label no change')
                else:
                    shape.label = self.noLabelText
            self.singleLabel(shape)
            self.setDirty()

    def autolcm(self):
        vbox = QVBoxLayout()
        hbox = QHBoxLayout()
        self.panel = QLabel()
        self.panel.setText(self.stringBundle.getString('choseModelLg'))
        self.panel.setAlignment(Qt.AlignLeft)
        self.comboBox = QComboBox()
        self.comboBox.setObjectName("comboBox")
        self.comboBox.addItems(['Chinese & English', 'English', 'French', 'German', 'Korean', 'Japanese'])
        vbox.addWidget(self.panel)
        vbox.addWidget(self.comboBox)
        self.dialog = QDialog()
        self.dialog.resize(300, 100)
        self.okBtn = QPushButton(self.stringBundle.getString('ok'))
        self.cancelBtn = QPushButton(self.stringBundle.getString('cancel'))

        self.okBtn.clicked.connect(self.modelChoose)
        self.cancelBtn.clicked.connect(self.cancel)
        self.dialog.setWindowTitle(self.stringBundle.getString('choseModelLg'))

        hbox.addWidget(self.okBtn)
        hbox.addWidget(self.cancelBtn)

        vbox.addWidget(self.panel)
        vbox.addLayout(hbox)
        self.dialog.setLayout(vbox)
        self.dialog.setWindowModality(Qt.ApplicationModal)
        self.dialog.exec_()
        if self.filePath:
            self.AutoRecognition.setEnabled(True)
            self.actions.AutoRec.setEnabled(True)


    def modelChoose(self):
        print(self.comboBox.currentText())
        lg_idx = {'Chinese & English': 'ch', 'English': 'en', 'French': 'french', 'German': 'german',
                  'Korean': 'korean', 'Japanese': 'japan'}
        del self.ocr
        self.ocr = PaddleOCR(use_pdserving=False, use_angle_cls=True, det=True, cls=True, use_gpu=False,
                             lang=lg_idx[self.comboBox.currentText()])
        self.dialog.close()

    def cancel(self):
        self.dialog.close()

    def loadFilestate(self, saveDir):
        self.fileStatepath = saveDir + '/fileState.txt'
        self.fileStatedict = {}
        if not os.path.exists(self.fileStatepath):
            f = open(self.fileStatepath, 'w', encoding='utf-8')
        else:
            with open(self.fileStatepath, 'r', encoding='utf-8') as f:
                states = f.readlines()
                for each in states:
                    file, state = each.split('\t')
                    self.fileStatedict[file] = 1
                self.actions.saveLabel.setEnabled(True)
                self.actions.saveRec.setEnabled(True)


    def saveFilestate(self):
        with open(self.fileStatepath, 'w', encoding='utf-8') as f:
            for key in self.fileStatedict:
                f.write(key + '\t')
                f.write(str(self.fileStatedict[key]) + '\n')


    def loadLabelFile(self, labelpath):
        labeldict = {}
        if not os.path.exists(labelpath):
            f = open(labelpath, 'w', encoding='utf-8')

        else:
            with open(labelpath, 'r', encoding='utf-8') as f:
                data = f.readlines()
                for each in data:
                    file, label = each.split('\t')
                    if label:
                        label = label.replace('false', 'False')
                        label = label.replace('true', 'True')
                        labeldict[file] = eval(label)
                    else:
                        labeldict[file] = []
        return labeldict


    def savePPlabel(self,mode='Manual'):
        savedfile = [self.getImglabelidx(i) for i in self.fileStatedict.keys()]
        with open(self.PPlabelpath, 'w', encoding='utf-8') as f:
            for key in self.PPlabel:
                if key in savedfile and self.PPlabel[key] != []:
                    f.write(key + '\t')
                    f.write(json.dumps(self.PPlabel[key], ensure_ascii=False) + '\n')

        if mode=='Manual':
            msg = 'Images that have been checked are saved in '+ self.PPlabelpath
            QMessageBox.information(self, "Information", msg)

    def saveCacheLabel(self):
        with open(self.Cachelabelpath, 'w', encoding='utf-8') as f:
            for key in self.Cachelabel:
                f.write(key + '\t')
                f.write(json.dumps(self.Cachelabel[key], ensure_ascii=False) + '\n')

    def saveLabelFile(self):
        self.saveFilestate()
        self.savePPlabel()

    def saveRecResult(self):
        if {} in [self.PPlabelpath, self.PPlabel, self.fileStatedict]:
            QMessageBox.information(self, "Information", "Check the image first")
            return

        rec_gt_dir = os.path.dirname(self.PPlabelpath) + '/rec_gt.txt'
        crop_img_dir = os.path.dirname(self.PPlabelpath) + '/crop_img/'
        ques_img = []
        if not os.path.exists(crop_img_dir):
            os.mkdir(crop_img_dir)

        with open(rec_gt_dir, 'w', encoding='utf-8') as f:
            for key in self.fileStatedict:
                idx = self.getImglabelidx(key)
                try:
                    img = cv2.imread(key)
                    for i, label in enumerate(self.PPlabel[idx]):
                        if label['difficult']: continue
                        img_crop = get_rotate_crop_image(img, np.array(label['points'], np.float32))
                        img_name = os.path.splitext(os.path.basename(idx))[0] + '_crop_'+str(i)+'.jpg'
                        cv2.imwrite(crop_img_dir+img_name, img_crop)
                        f.write('crop_img/'+ img_name + '\t')
                        f.write(label['transcription'] + '\n')
                except Exception as e:
                    ques_img.append(key)
                    print("Can not read image ",e)
        if ques_img:
            QMessageBox.information(self, "Information", "The following images can not be saved, "
                                                         "please check the image path and labels.\n" + "".join(str(i)+'\n' for i in ques_img))
        QMessageBox.information(self, "Information", "Cropped images have been saved in "+str(crop_img_dir))

    def speedChoose(self):
        if self.labelDialogOption.isChecked():
            self.canvas.newShape.disconnect()
            self.canvas.newShape.connect(partial(self.newShape, True))

        else:
            self.canvas.newShape.disconnect()
            self.canvas.newShape.connect(partial(self.newShape, False))

    def autoSaveFunc(self):
        if self.autoSaveOption.isChecked():
            self.autoSaveNum = 1 # Real auto_Save
            try:
                self.saveLabelFile()
            except:
                pass
            print('The program will automatically save once after confirming an image')
        else:
            self.autoSaveNum = 5 # Used for backup
            print('The program will automatically save once after confirming 5 images (default)')

    def undoShapeEdit(self):
        self.canvas.restoreShape()
        self.labelList.clear()
        self.BoxList.clear()
        self.loadShapes(self.canvas.shapes)
        self.actions.undo.setEnabled(self.canvas.isShapeRestorable)

    def loadShapes(self, shapes, replace=True):
        self._noSelectionSlot = True
        for shape in shapes:
            self.addLabel(shape)
        self.labelList.clearSelection()
        self._noSelectionSlot = False
        self.canvas.loadShapes(shapes, replace=replace)


def inverted(color):
    return QColor(*[255 - v for v in color.getRgb()])


def read(filename, default=None):
    try:
        with open(filename, 'rb') as f:
            return f.read()
    except:
        return default


def get_main_app(argv=[]):
    """
    Standard boilerplate Qt application code.
    Do everything but app.exec_() -- so that we can test the application in one thread
    """
    app = QApplication(argv)
    app.setApplicationName(__appname__)
    app.setWindowIcon(newIcon("app"))
    # Tzutalin 201705+: Accept extra agruments to change predefined class file
    argparser = argparse.ArgumentParser()
    argparser.add_argument("--lang", default='en', nargs="?")
    argparser.add_argument("--predefined_classes_file",
                           default=os.path.join(os.path.dirname(__file__), "data", "predefined_classes.txt"),
                           nargs="?")
    args = argparser.parse_args(argv[1:])
    # Usage : labelImg.py image predefClassFile saveDir
    win = MainWindow(lang=args.lang,
                     defaultPrefdefClassFile=args.predefined_classes_file)
    win.show()
    return app, win


def main():
    '''construct main app and run it'''
    app, _win = get_main_app(sys.argv)
    return app.exec_()


if __name__ == '__main__':
        
    resource_file = './libs/resources.py'
    if not os.path.exists(resource_file):
        output = os.system('pyrcc5 -o libs/resources.py resources.qrc')
        assert output == 0, "operate the cmd have some problems ,please check  whether there is a in the lib " \
                            "directory resources.py "
    import libs.resources
    sys.exit(main())<|MERGE_RESOLUTION|>--- conflicted
+++ resolved
@@ -1825,22 +1825,6 @@
 
     def singleRerecognition(self):
         img = cv2.imread(self.filePath)
-<<<<<<< HEAD
-        shape = self.canvas.selectedShape
-        box = [[int(p.x()), int(p.y())] for p in shape.points]
-        assert len(box) == 4
-        img_crop = get_rotate_crop_image(img, np.array(box, np.float32))
-        if img_crop is None:
-            msg = 'Can not recognise the detection box in ' + self.filePath + '. Please change manually'
-            QMessageBox.information(self, "Information", msg)
-            return
-        result = self.ocr.ocr(img_crop, cls=True, det=False)
-        if result[0][0] != '':
-            result.insert(0, box)
-            print('result in reRec is ', result)
-            if result[1][0] == shape.label:
-                print('label no change')
-=======
         for shape in self.canvas.selectedShapes:
             box = [[int(p.x()), int(p.y())] for p in shape.points]
             assert len(box) == 4
@@ -1857,7 +1841,6 @@
                     print('label no change')
                 else:
                     shape.label = result[1][0]
->>>>>>> c4d20782
             else:
                 print('Can not recognise the box')
                 if self.noLabelText == shape.label:
