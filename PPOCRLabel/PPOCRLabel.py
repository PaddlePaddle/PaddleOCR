--- conflicted
+++ resolved
@@ -1820,27 +1820,6 @@
 
     def singleRerecognition(self):
         img = cv2.imread(self.filePath)
-<<<<<<< HEAD
-        shape = self.canvas.selectedShape
-        box = [[int(p.x()), int(p.y())] for p in shape.points]
-        assert len(box) == 4
-        img_crop = get_rotate_crop_image(img, np.array(box, np.float32))
-        if img_crop is None:
-            msg = 'Can not recognise the detection box in ' + self.filePath + '. Please change manually'
-            QMessageBox.information(self, "Information", msg)
-            return
-        result = self.ocr.ocr(img_crop, cls=True, det=False)
-        if result[0][0] != '':
-            result.insert(0, box)
-            print('result in reRec is ', result)
-            if result[1][0] == shape.label:
-                print('label no change')
-            else:
-                shape.label = result[1][0]
-            self.singleLabel(shape)
-            self.setDirty()
-        print(box)
-=======
         for shape in self.canvas.selectedShapes:
             box = [[int(p.x()), int(p.y())] for p in shape.points]
             assert len(box) == 4
@@ -1860,7 +1839,6 @@
                 self.singleLabel(shape)
                 self.setDirty()
             print(box)
->>>>>>> 5e12414f
 
     def autolcm(self):
         vbox = QVBoxLayout()
