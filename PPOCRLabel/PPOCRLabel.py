--- conflicted
+++ resolved
@@ -263,13 +263,7 @@
         hlayout.setSpacing(0)
         hlayout.setContentsMargins(*m)
         self.preButton = QToolButton()
-<<<<<<< HEAD
-        # self.preButton.setFixedHeight(100)
-        # self.preButton.setText(getStr("prevImg"))
-        self.preButton.setIcon(newIcon("prev", 40))
-=======
         self.preButton.setIcon(newIcon("prev",40))
->>>>>>> 23942cf7
         self.preButton.setIconSize(QSize(40, 100))
         self.preButton.clicked.connect(self.openPrevImg)
         self.preButton.setStyleSheet('border: none;')
@@ -288,11 +282,7 @@
         self.nextButton.setIconSize(QSize(40, 100))
         self.nextButton.setStyleSheet('border: none;')
         self.nextButton.clicked.connect(self.openNextImg)
-<<<<<<< HEAD
-
-=======
-        
->>>>>>> 23942cf7
+
         hlayout.addWidget(self.preButton)
         hlayout.addWidget(self.iconlist)
         hlayout.addWidget(self.nextButton)
@@ -1001,23 +991,12 @@
             [format_shape(shape) for shape in self.canvas.shapes]
         # Can add differrent annotation formats here
 
-<<<<<<< HEAD
-        if self.model == 'paddle':
-            for box in self.result_dic:
-                trans_dic = {"label": box[1][0], "points": box[0], 'difficult': False}
-                if trans_dic["label"] is "" and mode == 'Auto':
-                    continue
-                shapes.append(trans_dic)
-        if len(shapes) == 0:
-            return False
-=======
         for box in self.result_dic:
             trans_dic = {"label": box[1][0], "points": box[0], 'difficult': False}
             if trans_dic["label"] is "" and mode == 'Auto':
                 continue
             shapes.append(trans_dic)
->>>>>>> 23942cf7
-
+            
         try:
             trans_dic = []
             for box in shapes:
@@ -1955,6 +1934,7 @@
     app.setApplicationName(__appname__)
     app.setWindowIcon(newIcon("app"))
     # Tzutalin 201705+: Accept extra agruments to change predefined class file
+    argparser = argparse.ArgumentParser()
     argparser.add_argument("--lang", default='ch', nargs="?")
     argparser.add_argument("--predefined_classes_file",
                            default=os.path.join(os.path.dirname(__file__), "data", "predefined_classes.txt"),
