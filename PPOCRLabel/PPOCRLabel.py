# Copyright (c) <2015-Present> Tzutalin
# Copyright (C) 2013  MIT, Computer Science and Artificial Intelligence Laboratory. Bryan Russell, Antonio Torralba,
# William T. Freeman. Permission is hereby granted, free of charge, to any person obtaining a copy of this software and
# associated documentation files (the "Software"), to deal in the Software without restriction, including without
# limitation the rights to use, copy, modify, merge, publish, distribute, sublicense, and/or sell copies of the
# Software, and to permit persons to whom the Software is furnished to do so, subject to the following conditions:
# The above copyright notice and this permission notice shall be included in all copies or substantial portions of
# the Software. THE SOFTWARE IS PROVIDED "AS IS", WITHOUT WARRANTY OF ANY KIND, EXPRESS OR IMPLIED, INCLUDING BUT
# NOT LIMITED TO THE WARRANTIES OF MERCHANTABILITY, FITNESS FOR A PARTICULAR PURPOSE AND NONINFRINGEMENT. IN NO EVENT
# SHALL THE AUTHORS OR COPYRIGHT HOLDERS BE LIABLE FOR ANY CLAIM, DAMAGES OR OTHER LIABILITY, WHETHER IN AN ACTION OF
# CONTRACT, TORT OR OTHERWISE, ARISING FROM, OUT OF OR IN CONNECTION WITH THE SOFTWARE OR THE USE OR OTHER DEALINGS IN
# THE SOFTWARE.

# !/usr/bin/env python
# -*- coding: utf-8 -*-
import argparse
import ast
import codecs
import json
import os.path
import platform
import subprocess
import sys
from functools import partial

__dir__ = os.path.dirname(os.path.abspath(__file__))
sys.path.append(__dir__)
sys.path.append(os.path.abspath(os.path.join(__dir__, '../..')))
sys.path.append("..")

from paddleocr import PaddleOCR

try:
    from PyQt5 import QtCore, QtGui, QtWidgets
    from PyQt5.QtGui import *
    from PyQt5.QtCore import *
    from PyQt5.QtWidgets import *
except ImportError:
    # needed for py3+qt4
    # Ref:
    # http://pyqt.sourceforge.net/Docs/PyQt4/incompatible_apis.html
    # http://stackoverflow.com/questions/21217399/pyqt4-qtcore-qvariant-object-instead-of-a-string
    if sys.version_info.major >= 3:
        import sip

        sip.setapi('QVariant', 2)
    from PyQt4.QtGui import *
    from PyQt4.QtCore import *

from libs.constants import *
from libs.utils import *
from libs.settings import Settings
from libs.shape import Shape, DEFAULT_LINE_COLOR, DEFAULT_FILL_COLOR
from libs.stringBundle import StringBundle
from libs.canvas import Canvas
from libs.zoomWidget import ZoomWidget
from libs.autoDialog import AutoDialog
from libs.labelDialog import LabelDialog
from libs.colorDialog import ColorDialog
from libs.toolBar import ToolBar
from libs.ustr import ustr
from libs.hashableQListWidgetItem import HashableQListWidgetItem

__appname__ = 'PPOCRLabel'


class WindowMixin(object):

    def menu(self, title, actions=None):
        menu = self.menuBar().addMenu(title)
        if actions:
            addActions(menu, actions)
        return menu

    def toolbar(self, title, actions=None):
        toolbar = ToolBar(title)
        toolbar.setObjectName(u'%sToolBar' % title)
        # toolbar.setOrientation(Qt.Vertical)
        toolbar.setToolButtonStyle(Qt.ToolButtonTextUnderIcon)
        if actions:
            addActions(toolbar, actions)
        self.addToolBar(Qt.LeftToolBarArea, toolbar)
        return toolbar


class MainWindow(QMainWindow, WindowMixin):
    FIT_WINDOW, FIT_WIDTH, MANUAL_ZOOM = list(range(3))

    def __init__(self, lang="ch", defaultFilename=None, defaultPrefdefClassFile=None, defaultSaveDir=None):
        super(MainWindow, self).__init__()
        self.setWindowTitle(__appname__)

        # Load setting in the main thread
        self.settings = Settings()
        self.settings.load()
        settings = self.settings
        self.lang = lang
        # Load string bundle for i18n
        if lang not in ['ch', 'en']:
            lang = 'en'
        self.stringBundle = StringBundle.getBundle(localeStr='zh-CN' if lang=='ch' else 'en') # 'en'
        getStr = lambda strId: self.stringBundle.getString(strId)

        self.defaultSaveDir = defaultSaveDir
        self.ocr = PaddleOCR(use_pdserving=False, use_angle_cls=True, det=True, cls=True, use_gpu=True, lang=lang)

        # For loading all image under a directory
        self.mImgList = []
        self.mImgList5 = []
        self.dirname = None
        self.labelHist = []
        self.lastOpenDir = None
        self.result_dic = []

        self.changeFileFolder = False
        self.haveAutoReced = False
        self.labelFile = None
        self.currIndex = 0

        # Whether we need to save or not.
        self.dirty = False

        self._noSelectionSlot = False
        self._beginner = True
        self.screencastViewer = self.getAvailableScreencastViewer()
        self.screencast = "https://github.com/PaddlePaddle/PaddleOCR"

        # Load predefined classes to the list
        self.loadPredefinedClasses(defaultPrefdefClassFile)

        # Main widgets and related state.
        self.labelDialog = LabelDialog(parent=self, listItem=self.labelHist)
        self.autoDialog = AutoDialog(parent=self)

        self.itemsToShapes = {}
        self.shapesToItems = {}
        self.itemsToShapesbox = {}
        self.shapesToItemsbox = {}
        self.prevLabelText = getStr('tempLabel')
        self.model = 'paddle'
        self.PPreader = None
        self.autoSaveNum = 10

        ################# file list  ###############
        self.fileListWidget = QListWidget()
        self.fileListWidget.itemClicked.connect(self.fileitemDoubleClicked)
        self.fileListWidget.setIconSize(QSize(25, 25))
        filelistLayout = QVBoxLayout()
        filelistLayout.setContentsMargins(0, 0, 0, 0)
        filelistLayout.addWidget(self.fileListWidget)

        self.AutoRecognition = QToolButton()
        self.AutoRecognition.setToolButtonStyle(Qt.ToolButtonTextBesideIcon)
        self.AutoRecognition.setIcon(newIcon('Auto'))
        autoRecLayout = QHBoxLayout()
        autoRecLayout.setContentsMargins(0, 0, 0, 0)
        autoRecLayout.addWidget(self.AutoRecognition)
        autoRecContainer = QWidget()
        autoRecContainer.setLayout(autoRecLayout)
        filelistLayout.addWidget(autoRecContainer)

        fileListContainer = QWidget()
        fileListContainer.setLayout(filelistLayout)
        self.filedock = QDockWidget(getStr('fileList'), self)
        self.filedock.setObjectName(getStr('files'))
        self.filedock.setWidget(fileListContainer)
        self.addDockWidget(Qt.LeftDockWidgetArea, self.filedock)

        ######## Right area ##########
        listLayout = QVBoxLayout()
        listLayout.setContentsMargins(0, 0, 0, 0)

        self.editButton = QToolButton()
        self.reRecogButton = QToolButton()
        self.reRecogButton.setIcon(newIcon('reRec', 30))
        self.reRecogButton.setToolButtonStyle(Qt.ToolButtonTextBesideIcon)

        self.newButton = QToolButton()
        self.newButton.setToolButtonStyle(Qt.ToolButtonTextBesideIcon)
        self.SaveButton = QToolButton()
        self.SaveButton.setToolButtonStyle(Qt.ToolButtonTextBesideIcon)
        self.DelButton = QToolButton()
        self.DelButton.setToolButtonStyle(Qt.ToolButtonTextBesideIcon)

        lefttoptoolbox = QHBoxLayout()
        lefttoptoolbox.addWidget(self.newButton)
        lefttoptoolbox.addWidget(self.reRecogButton)
        lefttoptoolboxcontainer = QWidget()
        lefttoptoolboxcontainer.setLayout(lefttoptoolbox)
        listLayout.addWidget(lefttoptoolboxcontainer)

        ################## label list ####################
        # Create and add a widget for showing current label items
        self.labelList = QListWidget()
        labelListContainer = QWidget()
        labelListContainer.setLayout(listLayout)
        self.labelList.itemActivated.connect(self.labelSelectionChanged)
        self.labelList.itemSelectionChanged.connect(self.labelSelectionChanged)
        self.labelList.itemDoubleClicked.connect(self.editLabel)
        # Connect to itemChanged to detect checkbox changes.
        self.labelList.itemChanged.connect(self.labelItemChanged)
        self.labelListDock = QDockWidget(getStr('recognitionResult'), self)
        self.labelListDock.setWidget(self.labelList)
        self.labelListDock.setFeatures(QDockWidget.NoDockWidgetFeatures)
        listLayout.addWidget(self.labelListDock)

        ################## detection box ####################
        self.BoxList = QListWidget()

        self.BoxList.itemActivated.connect(self.boxSelectionChanged)
        self.BoxList.itemSelectionChanged.connect(self.boxSelectionChanged)
        self.BoxList.itemDoubleClicked.connect(self.editBox)
        # Connect to itemChanged to detect checkbox changes.
        self.BoxList.itemChanged.connect(self.boxItemChanged)
        self.BoxListDock = QDockWidget(getStr('detectionBoxposition'), self)
        self.BoxListDock.setWidget(self.BoxList)
        self.BoxListDock.setFeatures(QDockWidget.NoDockWidgetFeatures)
        listLayout.addWidget(self.BoxListDock)

        ############ lower right area ############
        leftbtmtoolbox = QHBoxLayout()
        leftbtmtoolbox.addWidget(self.SaveButton)
        leftbtmtoolbox.addWidget(self.DelButton)
        leftbtmtoolboxcontainer = QWidget()
        leftbtmtoolboxcontainer.setLayout(leftbtmtoolbox)
        listLayout.addWidget(leftbtmtoolboxcontainer)

        self.dock = QDockWidget(getStr('boxLabelText'), self)
        self.dock.setObjectName(getStr('labels'))
        self.dock.setWidget(labelListContainer)

        ########## zoom bar #########
        self.imgsplider = QSlider(Qt.Horizontal)
        self.imgsplider.valueChanged.connect(self.CanvasSizeChange)
        self.imgsplider.setMinimum(-150)
        self.imgsplider.setMaximum(150)
        self.imgsplider.setSingleStep(1)
        self.imgsplider.setTickPosition(QSlider.TicksBelow)
        self.imgsplider.setTickInterval(1)
        op = QGraphicsOpacityEffect()
        op.setOpacity(0.2)
        self.imgsplider.setGraphicsEffect(op)
        # self.imgsplider.setAttribute(Qt.WA_TranslucentBackground)
        self.imgsplider.setStyleSheet("background-color:transparent")
        self.imgsliderDock = QDockWidget(getStr('ImageResize'), self)
        self.imgsliderDock.setObjectName(getStr('IR'))
        self.imgsliderDock.setWidget(self.imgsplider)
        self.imgsliderDock.setFeatures(QDockWidget.DockWidgetFloatable)
        # op = QGraphicsOpacityEffect()
        # op.setOpacity(0.2)
        # self.imgsliderDock.setGraphicsEffect(op)
        self.imgsliderDock.setAttribute(Qt.WA_TranslucentBackground)
        self.addDockWidget(Qt.RightDockWidgetArea, self.imgsliderDock)

        self.zoomWidget = ZoomWidget()
        self.colorDialog = ColorDialog(parent=self)
        self.zoomWidgetValue = self.zoomWidget.value()

        ########## thumbnail #########
        hlayout = QHBoxLayout()
        m = (0, 0, 0, 0)
        hlayout.setSpacing(0)
        hlayout.setContentsMargins(*m)
        self.preButton = QToolButton()
        self.preButton.setIcon(newIcon("prev",40))
        self.preButton.setIconSize(QSize(40, 100))
        self.preButton.clicked.connect(self.openPrevImg)
        self.preButton.setStyleSheet('border: none;')
        self.iconlist = QListWidget()
        self.iconlist.setViewMode(QListView.IconMode)
        self.iconlist.setFlow(QListView.TopToBottom)
        self.iconlist.setSpacing(10)
        self.iconlist.setIconSize(QSize(50, 50))
        self.iconlist.setMovement(False)
        self.iconlist.setResizeMode(QListView.Adjust)
        self.iconlist.itemClicked.connect(self.iconitemDoubleClicked)
        self.iconlist.setStyleSheet("background-color:transparent; border: none;")
        self.iconlist.setHorizontalScrollBarPolicy(Qt.ScrollBarAlwaysOff)
        self.nextButton = QToolButton()
        self.nextButton.setIcon(newIcon("next", 40))
        self.nextButton.setIconSize(QSize(40, 100))
        self.nextButton.setStyleSheet('border: none;')
        self.nextButton.clicked.connect(self.openNextImg)

        hlayout.addWidget(self.preButton)
        hlayout.addWidget(self.iconlist)
        hlayout.addWidget(self.nextButton)

        iconListContainer = QWidget()
        iconListContainer.setLayout(hlayout)
        iconListContainer.setFixedHeight(100)

        ########### Canvas ###########
        self.canvas = Canvas(parent=self)
        self.canvas.zoomRequest.connect(self.zoomRequest)
        self.canvas.setDrawingShapeToSquare(settings.get(SETTING_DRAW_SQUARE, False))

        scroll = QScrollArea()
        scroll.setWidget(self.canvas)
        scroll.setWidgetResizable(True)
        self.scrollBars = {
            Qt.Vertical: scroll.verticalScrollBar(),
            Qt.Horizontal: scroll.horizontalScrollBar()
        }
        self.scrollArea = scroll
        self.canvas.scrollRequest.connect(self.scrollRequest)

        self.canvas.newShape.connect(self.newShape)
        self.canvas.shapeMoved.connect(self.updateBoxlist)  # self.setDirty
        self.canvas.selectionChanged.connect(self.shapeSelectionChanged)
        self.canvas.drawingPolygon.connect(self.toggleDrawingSensitive)

        centerLayout = QVBoxLayout()
        centerLayout.setContentsMargins(0, 0, 0, 0)
        centerLayout.addWidget(scroll)
        centerLayout.addWidget(iconListContainer, 0, Qt.AlignCenter)
        centercontainer = QWidget()
        centercontainer.setLayout(centerLayout)

        self.setCentralWidget(centercontainer)  # self.scrolldock
        self.addDockWidget(Qt.RightDockWidgetArea, self.dock)

        self.filedock.setFeatures(self.filedock.features() ^ QDockWidget.DockWidgetFloatable)

        self.dockFeatures = QDockWidget.DockWidgetClosable | QDockWidget.DockWidgetFloatable
        self.dock.setFeatures(self.dock.features() ^ self.dockFeatures)

        self.filedock.setFeatures(QDockWidget.NoDockWidgetFeatures)

        ###### Actions #######
        action = partial(newAction, self)
        quit = action(getStr('quit'), self.close,
                      'Ctrl+Q', 'quit', getStr('quitApp'))

        open = action(getStr('openFile'), self.openFile,
                      'Ctrl+O', 'open', getStr('openFileDetail'))

        opendir = action(getStr('openDir'), self.openDirDialog,
                         'Ctrl+u', 'open', getStr('openDir'))

        openNextImg = action(getStr('nextImg'), self.openNextImg,
                             'd', 'next', getStr('nextImgDetail'))

        openPrevImg = action(getStr('prevImg'), self.openPrevImg,
                             'a', 'prev', getStr('prevImgDetail'))

        # verify = action(getStr('verifyImg'), self.verifyImg,
        #                 'space', 'verify', getStr('verifyImgDetail'))

        save = action(getStr('save'), self.saveFile,
                      'Ctrl+V', 'verify', getStr('saveDetail'), enabled=False)

        alcm = action(getStr('choosemodel'), self.autolcm,
                      'Ctrl+M', 'next', getStr('tipchoosemodel'))

        deleteImg = action(getStr('deleteImg'), self.deleteImg, 'Ctrl+D', 'close', getStr('deleteImgDetail'),
                           enabled=True)

        resetAll = action(getStr('resetAll'), self.resetAll, None, 'resetall', getStr('resetAllDetail'))

        color1 = action(getStr('boxLineColor'), self.chooseColor1,
                        'Ctrl+L', 'color_line', getStr('boxLineColorDetail'))

        createMode = action(getStr('crtBox'), self.setCreateMode,
                            'w', 'new', getStr('crtBoxDetail'), enabled=False)
        editMode = action('&Edit\nRectBox', self.setEditMode,
                          'Ctrl+J', 'edit', u'Move and edit Boxs', enabled=False)

        create = action(getStr('crtBox'), self.createShape,
                        'w', 'new', getStr('crtBoxDetail'), enabled=False)

        delete = action(getStr('delBox'), self.deleteSelectedShape,
                        'Delete', 'delete', getStr('delBoxDetail'), enabled=False)
        copy = action(getStr('dupBox'), self.copySelectedShape,
                      'Ctrl+C', 'copy', getStr('dupBoxDetail'),
                      enabled=False)

        hideAll = action(getStr('hideBox'), partial(self.togglePolygons, False),
                         'Ctrl+H', 'hide', getStr('hideAllBoxDetail'),
                         enabled=False)
        showAll = action(getStr('showBox'), partial(self.togglePolygons, True),
                         'Ctrl+A', 'hide', getStr('showAllBoxDetail'),
                         enabled=False)

        help = action(getStr('tutorial'), self.showTutorialDialog, None, 'help', getStr('tutorialDetail'))
        showInfo = action(getStr('info'), self.showInfoDialog, None, 'help', getStr('info'))
        showSteps = action(getStr('steps'), self.showStepsDialog, None, 'help', getStr('steps'))

        zoom = QWidgetAction(self)
        zoom.setDefaultWidget(self.zoomWidget)
        self.zoomWidget.setWhatsThis(
            u"Zoom in or out of the image. Also accessible with"
            " %s and %s from the canvas." % (fmtShortcut("Ctrl+[-+]"),
                                             fmtShortcut("Ctrl+Wheel")))
        self.zoomWidget.setEnabled(False)

        zoomIn = action(getStr('zoomin'), partial(self.addZoom, 10),
                        'Ctrl++', 'zoom-in', getStr('zoominDetail'), enabled=False)
        zoomOut = action(getStr('zoomout'), partial(self.addZoom, -10),
                         'Ctrl+-', 'zoom-out', getStr('zoomoutDetail'), enabled=False)
        zoomOrg = action(getStr('originalsize'), partial(self.setZoom, 100),
                         'Ctrl+=', 'zoom', getStr('originalsizeDetail'), enabled=False)
        fitWindow = action(getStr('fitWin'), self.setFitWindow,
                           'Ctrl+F', 'fit-window', getStr('fitWinDetail'),
                           checkable=True, enabled=False)
        fitWidth = action(getStr('fitWidth'), self.setFitWidth,
                          'Ctrl+Shift+F', 'fit-width', getStr('fitWidthDetail'),
                          checkable=True, enabled=False)
        # Group zoom controls into a list for easier toggling.
        zoomActions = (self.zoomWidget, zoomIn, zoomOut,
                       zoomOrg, fitWindow, fitWidth)
        self.zoomMode = self.MANUAL_ZOOM
        self.scalers = {
            self.FIT_WINDOW: self.scaleFitWindow,
            self.FIT_WIDTH: self.scaleFitWidth,
            # Set to one to scale to 100% when loading files.
            self.MANUAL_ZOOM: lambda: 1,
        }

        edit = action(getStr('editLabel'), self.editLabel,
                      'Ctrl+E', 'edit', getStr('editLabelDetail'),
                      enabled=False)

        ######## New actions #######
        AutoRec = action(getStr('autoRecognition'), self.autoRecognition,
                         'Ctrl+Shift+A', 'Auto', getStr('autoRecognition'), enabled=False)

        reRec = action(getStr('reRecognition'), self.reRecognition,
                       'Ctrl+Shift+R', 'reRec', getStr('reRecognition'), enabled=False)

        createpoly = action(getStr('creatPolygon'), self.createPolygon,
                            'p', 'new', 'Creat Polygon', enabled=True)

        saveRec = action(getStr('saveRec'), self.saveRecResult,
<<<<<<< HEAD
                         '', 'saveRec', getStr('saveRec'), enabled=False)
=======
                            '', 'save', getStr('saveRec'), enabled=False)

        saveLabel = action(getStr('saveLabel'), self.saveLabelFile, #
                            'Ctrl+S', 'save', getStr('saveLabel'), enabled=False)
>>>>>>> af75806f

        self.editButton.setDefaultAction(edit)
        self.newButton.setDefaultAction(create)
        self.DelButton.setDefaultAction(deleteImg)
        self.SaveButton.setDefaultAction(save)
        self.AutoRecognition.setDefaultAction(AutoRec)
        self.reRecogButton.setDefaultAction(reRec)

        ############# Zoom layout ##############
        zoomLayout = QHBoxLayout()
        zoomLayout.addStretch()
        self.zoominButton = QToolButton()
        self.zoominButton.setToolButtonStyle(Qt.ToolButtonTextBesideIcon)
        self.zoominButton.setDefaultAction(zoomIn)
        self.zoomoutButton = QToolButton()
        self.zoomoutButton.setToolButtonStyle(Qt.ToolButtonTextBesideIcon)
        self.zoomoutButton.setDefaultAction(zoomOut)
        self.zoomorgButton = QToolButton()
        self.zoomorgButton.setToolButtonStyle(Qt.ToolButtonTextBesideIcon)
        self.zoomorgButton.setDefaultAction(zoomOrg)
        zoomLayout.addWidget(self.zoominButton)
        zoomLayout.addWidget(self.zoomorgButton)
        zoomLayout.addWidget(self.zoomoutButton)

        zoomContainer = QWidget()
        zoomContainer.setLayout(zoomLayout)
        zoomContainer.setGeometry(0, 0, 30, 150)

        shapeLineColor = action(getStr('shapeLineColor'), self.chshapeLineColor,
                                icon='color_line', tip=getStr('shapeLineColorDetail'),
                                enabled=False)
        shapeFillColor = action(getStr('shapeFillColor'), self.chshapeFillColor,
                                icon='color', tip=getStr('shapeFillColorDetail'),
                                enabled=False)

        # Label list context menu.
        labelMenu = QMenu()
        addActions(labelMenu, (edit, delete))

        self.labelList.setContextMenuPolicy(Qt.CustomContextMenu)
        self.labelList.customContextMenuRequested.connect(
            self.popLabelListMenu)

        # Draw squares/rectangles
        self.drawSquaresOption = QAction(getStr('drawSquares'), self)
        self.drawSquaresOption.setShortcut('Ctrl+Shift+R')
        self.drawSquaresOption.setCheckable(True)
        self.drawSquaresOption.setChecked(settings.get(SETTING_DRAW_SQUARE, False))
        self.drawSquaresOption.triggered.connect(self.toogleDrawSquare)

        # Store actions for further handling.
        self.actions = struct(save=save, open=open, resetAll=resetAll, deleteImg=deleteImg,
                              lineColor=color1, create=create, delete=delete, edit=edit, copy=copy,
                              saveRec=saveRec,
                              createMode=createMode, editMode=editMode,
                              shapeLineColor=shapeLineColor, shapeFillColor=shapeFillColor,
                              zoom=zoom, zoomIn=zoomIn, zoomOut=zoomOut, zoomOrg=zoomOrg,
                              fitWindow=fitWindow, fitWidth=fitWidth,
                              zoomActions=zoomActions, saveLabel=saveLabel,
                              fileMenuActions=(
<<<<<<< HEAD
                                  open, opendir, save, resetAll, quit),
=======
                                  open, opendir, saveLabel,  resetAll, quit),
>>>>>>> af75806f
                              beginner=(), advanced=(),
                              editMenu=(createpoly, edit, copy, delete,
                                        None, color1, self.drawSquaresOption),
                              beginnerContext=(create, edit, copy, delete),
                              advancedContext=(createMode, editMode, edit, copy,
                                               delete, shapeLineColor, shapeFillColor),
                              onLoadActive=(
                                  create, createMode, editMode),
                              onShapesPresent=(hideAll, showAll))

        # menus
        self.menus = struct(
            file=self.menu('&' + getStr('mfile')),
            edit=self.menu('&' + getStr('medit')),
            view=self.menu('&' + getStr('mview')),
            autolabel=self.menu('&PaddleOCR'),
            help=self.menu('&' + getStr('mhelp')),
            recentFiles=QMenu('Open &Recent'),
            labelList=labelMenu)

        # Sync single class mode from PR#106
        self.singleClassMode = QAction(getStr('singleClsMode'), self)
        self.singleClassMode.setShortcut("Ctrl+Shift+S")
        self.singleClassMode.setCheckable(True)
        self.singleClassMode.setChecked(settings.get(SETTING_SINGLE_CLASS, False))
        self.lastLabel = None
        # Add option to enable/disable labels being displayed at the top of bounding boxes
        self.displayLabelOption = QAction(getStr('displayLabel'), self)
        self.displayLabelOption.setShortcut("Ctrl+Shift+P")
        self.displayLabelOption.setCheckable(True)
        self.displayLabelOption.setChecked(settings.get(SETTING_PAINT_LABEL, False))
        self.displayLabelOption.triggered.connect(self.togglePaintLabelsOption)

        addActions(self.menus.file,
<<<<<<< HEAD
                   (opendir, None, save, resetAll, deleteImg, quit))
=======
                   (opendir, None, saveLabel, saveRec, None, resetAll, deleteImg, quit))
>>>>>>> af75806f

        addActions(self.menus.help, (showSteps, showInfo))
        addActions(self.menus.view, (
            self.displayLabelOption,  # labels,
            None,
            hideAll, showAll, None,
            zoomIn, zoomOut, zoomOrg, None,
            fitWindow, fitWidth))
<<<<<<< HEAD
        addActions(self.menus.autolabel, (alcm, saveRec, None, help))
=======

        addActions(self.menus.autolabel, (alcm, None, help)) #
>>>>>>> af75806f

        self.menus.file.aboutToShow.connect(self.updateFileMenu)

        # Custom context menu for the canvas widget:
        addActions(self.canvas.menus[0], self.actions.beginnerContext)
        addActions(self.canvas.menus[1], (
            action('&Copy here', self.copyShape),
            action('&Move here', self.moveShape)))

        # self.tools = self.toolbar('Tools')

        # self.actions.beginner = (
        #     open, opendir, openNextImg, openPrevImg, verify, save, None, create, copy, delete, None,
        #     zoomIn, zoom, zoomOut, fitWindow, fitWidth)
        #
        # self.actions.advanced = (
        #     open, opendir, openNextImg, openPrevImg, save, None,
        #     createMode, editMode, None,
        #     hideAll, showAll)

        self.statusBar().showMessage('%s started.' % __appname__)
        self.statusBar().show()

        # Application state.
        self.image = QImage()
        self.filePath = ustr(defaultFilename)
        self.lastOpenDir = None
        self.recentFiles = []
        self.maxRecent = 7
        self.lineColor = None
        self.fillColor = None
        self.zoom_level = 100
        self.fit_window = False
        # Add Chris
        self.difficult = False

        ## Fix the compatible issue for qt4 and qt5. Convert the QStringList to python list
        if settings.get(SETTING_RECENT_FILES):
            if have_qstring():
                recentFileQStringList = settings.get(SETTING_RECENT_FILES)
                self.recentFiles = [ustr(i) for i in recentFileQStringList]
            else:
                self.recentFiles = recentFileQStringList = settings.get(SETTING_RECENT_FILES)

        size = settings.get(SETTING_WIN_SIZE, QSize(1200, 800))

        position = QPoint(0, 0)
        saved_position = settings.get(SETTING_WIN_POSE, position)
        # Fix the multiple monitors issue
        for i in range(QApplication.desktop().screenCount()):
            if QApplication.desktop().availableGeometry(i).contains(saved_position):
                position = saved_position
                break
        self.resize(size)
        self.move(position)
        saveDir = ustr(settings.get(SETTING_SAVE_DIR, None))
        self.lastOpenDir = ustr(settings.get(SETTING_LAST_OPEN_DIR, None))

        self.restoreState(settings.get(SETTING_WIN_STATE, QByteArray()))
        Shape.line_color = self.lineColor = QColor(settings.get(SETTING_LINE_COLOR, DEFAULT_LINE_COLOR))
        Shape.fill_color = self.fillColor = QColor(settings.get(SETTING_FILL_COLOR, DEFAULT_FILL_COLOR))
        self.canvas.setDrawingColor(self.lineColor)
        # Add chris
        Shape.difficult = self.difficult

        # ADD:
        # Populate the File menu dynamically.
        self.updateFileMenu()

        # Since loading the file may take some time, make sure it runs in the background.
        if self.filePath and os.path.isdir(self.filePath):
            self.queueEvent(partial(self.importDirImages, self.filePath or ""))
        elif self.filePath:
            self.queueEvent(partial(self.loadFile, self.filePath or ""))

        # Callbacks:
        self.zoomWidget.valueChanged.connect(self.paintCanvas)

        self.populateModeActions()

        # Display cursor coordinates at the right of status bar
        self.labelCoordinates = QLabel('')
        self.statusBar().addPermanentWidget(self.labelCoordinates)

        # Open Dir if deafult file
        if self.filePath and os.path.isdir(self.filePath):
            self.openDirDialog(dirpath=self.filePath, silent=True)

    def keyReleaseEvent(self, event):
        if event.key() == Qt.Key_Control:
            self.canvas.setDrawingShapeToSquare(False)

    def keyPressEvent(self, event):
        if event.key() == Qt.Key_Control:
            # Draw rectangle if Ctrl is pressed
            self.canvas.setDrawingShapeToSquare(True)

    def noShapes(self):
        return not self.itemsToShapes

    def populateModeActions(self):
        self.canvas.menus[0].clear()
        addActions(self.canvas.menus[0], self.actions.beginnerContext)
        self.menus.edit.clear()
        actions = (self.actions.create,)  # if self.beginner() else (self.actions.createMode, self.actions.editMode)
        addActions(self.menus.edit, actions + self.actions.editMenu)

    def setDirty(self):
        self.dirty = True
        self.actions.save.setEnabled(True)

    def setClean(self):
        self.dirty = False
        self.actions.save.setEnabled(False)
        self.actions.create.setEnabled(True)

    def toggleActions(self, value=True):
        """Enable/Disable widgets which depend on an opened image."""
        for z in self.actions.zoomActions:
            z.setEnabled(value)
        for action in self.actions.onLoadActive:
            action.setEnabled(value)

    def queueEvent(self, function):
        QTimer.singleShot(0, function)

    def status(self, message, delay=5000):
        self.statusBar().showMessage(message, delay)

    def resetState(self):
        self.itemsToShapes.clear()
        self.shapesToItems.clear()
        self.itemsToShapesbox.clear()  # ADD
        self.shapesToItemsbox.clear()
        self.labelList.clear()
        self.BoxList.clear()
        self.filePath = None
        self.imageData = None
        self.labelFile = None
        self.canvas.resetState()
        self.labelCoordinates.clear()
        # self.comboBox.cb.clear()
        self.result_dic = []

    def currentItem(self):
        items = self.labelList.selectedItems()
        if items:
            return items[0]
        return None

    def currentBox(self):
        items = self.BoxList.selectedItems()
        if items:
            return items[0]
        return None

    def addRecentFile(self, filePath):
        if filePath in self.recentFiles:
            self.recentFiles.remove(filePath)
        elif len(self.recentFiles) >= self.maxRecent:
            self.recentFiles.pop()
        self.recentFiles.insert(0, filePath)

    def beginner(self):
        return self._beginner

    def advanced(self):
        return not self.beginner()

    def getAvailableScreencastViewer(self):
        osName = platform.system()

        if osName == 'Windows':
            return ['C:\\Program Files\\Internet Explorer\\iexplore.exe']
        elif osName == 'Linux':
            return ['xdg-open']
        elif osName == 'Darwin':
            return ['open']

    ## Callbacks ##
    def showTutorialDialog(self):
        subprocess.Popen(self.screencastViewer + [self.screencast])

    def showInfoDialog(self):
        from libs.__init__ import __version__
        msg = u'Name:{0} \nApp Version:{1} \n{2} '.format(__appname__, __version__, sys.version_info)
        QMessageBox.information(self, u'Information', msg)

    def showStepsDialog(self):
        msg = stepsInfo(self.lang)
        QMessageBox.information(self, u'Information', msg)

    def createShape(self):
        assert self.beginner()
        self.canvas.setEditing(False)
        self.actions.create.setEnabled(False)
        self.canvas.fourpoint = False

    def createPolygon(self):
        assert self.beginner()
        self.canvas.setEditing(False)
        self.canvas.fourpoint = True
        self.actions.create.setEnabled(False)

    def toggleDrawingSensitive(self, drawing=True):
        """In the middle of drawing, toggling between modes should be disabled."""
        self.actions.editMode.setEnabled(not drawing)
        if not drawing and self.beginner():
            # Cancel creation.
            print('Cancel creation.')
            self.canvas.setEditing(True)
            self.canvas.restoreCursor()
            self.actions.create.setEnabled(True)

    def toggleDrawMode(self, edit=True):
        self.canvas.setEditing(edit)
        self.actions.createMode.setEnabled(edit)
        self.actions.editMode.setEnabled(not edit)

    def setCreateMode(self):
        assert self.advanced()
        self.toggleDrawMode(False)

    def setEditMode(self):
        assert self.advanced()
        self.toggleDrawMode(True)
        self.labelSelectionChanged()

    def updateFileMenu(self):
        currFilePath = self.filePath

        def exists(filename):
            return os.path.exists(filename)

        menu = self.menus.recentFiles
        menu.clear()
        files = [f for f in self.recentFiles if f !=
                 currFilePath and exists(f)]
        for i, f in enumerate(files):
            icon = newIcon('labels')
            action = QAction(
                icon, '&%d %s' % (i + 1, QFileInfo(f).fileName()), self)
            action.triggered.connect(partial(self.loadRecent, f))
            menu.addAction(action)

    def popLabelListMenu(self, point):
        self.menus.labelList.exec_(self.labelList.mapToGlobal(point))

    def editLabel(self):
        if not self.canvas.editing():
            return
        item = self.currentItem()
        if not item:
            return
        text = self.labelDialog.popUp(item.text())
        if text is not None:
            item.setText(text)
            # item.setBackground(generateColorByText(text))
            self.setDirty()
            self.updateComboBox()

    ######## detection box related functions #######

    def boxItemChanged(self, item):
        shape = self.itemsToShapesbox[item]

        box = ast.literal_eval(item.text())
        # print('shape in labelItemChanged is',shape.points)
        if box != [(p.x(), p.y()) for p in shape.points]:
            # shape.points = box
            shape.points = [QPointF(p[0], p[1]) for p in box]

            # QPointF(x,y)
            # shape.line_color = generateColorByText(shape.label)
            self.setDirty()
        else:  # User probably changed item visibility
            self.canvas.setShapeVisible(shape, True)#item.checkState() == Qt.Checked

    def editBox(self):  # ADD
        if not self.canvas.editing():
            return
        item = self.currentBox()
        if not item:
            return
        text = self.labelDialog.popUp(item.text())

        imageSize = str(self.image.size())
        width, height = self.image.width(), self.image.height()
        if text:
            try:
                text_list = eval(text)
            except:
                msg_box = QMessageBox(QMessageBox.Warning, 'Warning', 'Please enter the correct format')
                msg_box.exec_()
                return
            if len(text_list) < 4:
                msg_box = QMessageBox(QMessageBox.Warning, 'Warning', 'Please enter the coordinates of 4 points')
                msg_box.exec_()
                return
            for box in text_list:
                if box[0] > width or box[0] < 0 or box[1] > height or box[1] < 0:
                    msg_box = QMessageBox(QMessageBox.Warning, 'Warning', 'Out of picture size')
                    msg_box.exec_()
                    return

            item.setText(text)
            # item.setBackground(generateColorByText(text))
            self.setDirty()
            self.updateComboBox()

    def updateBoxlist(self):
        shape = self.canvas.selectedShape
        item = self.shapesToItemsbox[shape]  # listitem
        text = [(int(p.x()), int(p.y())) for p in shape.points]
        item.setText(str(text))
        self.setDirty()

    def indexTo5Files(self, currIndex):
        if currIndex < 2:
            return self.mImgList[:5]
        elif currIndex > len(self.mImgList) - 3:
            return self.mImgList[-5:]
        else:
            return self.mImgList[currIndex - 2: currIndex + 3]

    # Tzutalin 20160906 : Add file list and dock to move faster
    def fileitemDoubleClicked(self, item=None):
        self.currIndex = self.mImgList.index(ustr(os.path.join(os.path.abspath(self.dirname), item.text())))
        filename = self.mImgList[self.currIndex]
        if filename:
            self.mImgList5 = self.indexTo5Files(self.currIndex)
            # self.additems5(None)
            self.loadFile(filename)

    def iconitemDoubleClicked(self, item=None):
        self.currIndex = self.mImgList.index(ustr(os.path.join(item.toolTip())))
        filename = self.mImgList[self.currIndex]
        if filename:
            self.mImgList5 = self.indexTo5Files(self.currIndex)
            # self.additems5(None)
            self.loadFile(filename)

    def CanvasSizeChange(self):
        if len(self.mImgList) > 0:
            self.zoomWidget.setValue(self.zoomWidgetValue + self.imgsplider.value())

    # React to canvas signals.
    def shapeSelectionChanged(self, selected=False):
        if self._noSelectionSlot:
            self._noSelectionSlot = False
        else:
            shape = self.canvas.selectedShape
            if shape:
                self.shapesToItems[shape].setSelected(True)
                self.shapesToItemsbox[shape].setSelected(True)  # ADD
            else:
                self.labelList.clearSelection()
        self.actions.delete.setEnabled(selected)
        self.actions.copy.setEnabled(selected)
        self.actions.edit.setEnabled(selected)
        self.actions.shapeLineColor.setEnabled(selected)
        self.actions.shapeFillColor.setEnabled(selected)

    def addLabel(self, shape):
        shape.paintLabel = self.displayLabelOption.isChecked()
        item = HashableQListWidgetItem(shape.label)
        item.setFlags(item.flags() | Qt.ItemIsUserCheckable)
        item.setCheckState(Qt.Unchecked) if shape.difficult else item.setCheckState(Qt.Checked)
        # Checked means difficult is False
        # item.setBackground(generateColorByText(shape.label))
        self.itemsToShapes[item] = shape
        self.shapesToItems[shape] = item
        self.labelList.addItem(item)
        # print('item in add label is ',[(p.x(), p.y()) for p in shape.points], shape.label)

        # ADD for box
        item = HashableQListWidgetItem(str([(int(p.x()), int(p.y())) for p in shape.points]))
        self.itemsToShapesbox[item] = shape
        self.shapesToItemsbox[shape] = item
        self.BoxList.addItem(item)
        for action in self.actions.onShapesPresent:
            action.setEnabled(True)
        self.updateComboBox()

    def remLabel(self, shape):
        if shape is None:
            # print('rm empty label')
            return
        item = self.shapesToItems[shape]
        self.labelList.takeItem(self.labelList.row(item))
        del self.shapesToItems[shape]
        del self.itemsToShapes[item]
        self.updateComboBox()

        # ADD:
        item = self.shapesToItemsbox[shape]
        self.BoxList.takeItem(self.BoxList.row(item))
        del self.shapesToItemsbox[shape]
        del self.itemsToShapesbox[item]
        self.updateComboBox()

    def loadLabels(self, shapes):
        s = []
        for label, points, line_color, fill_color, difficult in shapes:
            shape = Shape(label=label)
            for x, y in points:

                # Ensure the labels are within the bounds of the image. If not, fix them.
                x, y, snapped = self.canvas.snapPointToCanvas(x, y)
                if snapped:
                    self.setDirty()

                shape.addPoint(QPointF(x, y))
            shape.difficult = difficult
            shape.close()
            s.append(shape)

            self.addLabel(shape)
        self.updateComboBox()
        self.canvas.loadShapes(s)

    def updateComboBox(self):
        # Get the unique labels and add them to the Combobox.
        itemsTextList = [str(self.labelList.item(i).text()) for i in range(self.labelList.count())]

        uniqueTextList = list(set(itemsTextList))
        # Add a null row for showing all the labels
        uniqueTextList.append("")
        uniqueTextList.sort()

        # self.comboBox.update_items(uniqueTextList)

    def saveLabels(self, annotationFilePath, mode='Auto'):
        # Mode is Auto means that labels will be loaded from self.result_dic totally, which is the output of ocr model
        annotationFilePath = ustr(annotationFilePath)

        def format_shape(s):
            # print('s in saveLabels is ',s)
            return dict(label=s.label,  # str
                        line_color=s.line_color.getRgb(),
                        fill_color=s.fill_color.getRgb(),
                        points=[(p.x(), p.y()) for p in s.points],  # QPonitF
                        # add chris
                        difficult=s.difficult)  # bool

        shapes = [] if mode == 'Auto' else \
            [format_shape(shape) for shape in self.canvas.shapes]
        # Can add differrent annotation formats here

        for box in self.result_dic:
            trans_dic = {"label": box[1][0], "points": box[0], 'difficult': False}
            if trans_dic["label"] is "" and mode == 'Auto':
                continue
            shapes.append(trans_dic)
            
        try:
            trans_dic = []
            for box in shapes:
                trans_dic.append({"transcription": box['label'], "points": box['points'], 'difficult': box['difficult']})
            self.PPlabel[annotationFilePath] = trans_dic

            if mode == 'Auto':
                self.Cachelabel[annotationFilePath] = trans_dic

            return True
        except:
            self.errorMessage(u'Error saving label data')
            return False

    def copySelectedShape(self):
        self.addLabel(self.canvas.copySelectedShape())
        # fix copy and delete
        self.shapeSelectionChanged(True)

    def labelSelectionChanged(self):
        item = self.currentItem()
        if item and self.canvas.editing():
            self._noSelectionSlot = True
            self.canvas.selectShape(self.itemsToShapes[item])
            shape = self.itemsToShapes[item]

    def boxSelectionChanged(self):
        item = self.currentBox()
        if item and self.canvas.editing():
            self._noSelectionSlot = True
            self.canvas.selectShape(self.itemsToShapesbox[item])
            shape = self.itemsToShapesbox[item]

    def labelItemChanged(self, item):
        shape = self.itemsToShapes[item]
        label = item.text()
        if label != shape.label:
            shape.label = item.text()
            # shape.line_color = generateColorByText(shape.label)
            self.setDirty()
        elif not ((item.checkState()== Qt.Unchecked) ^ (not shape.difficult)):
            shape.difficult = True if item.checkState() == Qt.Unchecked else False
            self.setDirty()
        else:  # User probably changed item visibility
            self.canvas.setShapeVisible(shape, True)  # item.checkState() == Qt.Checked
            # self.actions.save.setEnabled(True)

    # Callback functions:
    def newShape(self):
        """Pop-up and give focus to the label editor.

        position MUST be in global coordinates.
        """
        if len(self.labelHist) > 0:
            self.labelDialog = LabelDialog(
                parent=self, listItem=self.labelHist)

        # Sync single class mode from PR#106
        if self.singleClassMode.isChecked() and self.lastLabel:
            text = self.lastLabel
        else:
            text = self.labelDialog.popUp(text=self.prevLabelText)
            self.lastLabel = text

        if text is not None:
            self.prevLabelText = self.stringBundle.getString('tempLabel')
            # generate_color = generateColorByText(text)
            shape = self.canvas.setLastLabel(text, None, None)  # generate_color, generate_color
            self.addLabel(shape)
            if self.beginner():  # Switch to edit mode.
                self.canvas.setEditing(True)
                self.actions.create.setEnabled(True)
            else:
                self.actions.editMode.setEnabled(True)
            self.setDirty()

        else:
            # self.canvas.undoLastLine()
            self.canvas.resetAllLines()

    def scrollRequest(self, delta, orientation):
        units = - delta / (8 * 15)
        bar = self.scrollBars[orientation]
        bar.setValue(bar.value() + bar.singleStep() * units)

    def setZoom(self, value):
        self.actions.fitWidth.setChecked(False)
        self.actions.fitWindow.setChecked(False)
        self.zoomMode = self.MANUAL_ZOOM
        self.zoomWidget.setValue(value)

    def addZoom(self, increment=10):
        self.setZoom(self.zoomWidget.value() + increment)

    def zoomRequest(self, delta):
        # get the current scrollbar positions
        # calculate the percentages ~ coordinates
        h_bar = self.scrollBars[Qt.Horizontal]
        v_bar = self.scrollBars[Qt.Vertical]

        # get the current maximum, to know the difference after zooming
        h_bar_max = h_bar.maximum()
        v_bar_max = v_bar.maximum()

        cursor = QCursor()
        pos = cursor.pos()
        relative_pos = QWidget.mapFromGlobal(self, pos)

        cursor_x = relative_pos.x()
        cursor_y = relative_pos.y()

        w = self.scrollArea.width()
        h = self.scrollArea.height()

        # the scaling from 0 to 1 has some padding
        # you don't have to hit the very leftmost pixel for a maximum-left movement
        margin = 0.1
        move_x = (cursor_x - margin * w) / (w - 2 * margin * w)
        move_y = (cursor_y - margin * h) / (h - 2 * margin * h)

        # clamp the values from 0 to 1
        move_x = min(max(move_x, 0), 1)
        move_y = min(max(move_y, 0), 1)

        # zoom in
        units = delta / (8 * 15)
        scale = 10
        self.addZoom(scale * units)

        # get the difference in scrollbar values
        # this is how far we can move
        d_h_bar_max = h_bar.maximum() - h_bar_max
        d_v_bar_max = v_bar.maximum() - v_bar_max

        # get the new scrollbar values
        new_h_bar_value = h_bar.value() + move_x * d_h_bar_max
        new_v_bar_value = v_bar.value() + move_y * d_v_bar_max

        h_bar.setValue(new_h_bar_value)
        v_bar.setValue(new_v_bar_value)

    def setFitWindow(self, value=True):
        if value:
            self.actions.fitWidth.setChecked(False)
        self.zoomMode = self.FIT_WINDOW if value else self.MANUAL_ZOOM
        self.adjustScale()

    def setFitWidth(self, value=True):
        if value:
            self.actions.fitWindow.setChecked(False)
        self.zoomMode = self.FIT_WIDTH if value else self.MANUAL_ZOOM
        self.adjustScale()

    def togglePolygons(self, value):
        for item, shape in self.itemsToShapes.items():
            self.canvas.setShapeVisible(shape, value)

    def loadFile(self, filePath=None):
        """Load the specified file, or the last opened file if None."""
        self.resetState()
        self.canvas.setEnabled(False)
        if filePath is None:
            filePath = self.settings.get(SETTING_FILENAME)

        # Make sure that filePath is a regular python string, rather than QString
        filePath = ustr(filePath)
        # Fix bug: An index error after select a directory when open a new file.
        unicodeFilePath = ustr(filePath)
        # Tzutalin 20160906 : Add file list and dock to move faster
        # Highlight the file item
        if unicodeFilePath and self.fileListWidget.count() > 0:
            if unicodeFilePath in self.mImgList:
                index = self.mImgList.index(unicodeFilePath)
                fileWidgetItem = self.fileListWidget.item(index)
                print('unicodeFilePath is', unicodeFilePath)
                fileWidgetItem.setSelected(True)
                ###
                self.iconlist.clear()
                self.additems5(None)
                for i in range(5):
                    item_tooltip = self.iconlist.item(i).toolTip()
                    # print(i,"---",item_tooltip)
                    if item_tooltip == ustr(filePath):
                        titem = self.iconlist.item(i)
                        titem.setSelected(True)
                        self.iconlist.scrollToItem(titem)
                        break
            else:
                self.fileListWidget.clear()
                self.mImgList.clear()
                self.iconlist.clear()

        if unicodeFilePath and os.path.exists(unicodeFilePath):
            self.imageData = read(unicodeFilePath, None)
            self.canvas.verified = False

            image = QImage.fromData(self.imageData)
            if image.isNull():
                self.errorMessage(u'Error opening file',
                                  u"<p>Make sure <i>%s</i> is a valid image file." % unicodeFilePath)
                self.status("Error reading %s" % unicodeFilePath)
                return False
            self.status("Loaded %s" % os.path.basename(unicodeFilePath))
            self.image = image
            self.filePath = unicodeFilePath
            self.canvas.loadPixmap(QPixmap.fromImage(image))

            if self.validFilestate(filePath) is True:
                self.setClean()
            else:
                self.dirty = False
                self.actions.save.setEnabled(True)

            self.canvas.setEnabled(True)
            self.adjustScale(initial=True)
            self.paintCanvas()
            self.addRecentFile(self.filePath)
            self.toggleActions(True)
            self.showBoundingBoxFromPPlabel(filePath)

            self.setWindowTitle(__appname__ + ' ' + filePath)

            # Default : select last item if there is at least one item
            if self.labelList.count():
                self.labelList.setCurrentItem(self.labelList.item(self.labelList.count() - 1))
                self.labelList.item(self.labelList.count() - 1).setSelected(True)

            self.canvas.setFocus(True)
            return True
        return False

    def showBoundingBoxFromPPlabel(self, filePath):
        imgidx = self.getImglabelidx(filePath)
        if imgidx not in self.PPlabel.keys():
            return
        shapes = []
        for box in self.PPlabel[imgidx]:
            shapes.append((box['transcription'], box['points'], None, None, box['difficult']))

        print(shapes)
        self.loadLabels(shapes)
        self.canvas.verified = False

    def validFilestate(self, filePath):
        if filePath not in self.fileStatedict.keys():
            return None
        elif self.fileStatedict[filePath] == 1:
            return True
        else:
            return False

    def resizeEvent(self, event):
        if self.canvas and not self.image.isNull() \
                and self.zoomMode != self.MANUAL_ZOOM:
            self.adjustScale()
        super(MainWindow, self).resizeEvent(event)

    def paintCanvas(self):
        assert not self.image.isNull(), "cannot paint null image"
        self.canvas.scale = 0.01 * self.zoomWidget.value()
        self.canvas.adjustSize()
        self.canvas.update()

    def adjustScale(self, initial=False):
        value = self.scalers[self.FIT_WINDOW if initial else self.zoomMode]()
        self.zoomWidget.setValue(int(100 * value))

    def scaleFitWindow(self):
        """Figure out the size of the pixmap in order to fit the main widget."""
        e = 2.0  # So that no scrollbars are generated.
        w1 = self.centralWidget().width() - e
        h1 = self.centralWidget().height() - e - 110
        a1 = w1 / h1
        # Calculate a new scale value based on the pixmap's aspect ratio.
        w2 = self.canvas.pixmap.width() - 0.0
        h2 = self.canvas.pixmap.height() - 0.0
        a2 = w2 / h2
        return w1 / w2 if a2 >= a1 else h1 / h2

    def scaleFitWidth(self):
        # The epsilon does not seem to work too well here.
        w = self.centralWidget().width() - 2.0
        return w / self.canvas.pixmap.width()

    def closeEvent(self, event):
        if not self.mayContinue():
            event.ignore()
        else:
            settings = self.settings
            # If it loads images from dir, don't load it at the begining
            if self.dirname is None:
                settings[SETTING_FILENAME] = self.filePath if self.filePath else ''
            else:
                settings[SETTING_FILENAME] = ''

            settings[SETTING_WIN_SIZE] = self.size()
            settings[SETTING_WIN_POSE] = self.pos()
            settings[SETTING_WIN_STATE] = self.saveState()
            settings[SETTING_LINE_COLOR] = self.lineColor
            settings[SETTING_FILL_COLOR] = self.fillColor
            settings[SETTING_RECENT_FILES] = self.recentFiles
            settings[SETTING_ADVANCE_MODE] = not self._beginner
            if self.defaultSaveDir and os.path.exists(self.defaultSaveDir):
                settings[SETTING_SAVE_DIR] = ustr(self.defaultSaveDir)
            else:
                settings[SETTING_SAVE_DIR] = ''

            if self.lastOpenDir and os.path.exists(self.lastOpenDir):
                settings[SETTING_LAST_OPEN_DIR] = self.lastOpenDir
            else:
                settings[SETTING_LAST_OPEN_DIR] = ''

            settings[SETTING_SINGLE_CLASS] = self.singleClassMode.isChecked()
            settings[SETTING_PAINT_LABEL] = self.displayLabelOption.isChecked()
            settings[SETTING_DRAW_SQUARE] = self.drawSquaresOption.isChecked()
            settings.save()
            try:
                self.saveLabelFile()
            except:
                pass

    def loadRecent(self, filename):
        if self.mayContinue():
            self.loadFile(filename)

    def scanAllImages(self, folderPath):
        extensions = ['.%s' % fmt.data().decode("ascii").lower() for fmt in QImageReader.supportedImageFormats()]
        images = []

        for file in os.listdir(folderPath):
            if file.lower().endswith(tuple(extensions)):
                relativePath = os.path.join(folderPath, file)
                path = ustr(os.path.abspath(relativePath))
                images.append(path)
        natural_sort(images, key=lambda x: x.lower())
        return images

    def openDirDialog(self, _value=False, dirpath=None, silent=False):
        if not self.mayContinue():
            return

        defaultOpenDirPath = dirpath if dirpath else '.'
        if self.lastOpenDir and os.path.exists(self.lastOpenDir):
            defaultOpenDirPath = self.lastOpenDir
        else:
            defaultOpenDirPath = os.path.dirname(self.filePath) if self.filePath else '.'
        if silent != True:
            targetDirPath = ustr(QFileDialog.getExistingDirectory(self,
                                                                  '%s - Open Directory' % __appname__,
                                                                  defaultOpenDirPath,
                                                                  QFileDialog.ShowDirsOnly | QFileDialog.DontResolveSymlinks))
        else:
            targetDirPath = ustr(defaultOpenDirPath)
        self.lastOpenDir = targetDirPath
        self.importDirImages(targetDirPath)

    def importDirImages(self, dirpath, isDelete=False):
        if not self.mayContinue() or not dirpath:
            return
        if self.defaultSaveDir and self.defaultSaveDir != dirpath:
            self.saveLabelFile()

        if not isDelete:
            self.loadFilestate(dirpath)
            self.PPlabelpath = dirpath + '/Label.txt'
            self.PPlabel = self.loadLabelFile(self.PPlabelpath)
            self.Cachelabelpath = dirpath + '/Cache.cach'
            self.Cachelabel = self.loadLabelFile(self.Cachelabelpath)
            if self.Cachelabel:
                self.PPlabel = dict(self.Cachelabel, **self.PPlabel)
        self.lastOpenDir = dirpath
        self.dirname = dirpath

        self.defaultSaveDir = dirpath
        self.statusBar().showMessage('%s started. Annotation will be saved to %s' %
                                     (__appname__, self.defaultSaveDir))
        self.statusBar().show()

        self.filePath = None
        self.fileListWidget.clear()
        self.mImgList = self.scanAllImages(dirpath)
        self.mImgList5 = self.mImgList[:5]
        self.openNextImg()
        doneicon = newIcon('done')
        closeicon = newIcon('close')
        for imgPath in self.mImgList:
            filename = os.path.basename(imgPath)
            if self.validFilestate(imgPath) is True:
                item = QListWidgetItem(doneicon, filename)
            else:
                item = QListWidgetItem(closeicon, filename)
            self.fileListWidget.addItem(item)

        print('dirPath in importDirImages is', dirpath)
        self.iconlist.clear()
        self.additems5(dirpath)
        self.changeFileFolder = True
        self.haveAutoReced = False
        self.AutoRecognition.setEnabled(True)
        self.reRecogButton.setEnabled(True)
        self.actions.saveLabel.setEnabled(True)


    def openPrevImg(self, _value=False):
        if len(self.mImgList) <= 0:
            return

        if self.filePath is None:
            return

        currIndex = self.mImgList.index(self.filePath)
        self.mImgList5 = self.mImgList[:5]
        if currIndex - 1 >= 0:
            filename = self.mImgList[currIndex - 1]
            self.mImgList5 = self.indexTo5Files(currIndex - 1)
            if filename:
                self.loadFile(filename)

    def openNextImg(self, _value=False):
        if not self.mayContinue():
            return

        if len(self.mImgList) <= 0:
            return

        filename = None
        if self.filePath is None:
            filename = self.mImgList[0]
            self.mImgList5 = self.mImgList[:5]
        else:
            currIndex = self.mImgList.index(self.filePath)
            if currIndex + 1 < len(self.mImgList):
                filename = self.mImgList[currIndex + 1]
                self.mImgList5 = self.indexTo5Files(currIndex + 1)
            else:
                self.mImgList5 = self.indexTo5Files(currIndex)
        if filename:
            print('file name in openNext is ', filename)
            self.loadFile(filename)

    def openFile(self, _value=False):
        if not self.mayContinue():
            return
        path = os.path.dirname(ustr(self.filePath)) if self.filePath else '.'
        formats = ['*.%s' % fmt.data().decode("ascii").lower() for fmt in QImageReader.supportedImageFormats()]
        filters = "Image & Label files (%s)" % ' '.join(formats + ['*%s' % LabelFile.suffix])
        filename = QFileDialog.getOpenFileName(self, '%s - Choose Image or Label file' % __appname__, path, filters)
        if filename:
            if isinstance(filename, (tuple, list)):
                filename = filename[0]
            self.loadFile(filename)
            # print('filename in openfile is ', self.filePath)
        self.filePath = None
        self.fileListWidget.clear()
        self.iconlist.clear()
        self.mImgList = [filename]
        self.openNextImg()
        if self.validFilestate(filename) is True:
            item = QListWidgetItem(newIcon('done'), filename)
            self.setClean()
        elif self.validFilestate(filename) is None:
            item = QListWidgetItem(newIcon('close'), filename)
        else:
            item = QListWidgetItem(newIcon('close'), filename)
            self.setDirty()
        self.fileListWidget.addItem(filename)
        self.additems5(None)
        print('opened image is', filename)

    def updateFileListIcon(self, filename):
        pass

    def saveFile(self, _value=False, mode='Manual'):
        # Manual mode is used for users click "Save" manually,which will change the state of the image
        if self.filePath:
            imgidx = self.getImglabelidx(self.filePath)
            self._saveFile(imgidx, mode=mode)


    def saveFileAs(self, _value=False):
        assert not self.image.isNull(), "cannot save empty image"
        self._saveFile(self.saveFileDialog())

    def saveFileDialog(self, removeExt=True):
        caption = '%s - Choose File' % __appname__
        filters = 'File (*%s)' % LabelFile.suffix
        openDialogPath = self.currentPath()
        dlg = QFileDialog(self, caption, openDialogPath, filters)
        dlg.setDefaultSuffix(LabelFile.suffix[1:])
        dlg.setAcceptMode(QFileDialog.AcceptSave)
        filenameWithoutExtension = os.path.splitext(self.filePath)[0]
        dlg.selectFile(filenameWithoutExtension)
        dlg.setOption(QFileDialog.DontUseNativeDialog, False)
        if dlg.exec_():
            fullFilePath = ustr(dlg.selectedFiles()[0])
            if removeExt:
                return os.path.splitext(fullFilePath)[0]  # Return file path without the extension.
            else:
                return fullFilePath
        return ''

    def _saveFile(self, annotationFilePath, mode='Manual'):
        if mode == 'Manual':
            if annotationFilePath and self.saveLabels(annotationFilePath, mode=mode):
                self.setClean()
                self.statusBar().showMessage('Saved to  %s' % annotationFilePath)
                self.statusBar().show()
                currIndex = self.mImgList.index(self.filePath)
                item = self.fileListWidget.item(currIndex)
                item.setIcon(newIcon('done'))

                self.fileStatedict[self.filePath] = 1
                if len(self.fileStatedict) % self.autoSaveNum == 0:
                    self.saveFilestate()
                    self.savePPlabel(mode='Auto')

                self.fileListWidget.insertItem(int(currIndex), item)
                self.openNextImg()
                self.actions.saveRec.setEnabled(True)

        elif mode == 'Auto':
            if annotationFilePath and self.saveLabels(annotationFilePath, mode=mode):
                self.setClean()
                self.statusBar().showMessage('Saved to  %s' % annotationFilePath)
                self.statusBar().show()

    def closeFile(self, _value=False):
        if not self.mayContinue():
            return
        self.resetState()
        self.setClean()
        self.toggleActions(False)
        self.canvas.setEnabled(False)
        self.actions.saveAs.setEnabled(False)

    def deleteImg(self):
        deletePath = self.filePath
        if deletePath is not None:
            deleteInfo = self.deleteImgDialog()
            if deleteInfo == QMessageBox.Yes:
                if platform.system() == 'Windows':
                    from win32com.shell import shell, shellcon
                    shell.SHFileOperation((0, shellcon.FO_DELETE, deletePath, None,
                                           shellcon.FOF_SILENT | shellcon.FOF_ALLOWUNDO | shellcon.FOF_NOCONFIRMATION,
                                           None, None))
                    # linux
                elif platform.system() == 'Linux':
                    cmd = 'trash ' + deletePath
                    os.system(cmd)
                    # macOS
                elif platform.system() == 'Darwin':
                    import subprocess
                    absPath = os.path.abspath(deletePath).replace('\\', '\\\\').replace('"', '\\"')
                    cmd = ['osascript', '-e',
                           'tell app "Finder" to move {the POSIX file "' + absPath + '"} to trash']
                    print(cmd)
                    subprocess.call(cmd, stdout=open(os.devnull, 'w'))

                if self.filePath in self.fileStatedict.keys():
                    self.fileStatedict.pop(self.filePath)
                imgidx = self.getImglabelidx(self.filePath)
                if imgidx in self.PPlabel.keys():
                    self.PPlabel.pop(imgidx)
                self.openNextImg()
                self.importDirImages(self.lastOpenDir, isDelete=True)

    def deleteImgDialog(self):
        yes, cancel = QMessageBox.Yes, QMessageBox.Cancel
        msg = u'The image will be deleted to the recycle bin'
        return QMessageBox.warning(self, u'Attention', msg, yes | cancel)

    def resetAll(self):
        self.settings.reset()
        self.close()
        proc = QProcess()
        proc.startDetached(os.path.abspath(__file__))

    def mayContinue(self):  #
        if not self.dirty:
            return True
        else:
            discardChanges = self.discardChangesDialog()
            if discardChanges == QMessageBox.No:
                return True
            elif discardChanges == QMessageBox.Yes:
                self.saveFile()
                return True
            else:
                return False

    def discardChangesDialog(self):
        yes, no, cancel = QMessageBox.Yes, QMessageBox.No, QMessageBox.Cancel
        msg = u'You have unsaved changes, would you like to save them and proceed?\nClick "No" to undo all changes.'
        return QMessageBox.warning(self, u'Attention', msg, yes | no | cancel)

    def errorMessage(self, title, message):
        return QMessageBox.critical(self, title,
                                    '<p><b>%s</b></p>%s' % (title, message))

    def currentPath(self):
        return os.path.dirname(self.filePath) if self.filePath else '.'

    def chooseColor1(self):
        color = self.colorDialog.getColor(self.lineColor, u'Choose line color',
                                          default=DEFAULT_LINE_COLOR)
        if color:
            self.lineColor = color
            Shape.line_color = color
            self.canvas.setDrawingColor(color)
            self.canvas.update()
            self.setDirty()

    def deleteSelectedShape(self):
        self.remLabel(self.canvas.deleteSelected())
        self.setDirty()
        if self.noShapes():
            for action in self.actions.onShapesPresent:
                action.setEnabled(False)

    def chshapeLineColor(self):
        color = self.colorDialog.getColor(self.lineColor, u'Choose line color',
                                          default=DEFAULT_LINE_COLOR)
        if color:
            self.canvas.selectedShape.line_color = color
            self.canvas.update()
            self.setDirty()

    def chshapeFillColor(self):
        color = self.colorDialog.getColor(self.fillColor, u'Choose fill color',
                                          default=DEFAULT_FILL_COLOR)
        if color:
            self.canvas.selectedShape.fill_color = color
            self.canvas.update()
            self.setDirty()

    def copyShape(self):
        self.canvas.endMove(copy=True)
        self.addLabel(self.canvas.selectedShape)
        self.setDirty()

    def moveShape(self):
        self.canvas.endMove(copy=False)
        self.setDirty()

    def loadPredefinedClasses(self, predefClassesFile):
        if os.path.exists(predefClassesFile):
            with codecs.open(predefClassesFile, 'r', 'utf8') as f:
                for line in f:
                    line = line.strip()
                    if self.labelHist is None:
                        self.labelHist = [line]
                    else:
                        self.labelHist.append(line)

    def togglePaintLabelsOption(self):
        for shape in self.canvas.shapes:
            shape.paintLabel = self.displayLabelOption.isChecked()

    def toogleDrawSquare(self):
        self.canvas.setDrawingShapeToSquare(self.drawSquaresOption.isChecked())

    def additems(self, dirpath):
        for file in self.mImgList:
            pix = QPixmap(file)
            _, filename = os.path.split(file)
            filename, _ = os.path.splitext(filename)
            item = QListWidgetItem(QIcon(pix.scaled(100, 100, Qt.IgnoreAspectRatio, Qt.FastTransformation)),
                                   filename[:10])
            item.setToolTip(file)
            self.iconlist.addItem(item)

    def additems5(self, dirpath):
        for file in self.mImgList5:
            pix = QPixmap(file)
            _, filename = os.path.split(file)
            filename, _ = os.path.splitext(filename)
            pfilename = filename[:10]
            if len(pfilename) < 10:
                lentoken = 12 - len(pfilename)
                prelen = lentoken // 2
                bfilename = prelen * " " + pfilename + (lentoken - prelen) * " "
            item = QListWidgetItem(QIcon(pix.scaled(100, 100, Qt.IgnoreAspectRatio, Qt.FastTransformation)), pfilename)
            # item.setForeground(QBrush(Qt.white))
            item.setToolTip(file)
            self.iconlist.addItem(item)
        owidth = 0
        for index in range(len(self.mImgList5)):
            item = self.iconlist.item(index)
            itemwidget = self.iconlist.visualItemRect(item)
            owidth += itemwidget.width()
        self.iconlist.setMinimumWidth(owidth + 50)

    def getImglabelidx(self, filePath):
        if platform.system() == 'Windows':
            spliter = '\\'
        else:
            spliter = '/'
        filepathsplit = filePath.split(spliter)[-2:]
        return filepathsplit[0] + '/' + filepathsplit[1]

    def autoRecognition(self):
        assert self.mImgList is not None
        print('Using model from ', self.model)

        uncheckedList = [i for i in self.mImgList if i not in self.fileStatedict.keys()]
        self.autoDialog = AutoDialog(parent=self, ocr=self.ocr, mImgList=uncheckedList, lenbar=len(uncheckedList))
        self.autoDialog.popUp()
        self.currIndex = len(self.mImgList)
        self.loadFile(self.filePath)  # ADD
        self.haveAutoReced = True
        self.AutoRecognition.setEnabled(False)
        self.setDirty()
        self.saveCacheLabel()

    def reRecognition(self):
        img = cv2.imread(self.filePath)
        if self.canvas.shapes:
            self.result_dic = []
            rec_flag = 0
            for shape in self.canvas.shapes:
                box = [[int(p.x()), int(p.y())] for p in shape.points]
                assert len(box) == 4
                img_crop = get_rotate_crop_image(img, np.array(box, np.float32))
                if img_crop is None:
                    msg = 'Can not recognise the detection box in ' + self.filePath + '. Please change manually'
                    QMessageBox.information(self, "Information", msg)
                    return
                result = self.ocr.ocr(img_crop, cls=True, det=False)
                if result[0][0] is not '':
                    result.insert(0, box)
                    print('result in reRec is ', result)
                    self.result_dic.append(result)
                    if result[1][0] == shape.label:
                        print('label no change')
                    else:
                        rec_flag += 1

            if len(self.result_dic) > 0 and rec_flag > 0:
                self.saveFile(mode='Auto')
                self.loadFile(self.filePath)
                self.setDirty()
            elif len(self.result_dic) == len(self.canvas.shapes) and rec_flag == 0:
                QMessageBox.information(self, "Information", "The recognition result remains unchanged!")
            else:
                print('Can not recgonise in ', self.filePath)
        else:
            QMessageBox.information(self, "Information", "Draw a box!")

    def autolcm(self):
        vbox = QVBoxLayout()
        hbox = QHBoxLayout()
        self.panel = QLabel()
        self.panel.setText(self.stringBundle.getString('choseModelLg'))
        self.panel.setAlignment(Qt.AlignLeft)
        self.comboBox = QComboBox()
        self.comboBox.setObjectName("comboBox")
        self.comboBox.addItems(['Chinese & English', 'English', 'French', 'German', 'Korean', 'Japanese'])
        vbox.addWidget(self.panel)
        vbox.addWidget(self.comboBox)
        self.dialog = QDialog()
        self.dialog.resize(300, 100)
        self.okBtn = QPushButton(self.stringBundle.getString('ok'))
        self.cancelBtn = QPushButton(self.stringBundle.getString('cancel'))

        self.okBtn.clicked.connect(self.modelChoose)
        self.cancelBtn.clicked.connect(self.cancel)
        self.dialog.setWindowTitle(self.stringBundle.getString('choseModelLg'))

        hbox.addWidget(self.okBtn)
        hbox.addWidget(self.cancelBtn)

        vbox.addWidget(self.panel)
        vbox.addLayout(hbox)
        self.dialog.setLayout(vbox)
        self.dialog.setWindowModality(Qt.ApplicationModal)
        self.dialog.exec_()
        if self.filePath:
            self.AutoRecognition.setEnabled(True)


    def modelChoose(self):
        print(self.comboBox.currentText())
        lg_idx = {'Chinese & English': 'ch', 'English': 'en', 'French': 'french', 'German': 'german',
                  'Korean': 'korean', 'Japanese': 'japan'}
        del self.ocr
        self.ocr = PaddleOCR(use_pdserving=False, use_angle_cls=True, det=True, cls=True, use_gpu=False,
                             lang=lg_idx[self.comboBox.currentText()])
        self.dialog.close()

    def cancel(self):
        self.dialog.close()

    def loadFilestate(self, saveDir):
        self.fileStatepath = saveDir + '/fileState.txt'
        self.fileStatedict = {}
        if not os.path.exists(self.fileStatepath):
            f = open(self.fileStatepath, 'w', encoding='utf-8')
        else:
            with open(self.fileStatepath, 'r', encoding='utf-8') as f:
                states = f.readlines()
                for each in states:
                    file, state = each.split('\t')
                    self.fileStatedict[file] = 1

    def saveFilestate(self):
        with open(self.fileStatepath, 'w', encoding='utf-8') as f:
            for key in self.fileStatedict:
                f.write(key + '\t')
                f.write(str(self.fileStatedict[key]) + '\n')

    def loadLabelFile(self, labelpath):
        labeldict = {}
        if not os.path.exists(labelpath):
            f = open(labelpath, 'w', encoding='utf-8')

        else:
            with open(labelpath, 'r', encoding='utf-8') as f:
                data = f.readlines()
                for each in data:
                    file, label = each.split('\t')
                    if label:
                        label = label.replace('false', 'False')
                        label = label.replace('true', 'True')
                        labeldict[file] = eval(label)
                    else:
                        labeldict[file] = []
        return labeldict

    def savePPlabel(self, mode='Manual'):
        savedfile = [self.getImglabelidx(i) for i in self.fileStatedict.keys()]
        with open(self.PPlabelpath, 'w', encoding='utf-8') as f:
            for key in self.PPlabel:
                if key in savedfile and self.PPlabel[key] != []:
                    f.write(key + '\t')
                    f.write(json.dumps(self.PPlabel[key], ensure_ascii=False) + '\n')

        if mode == 'Manual':
            msg = 'Images that have been checked are saved in ' + self.PPlabelpath
            QMessageBox.information(self, "Information", msg)

    def saveCacheLabel(self):
        with open(self.Cachelabelpath, 'w', encoding='utf-8') as f:
            for key in self.Cachelabel:
                f.write(key + '\t')
                f.write(json.dumps(self.Cachelabel[key], ensure_ascii=False) + '\n')

    def saveLabelFile(self):
        self.saveFilestate()
        self.savePPlabel()

    def saveRecResult(self):
        if None in [self.PPlabelpath, self.PPlabel, self.fileStatedict]:
            QMessageBox.information(self, "Information", "Save file first")
            return

        rec_gt_dir = os.path.dirname(self.PPlabelpath) + '/rec_gt.txt'
        crop_img_dir = os.path.dirname(self.PPlabelpath) + '/crop_img/'
        if not os.path.exists(crop_img_dir):
            os.mkdir(crop_img_dir)

        with open(rec_gt_dir, 'w', encoding='utf-8') as f:
            for key in self.fileStatedict:
                idx = self.getImglabelidx(key)
                for i, label in enumerate(self.PPlabel[idx]):
                    if label['difficult']: continue
                    img = cv2.imread(key)
                    img_crop = get_rotate_crop_image(img, np.array(label['points'], np.float32))
                    img_name = os.path.splitext(os.path.basename(idx))[0] + '_crop_' + str(i) + '.jpg'
                    cv2.imwrite(crop_img_dir + img_name, img_crop)
                    f.write('crop_img/' + img_name + '\t')
                    f.write(label['transcription'] + '\n')

        QMessageBox.information(self, "Information", "Cropped images has been saved in " + str(crop_img_dir))


def inverted(color):
    return QColor(*[255 - v for v in color.getRgb()])


def read(filename, default=None):
    try:
        with open(filename, 'rb') as f:
            return f.read()
    except:
        return default


def get_main_app(argv=[]):
    """
    Standard boilerplate Qt application code.
    Do everything but app.exec_() -- so that we can test the application in one thread
    """
    app = QApplication(argv)
    app.setApplicationName(__appname__)
    app.setWindowIcon(newIcon("app"))
    # Tzutalin 201705+: Accept extra agruments to change predefined class file
    argparser = argparse.ArgumentParser()
    argparser.add_argument("--lang", default='en', nargs="?")
    argparser.add_argument("--predefined_classes_file",
                           default=os.path.join(os.path.dirname(__file__), "data", "predefined_classes.txt"),
                           nargs="?")
    args = argparser.parse_args(argv[1:])
    # Usage : labelImg.py image predefClassFile saveDir
    win = MainWindow(lang=args.lang,
                     defaultPrefdefClassFile=args.predefined_classes_file)
    win.show()
    return app, win


def main():
    """construct main app and run it"""
    app, _win = get_main_app(sys.argv)
    return app.exec_()


if __name__ == '__main__':

    resource_file = './libs/resources.py'
    if not os.path.exists(resource_file):
        output = os.system('pyrcc5 -o libs/resources.py resources.qrc')
        assert output is 0, "operate the cmd have some problems ,please check  whether there is a in the lib " \
                            "directory resources.py "
    import libs.resources
    sys.exit(main())<|MERGE_RESOLUTION|>--- conflicted
+++ resolved
@@ -432,14 +432,10 @@
                             'p', 'new', 'Creat Polygon', enabled=True)
 
         saveRec = action(getStr('saveRec'), self.saveRecResult,
-<<<<<<< HEAD
-                         '', 'saveRec', getStr('saveRec'), enabled=False)
-=======
                             '', 'save', getStr('saveRec'), enabled=False)
 
         saveLabel = action(getStr('saveLabel'), self.saveLabelFile, #
                             'Ctrl+S', 'save', getStr('saveLabel'), enabled=False)
->>>>>>> af75806f
 
         self.editButton.setDefaultAction(edit)
         self.newButton.setDefaultAction(create)
@@ -500,11 +496,7 @@
                               fitWindow=fitWindow, fitWidth=fitWidth,
                               zoomActions=zoomActions, saveLabel=saveLabel,
                               fileMenuActions=(
-<<<<<<< HEAD
-                                  open, opendir, save, resetAll, quit),
-=======
                                   open, opendir, saveLabel,  resetAll, quit),
->>>>>>> af75806f
                               beginner=(), advanced=(),
                               editMenu=(createpoly, edit, copy, delete,
                                         None, color1, self.drawSquaresOption),
@@ -539,11 +531,7 @@
         self.displayLabelOption.triggered.connect(self.togglePaintLabelsOption)
 
         addActions(self.menus.file,
-<<<<<<< HEAD
-                   (opendir, None, save, resetAll, deleteImg, quit))
-=======
                    (opendir, None, saveLabel, saveRec, None, resetAll, deleteImg, quit))
->>>>>>> af75806f
 
         addActions(self.menus.help, (showSteps, showInfo))
         addActions(self.menus.view, (
@@ -552,12 +540,7 @@
             hideAll, showAll, None,
             zoomIn, zoomOut, zoomOrg, None,
             fitWindow, fitWidth))
-<<<<<<< HEAD
-        addActions(self.menus.autolabel, (alcm, saveRec, None, help))
-=======
-
-        addActions(self.menus.autolabel, (alcm, None, help)) #
->>>>>>> af75806f
+        addActions(self.menus.autolabel, (AutoRec, reRec, alcm, None, help))
 
         self.menus.file.aboutToShow.connect(self.updateFileMenu)
 
