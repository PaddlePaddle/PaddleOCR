name: PaddleOCR PR Tests

on:
  push:
    branches: ["main", "release/*"]
    paths-ignore:
      - '**.md'
      - '**.txt'
      - '**.yml'
      - '**.yaml'
  pull_request:
    branches: ["main", "release/*"]
    paths-ignore:
      - '**.md'
      - '**.txt'
      - '**.yml'
      - '**.yaml'

permissions:
  contents: read

jobs:
  test-pr:
    runs-on: ubuntu-latest

    steps:
    - uses: actions/checkout@v4
    - name: Set up Python 3.10
      uses: actions/setup-python@v5
      with:
        python-version: "3.10"

    - name: Cache dependencies
      uses: actions/cache@v4
      with:
        path: |
          ~/.cache/pip
          ~/.local/lib/python3.10/site-packages
          ~/.paddleocr/
        key: ${{ runner.os }}-dependencies-${{ hashFiles('**/requirements.txt', 'pyproject.toml') }}
        restore-keys: |
          ${{ runner.os }}-dependencies-

    - name: Install dependencies
      run: |
        python -m pip install --upgrade pip
        pip install pytest
        if [ -f requirements.txt ]; then pip install -r requirements.txt; fi
        python -m pip install paddlepaddle==3.0.0 -i https://www.paddlepaddle.org.cn/packages/stable/cpu/
<<<<<<< HEAD
        pip install -e ".[all]"
=======
        pip install -e .
        python -m pip install 'paddlex@git+https://github.com/PaddlePaddle/PaddleX.git@develop'
>>>>>>> 15ea6f19
    - name: Test with pytest
      run: |
        pytest --verbose tests/<|MERGE_RESOLUTION|>--- conflicted
+++ resolved
@@ -47,12 +47,7 @@
         pip install pytest
         if [ -f requirements.txt ]; then pip install -r requirements.txt; fi
         python -m pip install paddlepaddle==3.0.0 -i https://www.paddlepaddle.org.cn/packages/stable/cpu/
-<<<<<<< HEAD
-        pip install -e ".[all]"
-=======
-        pip install -e .
-        python -m pip install 'paddlex@git+https://github.com/PaddlePaddle/PaddleX.git@develop'
->>>>>>> 15ea6f19
+        python -m pip install -e '.[all]' 'paddlex@git+https://github.com/PaddlePaddle/PaddleX.git@develop'
     - name: Test with pytest
       run: |
         pytest --verbose tests/