from paddleocr import PaddleOCR, draw_ocr
from pdf2image import convert_from_path
import os, cv2, numpy as np
import logging
import datetime
# Paddleocr supports Chinese, English, French, German, Korean and Japanese.
# You can set the parameter `lang` as `ch`, `en`, `french`, `german`, `korean`, `japan`
# to switch the language model in order.

pdf_folder = './pdf/'
img_folder = './img'
pdfoutputimg_folder_all = './pdftoimg_all'
<<<<<<< HEAD
=======
pdfoutputimg_folder_cover = './pdftoimg_cover'
>>>>>>> e3c2c827
pdfoutputimg_folder_note = './pdftoimg_note'
pdfoutputimg_folder_main = './pdftoimg_main'
pdfoutputimg_folder_appendix = './pdftoimg_appendix'
outputfile_folder = './outputfile'
outputlog_folder = './outputlog'
outputimg_folder = './outputimg'

file_names = os.listdir(img_folder)

if not os.path.exists(outputimg_folder):
    os.makedirs(outputimg_folder)

if not os.path.exists(outputfile_folder):
    os.makedirs(outputfile_folder)


# do pdf to image
for filename in os.listdir(pdf_folder):
    pages = convert_from_path(pdf_folder + filename,
                              dpi=300,
                              grayscale = True)
    # 保存圖像
    for i, page in enumerate(pages):
<<<<<<< HEAD
        # print(filename, "page", i, "w", page.size[0])#PDF頁面的寬度
        # print(filename, "page", i, "h", page.size[1])#PDF頁面的高度
        # output_path = os.path.join(pdfoutputimg_folder_all, f'{filename}_page_{i+1}.jpg')

        # 依據頁面寬進行文本分類，寬<1000為note、2000<寬<4000為正文、寬>4000為附錄
        if page.size[0] < 1000:
            page.save(pdfoutputimg_folder_note, f'{filename}_page_{i+1}.jpg')
        elif page.size[0] > 2000 and page.size[0] < 4000 :
            page.save(pdfoutputimg_folder_main, f'{filename}_page_{i+1}.jpg')
        else:
            page.save(pdfoutputimg_folder_appendix, f'{filename}_page_{i+1}.jpg')
=======
        # print(filename+" page"+str(i)+" w:"+str(page.size[0]))#PDF頁面的寬度
        # print(filename+" page"+str(i)+" h:"+str(page.size[1]))#PDF頁面的高度
        # output_path = os.path.join(pdfoutputimg_folder_all, f'{filename}_page_{i+1}.jpg')

        filename = os.path.splitext(filename)[0]
        # 依據頁面寬進行文本分類，寬<1000為note、2000<寬<4000為正文、寬>4000為附錄
        if page.size[0] == 2506 and page.size[1] == 3594:
            output_path = os.path.join(pdfoutputimg_folder_cover, f'{filename}_page_{i+1}_cover.jpg')
            page.save(output_path, 'JPEG')
        elif page.size[0] < 2000:
            output_path = os.path.join(pdfoutputimg_folder_note, f'{filename}_page_{i+1}_note.jpg')
            page.save(output_path, 'JPEG')
        elif page.size[0] > 2000 and page.size[0] < 4000 :
            output_path = os.path.join(pdfoutputimg_folder_main, f'{filename}_page_{i+1}_main.jpg')
            page.save(output_path, 'JPEG')
        else:
            output_path = os.path.join(pdfoutputimg_folder_appendix, f'{filename}_page_{i+1}.jpg')
            page.save(output_path, 'JPEG')
>>>>>>> e3c2c827

# 配置 logging
logging.basicConfig(
                    level=logging.INFO, # 設置log级别为 INFO
                    format ='%(asctime)s - %(levelname)s - %(message)s' # 设置日志格式
                    )


# create logFileHandler
log_filename = datetime.datetime.now().strftime("%Y-%m-%d.log")#-%M-%S
log_path = os.path.join(outputlog_folder, log_filename)

# 指定log路径和檔名
log_dir = os.path.dirname(log_path)
if not os.path.exists(log_dir):
   os.makedirs(log_dir)

file_handler = logging.FileHandler(log_path) #log_path)
file_handler.setLevel(logging.ERROR)

# 將 FileHandler 添加到 logger
logger = logging.getLogger()
logger.addHandler(file_handler)
logger.error('-------------log start------------------')


# do ocr (stage1以笨文為主)
for filename in os.listdir(pdfoutputimg_folder_main):
    # print(filename)
    # print(img_folder+'/'+filename)

    ocr = PaddleOCR(use_angle_cls=True, lang='ch')#, rec_algorithm = 'chinese_cht') # need to run only once to download and load model into memory
    img_path = pdfoutputimg_folder_main+'/'+filename #'PaddleOCR/doc/imgs_en/img_12.jpg'
    # img_path = './img/4-1.jpeg'

    # cv2.imread(img_path)
    # cv_img = cv2.cvtColor(np.asarray(img_path), cv2.COLOR_RGB2BGR)
    # gray_img = cv2.cvtColor(cv_img, cv2.COLOR_BGR2GRAY)
    # ret, bin_img = cv2.threshold(gray_img, 0, 255, cv2.THRESH_BINARY+cv2.THRESH_OTSU)

    #prepare output ocr result 
    result = ocr.ocr(img_path, cls=True)

    logger.error(filename)
    logger.error('--------------filestart-----------------')


    for idx in range(len(result)):
        res = result[idx]
        for line in res:
            # print(line)
            # record log
            # print_obj = str(line)
            #print(print_obj)
            logger.error(str(line))
    logger.error('---------------fileend----------------')
    # 去掉副檔名
    filename = os.path.splitext(filename)[0]

    # draw result
    from PIL import Image
    result = result[0]
    image = Image.open(img_path).convert('RGB')
    boxes = [line[0] for line in result]
    print('---------------------------')
    # print(boxes)
    txts = [line[1][0] for line in result]
    scores = [line[1][1] for line in result]
    #im_show = draw_ocr(image, boxes, txts, scores, font_path='./PaddleOCR/doc/fonts/simfang.ttf')
    im_show = draw_ocr(image, boxes, txts, scores, font_path='./doc/fonts/chinese_cht.ttf')
    im_show = Image.fromarray(im_show)
    im_show.save(os.path.join(outputimg_folder, f'{filename}_result.jpg'))


    # save to file
    righttop_location = [topright[2] for topright in boxes]
    # right to left order [right][top]
    righttop_order = [sorted(righttop_location,reverse=True)]

    # 搭配 with 寫入檔案
    output_path = os.path.join(outputfile_folder, f'{filename}.txt')
    with open(output_path, 'w') as f:
        # get each box righttop(x, y)
        for righttop in righttop_order[0]:
            for line in result:
                # print(righttop)
                
                # check if match the righttop(x, y)
                if line[0][2] == righttop:
                    # write file
                    f.write(line[1][0]+'\n')
                    break
            else:
                continue<|MERGE_RESOLUTION|>--- conflicted
+++ resolved
@@ -10,10 +10,7 @@
 pdf_folder = './pdf/'
 img_folder = './img'
 pdfoutputimg_folder_all = './pdftoimg_all'
-<<<<<<< HEAD
-=======
 pdfoutputimg_folder_cover = './pdftoimg_cover'
->>>>>>> e3c2c827
 pdfoutputimg_folder_note = './pdftoimg_note'
 pdfoutputimg_folder_main = './pdftoimg_main'
 pdfoutputimg_folder_appendix = './pdftoimg_appendix'
@@ -37,7 +34,6 @@
                               grayscale = True)
     # 保存圖像
     for i, page in enumerate(pages):
-<<<<<<< HEAD
         # print(filename, "page", i, "w", page.size[0])#PDF頁面的寬度
         # print(filename, "page", i, "h", page.size[1])#PDF頁面的高度
         # output_path = os.path.join(pdfoutputimg_folder_all, f'{filename}_page_{i+1}.jpg')
@@ -49,7 +45,6 @@
             page.save(pdfoutputimg_folder_main, f'{filename}_page_{i+1}.jpg')
         else:
             page.save(pdfoutputimg_folder_appendix, f'{filename}_page_{i+1}.jpg')
-=======
         # print(filename+" page"+str(i)+" w:"+str(page.size[0]))#PDF頁面的寬度
         # print(filename+" page"+str(i)+" h:"+str(page.size[1]))#PDF頁面的高度
         # output_path = os.path.join(pdfoutputimg_folder_all, f'{filename}_page_{i+1}.jpg')
@@ -68,7 +63,6 @@
         else:
             output_path = os.path.join(pdfoutputimg_folder_appendix, f'{filename}_page_{i+1}.jpg')
             page.save(output_path, 'JPEG')
->>>>>>> e3c2c827
 
 # 配置 logging
 logging.basicConfig(
