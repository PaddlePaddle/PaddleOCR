[build-system]
requires = ["setuptools==72.1.0", "wheel", "setuptools_scm"]
build-backend = "setuptools.build_meta"

[project]
name = "paddleocr"
# After each version release, the version number needs to be incremented
dynamic = ["version"]
description = "Awesome multilingual OCR and document parsing toolkits based on PaddlePaddle"
authors = [
    {name = "PaddlePaddle", email = "Paddle-better@baidu.com"},
]
maintainers = [
    {name = "PaddlePaddle", email = "Paddle-better@baidu.com"},
]
readme = "README.md"
requires-python = ">=3.8"
keywords = [
    "ocr",
    "textdetection",
    "textrecognition",
    "paddleocr",
    "crnn",
    "east",
    "star-net",
    "rosetta",
    "ocrlite",
    "db",
    "chineseocr",
    "chinesetextdetection",
    "chinesetextrecognition",
]
license = {text = "Apache License 2.0"}
classifiers = [
    "Intended Audience :: Developers",
    "Operating System :: OS Independent",
    "Natural Language :: Chinese (Simplified)",
    "Programming Language :: Python :: 3",
    "Topic :: Utilities",
]
dependencies = [
<<<<<<< HEAD
    "paddlex[ocr-core]==3.0.2",
=======
    "paddlex[ocr,ie,multimodal]==3.0.2",
>>>>>>> bbfa08b2
    "PyYAML>=6",
    "typing-extensions>=4.12",
]

[project.urls]
homepage = "https://github.com/PaddlePaddle/PaddleOCR"
documentation = "https://github.com/PaddlePaddle/PaddleOCR/blob/main/README.md"
repository = "https://github.com/PaddlePaddle/PaddleOCR.git"
issues = "https://github.com/PaddlePaddle/PaddleOCR/issues"

[project.scripts]
paddleocr = "paddleocr.__main__:console_entry"

[project.optional-dependencies]
all = ["paddlex[ocr,ie,multimodal]==3.0.2"]

[tool.setuptools.packages.find]
where = ["."]
include = ["paddleocr", "paddleocr.*"]
namespaces = false

[tool.setuptools_scm]
version_scheme = 'release-branch-semver'

[tool.pytest.ini_options]
markers = [
    "resource_intensive: mark a test as resource intensive"
]
addopts = "-m 'not resource_intensive'"<|MERGE_RESOLUTION|>--- conflicted
+++ resolved
@@ -39,11 +39,7 @@
     "Topic :: Utilities",
 ]
 dependencies = [
-<<<<<<< HEAD
-    "paddlex[ocr-core]==3.0.2",
-=======
-    "paddlex[ocr,ie,multimodal]==3.0.2",
->>>>>>> bbfa08b2
+    "paddlex[ocr-core]==3.0.3",
     "PyYAML>=6",
     "typing-extensions>=4.12",
 ]
@@ -58,7 +54,7 @@
 paddleocr = "paddleocr.__main__:console_entry"
 
 [project.optional-dependencies]
-all = ["paddlex[ocr,ie,multimodal]==3.0.2"]
+all = ["paddlex[ocr,ie,multimodal]==3.0.3"]
 
 [tool.setuptools.packages.find]
 where = ["."]
