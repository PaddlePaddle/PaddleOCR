--- conflicted
+++ resolved
@@ -15,11 +15,7 @@
   use_visualdl: False
   infer_img:
   # for data or label process
-<<<<<<< HEAD
-  character_dict_path: ppocr/utils/dict/en_dict.txt
-=======
   character_dict_path: ppocr/utils/en_dict.txt
->>>>>>> c4d20782
   character_type: EN
   max_text_length: 25
   infer_mode: False
