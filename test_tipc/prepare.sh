#!/bin/bash
source test_tipc/common_func.sh

FILENAME=$1

# MODE be one of ['lite_train_lite_infer' 'lite_train_whole_infer' 'whole_train_whole_infer',  
#                 'whole_infer', 'klquant_whole_infer',
#                 'cpp_infer', 'serving_infer']

MODE=$2

dataline=$(cat ${FILENAME})

# parser params
IFS=$'\n'
lines=(${dataline})

# The training params
model_name=$(func_parser_value "${lines[1]}")

trainer_list=$(func_parser_value "${lines[14]}")

if [ ${MODE} = "benchmark_train" ];then
    pip install -r requirements.txt
    if [[ ${model_name} =~ "ch_ppocr_mobile_v2_0_det" || ${model_name} =~ "det_mv3_db_v2_0" ]];then
        wget -nc -P  ./pretrain_models/ https://paddleocr.bj.bcebos.com/pretrained/MobileNetV3_large_x0_5_pretrained.pdparams  --no-check-certificate
        rm -rf ./train_data/icdar2015
        wget -nc -P ./train_data/ https://paddleocr.bj.bcebos.com/dataset/icdar2015_benckmark.tar --no-check-certificate
        cd ./train_data/ && tar xf icdar2015_benckmark.tar
        ln -s ./icdar2015_benckmark ./icdar2015
        cd ../
    fi
    if [[ ${model_name} =~ "ch_ppocr_server_v2_0_det" || ${model_name} =~ "ch_PP-OCRv3_det" ]];then
        rm -rf ./train_data/icdar2015
        wget -nc -P ./train_data/ https://paddleocr.bj.bcebos.com/dataset/icdar2015_benckmark.tar --no-check-certificate
        cd ./train_data/ && tar xf icdar2015_benckmark.tar
        ln -s ./icdar2015_benckmark ./icdar2015
        cd ../
    fi
    if [[ ${model_name} =~ "ch_PP-OCRv2_det" ]];then
        wget  -nc -P  ./pretrain_models/  https://paddleocr.bj.bcebos.com/dygraph_v2.0/ch/ch_ppocr_server_v2.0_det_train.tar --no-check-certificate
        cd ./pretrain_models/ && tar xf ch_ppocr_server_v2.0_det_train.tar  && cd ../
        rm -rf ./train_data/icdar2015
        wget -nc -P ./train_data/ https://paddleocr.bj.bcebos.com/dataset/icdar2015_benckmark.tar --no-check-certificate
        cd ./train_data/ && tar xf icdar2015_benckmark.tar
        ln -s ./icdar2015_benckmark ./icdar2015
        cd ../
    fi
    if [[ ${model_name} =~ "det_r50_vd_east_v2_0" ]]; then
        wget -nc -P ./pretrain_models/ https://paddleocr.bj.bcebos.com/dygraph_v2.0/en/det_r50_vd_east_v2.0_train.tar --no-check-certificate
        cd ./pretrain_models/ && tar xf det_r50_vd_east_v2.0_train.tar && cd ../
        rm -rf ./train_data/icdar2015
        wget -nc -P ./train_data/ https://paddleocr.bj.bcebos.com/dataset/icdar2015_benckmark.tar --no-check-certificate
        cd ./train_data/ && tar xf icdar2015_benckmark.tar
        ln -s ./icdar2015_benckmark ./icdar2015
        cd ../
    fi
    if [[ ${model_name} =~ "det_r50_db_v2_0" || ${model_name} =~ "det_r50_vd_pse_v2_0" ]];then
        wget -nc -P ./pretrain_models/ https://paddleocr.bj.bcebos.com/pretrained/ResNet50_vd_ssld_pretrained.pdparams --no-check-certificate
        rm -rf ./train_data/icdar2015
        wget -nc -P ./train_data/ https://paddleocr.bj.bcebos.com/dataset/icdar2015_benckmark.tar --no-check-certificate
        cd ./train_data/ && tar xf icdar2015_benckmark.tar
        ln -s ./icdar2015_benckmark ./icdar2015
        cd ../
    fi
    if [[ ${model_name} =~ "det_r18_db_v2_0" ]];then
        wget -nc -P ./pretrain_models/  https://paddleocr.bj.bcebos.com/pretrained/ResNet18_vd_pretrained.pdparams  --no-check-certificate
        rm -rf ./train_data/icdar2015
        wget -nc -P ./train_data/ https://paddleocr.bj.bcebos.com/dataset/icdar2015_benckmark.tar --no-check-certificate
        cd ./train_data/ && tar xf icdar2015_benckmark.tar
        ln -s ./icdar2015_benckmark ./icdar2015
        cd ../
    fi
    if [[ ${model_name} =~ "ch_ppocr_mobile_v2_0_rec" || ${model_name} =~ "ch_ppocr_server_v2_0_rec" || ${model_name} =~ "ch_PP-OCRv2_rec" || ${model_name} =~ "rec_mv3_none_bilstm_ctc_v2_0" || ${model_name} =~ "ch_PP-OCRv3_rec" ]];then
        rm -rf ./train_data/ic15_data
        wget -nc -P ./train_data/ https://paddleocr.bj.bcebos.com/dataset/ic15_data_benckmark.tar --no-check-certificate
        cd ./train_data/ && tar xf ic15_data_benckmark.tar
        ln -s ./ic15_data_benckmark ./ic15_data
        cd ../
    fi
    if [[ ${model_name} =~ "ch_PP-OCRv2_rec" || ${model_name} =~ "ch_PP-OCRv3_rec" ]];then
        rm -rf ./train_data/ic15_data
        wget -nc -P ./train_data/ https://paddleocr.bj.bcebos.com/dataset/ic15_data_benckmark.tar --no-check-certificate
        cd ./train_data/ && tar xf ic15_data_benckmark.tar
        ln -s ./ic15_data_benckmark ./ic15_data
        cd ic15_data
        mv rec_gt_train4w.txt rec_gt_train.txt
        cd ../
        cd ../
    fi
    if [[ ${model_name} == "en_table_structure" ]];then
        wget -nc -P ./pretrain_models/ https://paddleocr.bj.bcebos.com/dygraph_v2.1/table/en_ppocr_mobile_v2.0_table_structure_train.tar --no-check-certificate
        cd ./pretrain_models/ && tar xf en_ppocr_mobile_v2.0_table_structure_train.tar  && cd ../
        rm -rf ./train_data/pubtabnet
        wget -nc -P ./train_data/ https://paddleocr.bj.bcebos.com/dataset/pubtabnet_benckmark.tar --no-check-certificate
        cd ./train_data/ && tar xf pubtabnet_benckmark.tar
        ln -s ./pubtabnet_benckmark ./pubtabnet
        cd ../
    fi
    if [[ ${model_name} == "det_r50_dcn_fce_ctw_v2_0" ]]; then
        wget -nc -P ./pretrain_models/ https://paddleocr.bj.bcebos.com/contribution/det_r50_dcn_fce_ctw_v2.0_train.tar --no-check-certificate
        cd ./pretrain_models/ && tar xf det_r50_dcn_fce_ctw_v2.0_train.tar && cd ../
        rm -rf ./train_data/icdar2015
        wget -nc -P ./train_data/ https://paddleocr.bj.bcebos.com/dataset/icdar2015_benckmark.tar --no-check-certificate
        cd ./train_data/ && tar xf icdar2015_benckmark.tar
        ln -s ./icdar2015_benckmark ./icdar2015
        cd ../
    fi
    if [ ${model_name} == "layoutxlm_ser" ] || [ ${model_name} == "vi_layoutxlm_ser" ]; then
<<<<<<< HEAD
        pip install -r ppstructure/vqa/requirements.txt
        pip install --force-reinstall git+https://github.com/PaddlePaddle/PaddleNLP
=======
        pip install -r ppstructure/kie/requirements.txt
        pip install paddlenlp\>=2.3.5 --force-reinstall -i https://mirrors.aliyun.com/pypi/simple/
>>>>>>> 8af214d8
        wget -nc -P ./train_data/ https://paddleocr.bj.bcebos.com/ppstructure/dataset/XFUND.tar --no-check-certificate
        cd ./train_data/ && tar xf XFUND.tar
        # expand gt.txt 10 times
        cd XFUND/zh_train
        for i in `seq 10`;do cp train.json dup$i.txt;done
        cat dup* > train.json && rm -rf dup*
        cd ../../
        
        cd ../
    fi
fi

if [ ${MODE} = "lite_train_lite_infer" ];then
    # pretrain lite train data
    wget -nc -P  ./pretrain_models/ https://paddle-imagenet-models-name.bj.bcebos.com/dygraph/MobileNetV3_large_x0_5_pretrained.pdparams  --no-check-certificate
    wget -nc -P ./pretrain_models/  https://paddleocr.bj.bcebos.com/dygraph_v2.0/en/det_mv3_db_v2.0_train.tar  --no-check-certificate
    if [[ ${model_name} =~ "ch_PP-OCRv2_det" ]];then
        wget -nc -P ./pretrain_models/ https://paddleocr.bj.bcebos.com/PP-OCRv2/chinese/ch_PP-OCRv2_det_distill_train.tar --no-check-certificate
        cd ./pretrain_models/ && tar xf ch_PP-OCRv2_det_distill_train.tar && cd ../
    fi
    if [[ ${model_name} =~ "ch_PP-OCRv3_det" ]];then
        wget -nc -P ./pretrain_models/ https://paddleocr.bj.bcebos.com/PP-OCRv3/chinese/ch_PP-OCRv3_det_distill_train.tar --no-check-certificate
        cd ./pretrain_models/ && tar xf ch_PP-OCRv3_det_distill_train.tar && cd ../
    fi
    if [ ${model_name} == "en_table_structure" ] || [ ${model_name} == "en_table_structure_PACT" ];then
        wget -nc -P ./pretrain_models/ https://paddleocr.bj.bcebos.com/dygraph_v2.1/table/en_ppocr_mobile_v2.0_table_structure_train.tar --no-check-certificate
        cd ./pretrain_models/ && tar xf en_ppocr_mobile_v2.0_table_structure_train.tar  && cd ../
        wget -nc -P ./inference/ https://paddleocr.bj.bcebos.com/dygraph_v2.0/table/en_ppocr_mobile_v2.0_table_det_infer.tar --no-check-certificate
        wget -nc -P ./inference/ https://paddleocr.bj.bcebos.com/dygraph_v2.0/table/en_ppocr_mobile_v2.0_table_rec_infer.tar --no-check-certificate
        cd ./inference/ && tar xf en_ppocr_mobile_v2.0_table_det_infer.tar && tar xf en_ppocr_mobile_v2.0_table_rec_infer.tar && cd ../
    fi
    if [[ ${model_name} =~ "det_r50_db_plusplus" ]];then
        wget -nc -P ./pretrain_models/ https://paddleocr.bj.bcebos.com/dygraph_v2.1/en_det/ResNet50_dcn_asf_synthtext_pretrained.pdparams --no-check-certificate
    fi
    if [ ${model_name} == "table_master" ];then
        wget -nc -P ./pretrain_models/ https://paddleocr.bj.bcebos.com/ppstructure/models/tablemaster/table_structure_tablemaster_train.tar --no-check-certificate
        cd ./pretrain_models/ && tar xf table_structure_tablemaster_train.tar  && cd ../
    fi
    cd ./pretrain_models/ && tar xf det_mv3_db_v2.0_train.tar && cd ../
    rm -rf ./train_data/icdar2015
    rm -rf ./train_data/ic15_data
    rm -rf ./train_data/pubtabnet
    wget -nc -P ./train_data/ https://paddleocr.bj.bcebos.com/dygraph_v2.0/test/icdar2015_lite.tar --no-check-certificate
    wget -nc -P ./train_data/ https://paddleocr.bj.bcebos.com/dygraph_v2.0/test/ic15_data.tar --no-check-certificate
    wget -nc -P ./train_data/ https://paddleocr.bj.bcebos.com/dataset/pubtabnet.tar --no-check-certificate
    wget -nc  -P ./inference https://paddleocr.bj.bcebos.com/dygraph_v2.0/test/rec_inference.tar --no-check-certificate
    wget -nc -P ./deploy/slim/prune https://paddleocr.bj.bcebos.com/dygraph_v2.0/test/sen.pickle --no-check-certificate
    
    cd ./train_data/ && tar xf icdar2015_lite.tar && tar xf ic15_data.tar && tar xf pubtabnet.tar
    ln -s ./icdar2015_lite ./icdar2015
    wget -nc -P ./ic15_data/ https://paddleocr.bj.bcebos.com/dataset/rec_gt_train_lite.txt --no-check-certificate
    wget -nc -P ./ic15_data/ https://paddleocr.bj.bcebos.com/dataset/rec_gt_test_lite.txt --no-check-certificate
    cd ../
    cd ./inference && tar xf rec_inference.tar && cd ../
    if [ ${model_name} == "ch_PP-OCRv2_det" ] || [ ${model_name} == "ch_PP-OCRv2_det_PACT" ]; then
        wget  -nc -P  ./pretrain_models/  https://paddleocr.bj.bcebos.com/dygraph_v2.0/ch/ch_ppocr_server_v2.0_det_train.tar --no-check-certificate
        cd ./pretrain_models/ && tar xf ch_ppocr_server_v2.0_det_train.tar  && cd ../
    fi
    if [ ${model_name} == "ch_PP-OCRv2_rec" ] || [ ${model_name} == "ch_PP-OCRv2_rec_PACT" ]; then
        wget  -nc -P  ./pretrain_models/  https://paddleocr.bj.bcebos.com/PP-OCRv2/chinese/ch_PP-OCRv2_rec_train.tar --no-check-certificate
        cd ./pretrain_models/ && tar xf ch_PP-OCRv2_rec_train.tar && cd ../
    fi
    if [ ${model_name} == "ch_PP-OCRv3_rec" ] || [ ${model_name} == "ch_PP-OCRv3_rec_PACT" ]; then
        wget  -nc -P  ./pretrain_models/  https://paddleocr.bj.bcebos.com/PP-OCRv3/chinese/ch_PP-OCRv3_rec_train.tar --no-check-certificate
        cd ./pretrain_models/ && tar xf ch_PP-OCRv3_rec_train.tar && cd ../
    fi
    if [ ${model_name} == "det_r18_db_v2_0" ]; then
        wget -nc -P ./pretrain_models/  https://paddleocr.bj.bcebos.com/pretrained/ResNet18_vd_pretrained.pdparams  --no-check-certificate
    fi
    if [ ${model_name} == "en_server_pgnetA" ]; then
        wget -nc -P ./train_data/ https://paddleocr.bj.bcebos.com/dygraph_v2.0/test/total_text_lite.tar --no-check-certificate
        wget -nc -P ./pretrain_models/ https://paddleocr.bj.bcebos.com/dygraph_v2.0/pgnet/en_server_pgnetA.tar --no-check-certificate
        cd ./pretrain_models/ && tar xf en_server_pgnetA.tar && cd ../
        cd ./train_data && tar xf total_text_lite.tar && ln -s total_text_lite total_text && cd ../
    fi
    if [ ${model_name} == "det_r50_vd_sast_icdar15_v2_0" ] || [ ${model_name} == "det_r50_vd_sast_totaltext_v2_0" ]; then
        wget -nc -P ./pretrain_models/ https://paddle-imagenet-models-name.bj.bcebos.com/dygraph/ResNet50_vd_ssld_pretrained.pdparams --no-check-certificate
        wget -nc -P ./pretrain_models/ https://paddleocr.bj.bcebos.com/dygraph_v2.0/en/det_r50_vd_sast_icdar15_v2.0_train.tar --no-check-certificate
        wget -nc -P ./train_data/ https://paddleocr.bj.bcebos.com/dygraph_v2.0/test/total_text_lite.tar --no-check-certificate
        cd ./train_data && tar xf total_text_lite.tar && ln -s total_text_lite total_text  && cd ../
        cd ./pretrain_models && tar xf det_r50_vd_sast_icdar15_v2.0_train.tar && cd ../
    fi
    if [ ${model_name} == "det_mv3_db_v2_0" ]; then
        wget -nc -P ./inference/ https://paddleocr.bj.bcebos.com/dygraph_v2.0/en/det_mv3_db_v2.0_train.tar  --no-check-certificate
        cd ./inference/ && tar xf det_mv3_db_v2.0_train.tar && cd ../
    fi
    if [ ${model_name} == "det_r50_db_v2_0" ]; then
        wget -nc -P ./pretrain_models/ https://paddle-imagenet-models-name.bj.bcebos.com/dygraph/ResNet50_vd_ssld_pretrained.pdparams --no-check-certificate
        wget -nc -P ./inference/ https://paddleocr.bj.bcebos.com/dygraph_v2.0/en/det_r50_vd_db_v2.0_train.tar  --no-check-certificate
        cd ./inference/ && tar xf det_r50_vd_db_v2.0_train.tar && cd ../
    fi
    if [ ${model_name} == "ch_ppocr_mobile_v2_0_rec_FPGM" ]; then
        wget -nc -P ./pretrain_models/ https://paddleocr.bj.bcebos.com/dygraph_v2.0/ch/ch_ppocr_mobile_v2.0_rec_train.tar --no-check-certificate
        cd ./pretrain_models/ && tar xf ch_ppocr_mobile_v2.0_rec_train.tar && cd ../
    fi
    if [ ${model_name} == "det_mv3_east_v2_0" ]; then
        wget -nc -P ./pretrain_models/ https://paddleocr.bj.bcebos.com/dygraph_v2.0/en/det_mv3_east_v2.0_train.tar --no-check-certificate
        cd ./pretrain_models/ && tar xf det_mv3_east_v2.0_train.tar && cd ../
    fi
    if [ ${model_name} == "det_r50_vd_east_v2_0" ]; then
        wget -nc -P ./pretrain_models/ https://paddleocr.bj.bcebos.com/dygraph_v2.0/en/det_r50_vd_east_v2.0_train.tar --no-check-certificate
        cd ./pretrain_models/ && tar xf det_r50_vd_east_v2.0_train.tar && cd ../
    fi
    if [ ${model_name} == "det_r50_dcn_fce_ctw_v2_0" ]; then
        wget -nc -P ./pretrain_models/ https://paddleocr.bj.bcebos.com/contribution/det_r50_dcn_fce_ctw_v2.0_train.tar --no-check-certificate
        cd ./pretrain_models/ && tar xf det_r50_dcn_fce_ctw_v2.0_train.tar & cd ../
    fi
    if [ ${model_name} == "rec_r32_gaspin_bilstm_att" ]; then
        wget -nc -P ./pretrain_models/ https://paddleocr.bj.bcebos.com/rec_r32_gaspin_bilstm_att_train.tar --no-check-certificate
        cd ./pretrain_models/ && tar xf rec_r32_gaspin_bilstm_att_train.tar && cd ../
    fi
    if [ ${model_name} == "layoutxlm_ser" ] || [ ${model_name} == "vi_layoutxlm_ser" ]; then
        pip install -r ppstructure/kie/requirements.txt
        pip install paddlenlp\>=2.3.5 --force-reinstall -i https://mirrors.aliyun.com/pypi/simple/
        wget -nc -P ./train_data/ https://paddleocr.bj.bcebos.com/ppstructure/dataset/XFUND.tar --no-check-certificate
        cd ./train_data/ && tar xf XFUND.tar
        cd ../
    fi

elif [ ${MODE} = "whole_train_whole_infer" ];then
    wget -nc -P  ./pretrain_models/ https://paddle-imagenet-models-name.bj.bcebos.com/dygraph/MobileNetV3_large_x0_5_pretrained.pdparams --no-check-certificate
    rm -rf ./train_data/icdar2015
    rm -rf ./train_data/ic15_data
    rm -rf ./train_data/pubtabnet
    wget -nc -P ./train_data/ https://paddleocr.bj.bcebos.com/dygraph_v2.0/test/icdar2015.tar --no-check-certificate
    wget -nc -P ./train_data/ https://paddleocr.bj.bcebos.com/dygraph_v2.0/test/ic15_data.tar --no-check-certificate
    wget -nc -P ./train_data/ https://paddleocr.bj.bcebos.com/dataset/pubtabnet.tar --no-check-certificate
    cd ./train_data/ && tar xf icdar2015.tar && tar xf ic15_data.tar && tar xf pubtabnet.tar 
    wget -nc -P ./ic15_data/ https://paddleocr.bj.bcebos.com/dataset/rec_gt_train_lite.txt --no-check-certificate
    wget -nc -P ./ic15_data/ https://paddleocr.bj.bcebos.com/dataset/rec_gt_test_lite.txt --no-check-certificate
    cd ../
    if [ ${model_name} == "ch_PP-OCRv2_det" ]; then
        wget -nc -P ./pretrain_models/ https://paddleocr.bj.bcebos.com/PP-OCRv2/chinese/ch_PP-OCRv2_det_distill_train.tar --no-check-certificate
        cd ./pretrain_models/ && tar xf ch_PP-OCRv2_det_distill_train.tar && cd ../
    fi
    if [ ${model_name} == "ch_PP-OCRv3_det" ]; then
        wget -nc -P ./pretrain_models/ https://paddleocr.bj.bcebos.com/PP-OCRv3/chinese/ch_PP-OCRv3_det_distill_train.tar --no-check-certificate
        cd ./pretrain_models/ && tar xf ch_PP-OCRv3_det_distill_train.tar && cd ../
    fi
    if [ ${model_name} == "en_server_pgnetA" ]; then
        wget -nc -P ./train_data/  https://paddleocr.bj.bcebos.com/dygraph_v2.0/test/total_text_lite.tar  --no-check-certificate
        wget -nc -P ./pretrain_models/ https://paddleocr.bj.bcebos.com/dygraph_v2.0/pgnet/en_server_pgnetA.tar --no-check-certificate
        cd ./pretrain_models/ && tar xf en_server_pgnetA.tar && cd ../
        cd ./train_data && tar xf total_text.tar && ln -s total_text_lite total_text  && cd ../
    fi
    if [ ${model_name} == "det_r50_vd_sast_totaltext_v2_0" ]; then
        wget -nc -P ./pretrain_models/ https://paddle-imagenet-models-name.bj.bcebos.com/dygraph/ResNet50_vd_ssld_pretrained.pdparams --no-check-certificate
        wget -nc -P ./train_data/ https://paddleocr.bj.bcebos.com/dygraph_v2.0/test/total_text_lite.tar  --no-check-certificate
        cd ./train_data && tar xf total_text.tar && ln -s total_text_lite total_text  && cd ../
    fi
    if [[ ${model_name} =~ "en_table_structure" ]];then
        wget -nc -P ./pretrain_models/ https://paddleocr.bj.bcebos.com/dygraph_v2.1/table/en_ppocr_mobile_v2.0_table_structure_train.tar --no-check-certificate
        cd ./pretrain_models/ && tar xf en_ppocr_mobile_v2.0_table_structure_train.tar  && cd ../
        wget -nc -P ./inference/ https://paddleocr.bj.bcebos.com/dygraph_v2.0/table/en_ppocr_mobile_v2.0_table_det_infer.tar --no-check-certificate
        wget -nc -P ./inference/ https://paddleocr.bj.bcebos.com/dygraph_v2.0/table/en_ppocr_mobile_v2.0_table_rec_infer.tar --no-check-certificate
        cd ./inference/ && tar xf en_ppocr_mobile_v2.0_table_det_infer.tar && tar xf en_ppocr_mobile_v2.0_table_rec_infer.tar && cd ../
    fi
elif [ ${MODE} = "lite_train_whole_infer" ];then
    wget -nc -P  ./pretrain_models/ https://paddle-imagenet-models-name.bj.bcebos.com/dygraph/MobileNetV3_large_x0_5_pretrained.pdparams --no-check-certificate
    rm -rf ./train_data/icdar2015
    rm -rf ./train_data/ic15_data
    rm -rf ./train_data/pubtabnet
    wget -nc -P ./train_data/ https://paddleocr.bj.bcebos.com/dygraph_v2.0/test/icdar2015_infer.tar --no-check-certificate
    wget -nc -P ./train_data/ https://paddleocr.bj.bcebos.com/dygraph_v2.0/test/ic15_data.tar --no-check-certificate
    wget -nc -P ./train_data/ https://paddleocr.bj.bcebos.com/dataset/pubtabnet.tar --no-check-certificate
    cd ./train_data/ && tar xf icdar2015_infer.tar && tar xf ic15_data.tar && tar xf pubtabnet.tar
    ln -s ./icdar2015_infer ./icdar2015
    wget -nc -P ./ic15_data/ https://paddleocr.bj.bcebos.com/dataset/rec_gt_train_lite.txt --no-check-certificate
    wget -nc -P ./ic15_data/ https://paddleocr.bj.bcebos.com/dataset/rec_gt_test_lite.txt --no-check-certificate
    cd ../
    if [ ${model_name} == "ch_PP-OCRv2_det" ]; then
        wget -nc -P ./pretrain_models/ https://paddleocr.bj.bcebos.com/PP-OCRv2/chinese/ch_PP-OCRv2_det_distill_train.tar --no-check-certificate
        cd ./pretrain_models/ && tar xf ch_PP-OCRv2_det_distill_train.tar && cd ../
    fi
    if [ ${model_name} == "ch_PP-OCRv3_det" ]; then
        wget -nc -P ./pretrain_models/ https://paddleocr.bj.bcebos.com/PP-OCRv3/chinese/ch_PP-OCRv3_det_distill_train.tar --no-check-certificate
        cd ./pretrain_models/ && tar xf ch_PP-OCRv3_det_distill_train.tar && cd ../
    fi
    if [[ ${model_name} =~ "en_table_structure" ]];then
        wget -nc -P ./pretrain_models/ https://paddleocr.bj.bcebos.com/dygraph_v2.1/table/en_ppocr_mobile_v2.0_table_structure_train.tar --no-check-certificate
        cd ./pretrain_models/ && tar xf en_ppocr_mobile_v2.0_table_structure_train.tar  && cd ../
        wget -nc -P ./inference/ https://paddleocr.bj.bcebos.com/dygraph_v2.0/table/en_ppocr_mobile_v2.0_table_det_infer.tar --no-check-certificate
        wget -nc -P ./inference/ https://paddleocr.bj.bcebos.com/dygraph_v2.0/table/en_ppocr_mobile_v2.0_table_rec_infer.tar --no-check-certificate
        cd ./inference/ && tar xf en_ppocr_mobile_v2.0_table_det_infer.tar && tar xf en_ppocr_mobile_v2.0_table_rec_infer.tar && cd ../
    fi
elif [ ${MODE} = "whole_infer" ];then
    wget -nc -P ./inference https://paddleocr.bj.bcebos.com/dygraph_v2.0/test/ch_det_data_50.tar --no-check-certificate
    wget -nc -P ./inference/ https://paddleocr.bj.bcebos.com/dygraph_v2.0/test/rec_inference.tar --no-check-certificate
    cd ./inference && tar xf rec_inference.tar  && tar xf ch_det_data_50.tar && cd ../
    if [ ${model_name} = "ch_ppocr_mobile_v2_0_det" ]; then
        eval_model_name="ch_ppocr_mobile_v2.0_det_train"
        rm -rf ./train_data/icdar2015
        wget -nc  -P ./inference https://paddleocr.bj.bcebos.com/dygraph_v2.0/ch/ch_ppocr_mobile_v2.0_det_train.tar --no-check-certificate
        wget -nc  -P ./inference https://paddleocr.bj.bcebos.com/dygraph_v2.0/ch/ch_ppocr_mobile_v2.0_det_infer.tar --no-check-certificate
        cd ./inference && tar xf ${eval_model_name}.tar && tar xf ch_det_data_50.tar && tar xf ch_ppocr_mobile_v2.0_det_infer.tar && cd ../
    elif [ ${model_name} = "ch_ppocr_mobile_v2_0_det_PACT" ]; then
        eval_model_name="ch_ppocr_mobile_v2.0_det_prune_infer"
        wget -nc -P ./inference https://paddleocr.bj.bcebos.com/dygraph_v2.0/slim/ch_ppocr_mobile_v2.0_det_prune_infer.tar --no-check-certificate
        cd ./inference && tar xf ${eval_model_name}.tar && tar xf ch_det_data_50.tar && cd ../
    elif [ ${model_name} = "ch_ppocr_server_v2_0_det" ]; then
        wget -nc -P ./inference https://paddleocr.bj.bcebos.com/dygraph_v2.0/ch/ch_ppocr_server_v2.0_det_train.tar --no-check-certificate
        cd ./inference && tar xf ch_ppocr_server_v2.0_det_train.tar && tar xf ch_det_data_50.tar && cd ../
    elif  [ ${model_name} = "ch_ppocr_mobile_v2_0" ]; then
        wget -nc  -P ./inference https://paddleocr.bj.bcebos.com/dygraph_v2.0/ch/ch_ppocr_mobile_v2.0_det_infer.tar --no-check-certificate
        wget -nc  -P ./inference https://paddleocr.bj.bcebos.com/dygraph_v2.0/ch/ch_ppocr_mobile_v2.0_rec_infer.tar --no-check-certificate
        cd ./inference && tar xf ch_ppocr_mobile_v2.0_det_infer.tar && tar xf ch_ppocr_mobile_v2.0_rec_infer.tar && tar xf ch_det_data_50.tar && cd ../
    elif  [ ${model_name} = "ch_ppocr_server_v2_0" ]; then
        wget -nc  -P ./inference https://paddleocr.bj.bcebos.com/dygraph_v2.0/ch/ch_ppocr_server_v2.0_det_infer.tar --no-check-certificate
        wget -nc  -P ./inference https://paddleocr.bj.bcebos.com/dygraph_v2.0/ch/ch_ppocr_server_v2.0_rec_infer.tar --no-check-certificate
        cd ./inference && tar xf ch_ppocr_server_v2.0_det_infer.tar && tar xf ch_ppocr_server_v2.0_rec_infer.tar && tar xf ch_det_data_50.tar && cd ../
    elif [ ${model_name} = "ch_ppocr_mobile_v2_0_rec_PACT" ]; then
        eval_model_name="ch_ppocr_mobile_v2.0_rec_slim_infer"
        wget -nc  -P ./inference https://paddleocr.bj.bcebos.com/dygraph_v2.0/ch/ch_ppocr_mobile_v2.0_rec_slim_infer.tar --no-check-certificate
        cd ./inference && tar xf ${eval_model_name}.tar && cd ../
    elif [ ${model_name} = "ch_ppocr_mobile_v2_0_rec_FPGM" ]; then
        eval_model_name="ch_PP-OCRv2_rec_infer"
        wget -nc  -P ./inference https://paddleocr.bj.bcebos.com/PP-OCRv2/chinese/ch_PP-OCRv2_rec_infer.tar --no-check-certificate
        cd ./inference && tar xf ${eval_model_name}.tar && cd ../
    fi 
    if [[ ${model_name} =~ "ch_PP-OCRv2" ]]; then
        wget -nc -P ./inference/ https://paddleocr.bj.bcebos.com/PP-OCRv2/chinese/ch_PP-OCRv2_det_infer.tar --no-check-certificate
        wget -nc -P ./inference/ https://paddleocr.bj.bcebos.com/PP-OCRv2/chinese/ch_PP-OCRv2_rec_infer.tar --no-check-certificate
        cd ./inference && tar xf ch_PP-OCRv2_det_infer.tar && tar xf ch_PP-OCRv2_rec_infer.tar && tar xf ch_det_data_50.tar && cd ../
    fi
    if [[ ${model_name} =~ "ch_PP-OCRv3" ]]; then
        wget -nc -P ./inference/ https://paddleocr.bj.bcebos.com/PP-OCRv3/chinese/ch_PP-OCRv3_det_infer.tar --no-check-certificate
        wget -nc -P ./inference/ https://paddleocr.bj.bcebos.com/PP-OCRv3/chinese/ch_PP-OCRv3_rec_infer.tar --no-check-certificate
        cd ./inference && tar xf ch_PP-OCRv3_det_infer.tar && tar xf ch_PP-OCRv3_rec_infer.tar && tar xf ch_det_data_50.tar && cd ../
    fi
    if [[ ${model_name} =~ "ch_PP-OCRv2_det" ]]; then
        eval_model_name="ch_PP-OCRv2_det_infer"
        wget -nc -P ./inference/ https://paddleocr.bj.bcebos.com/PP-OCRv2/chinese/ch_PP-OCRv2_det_infer.tar --no-check-certificate
        cd ./inference && tar xf ${eval_model_name}.tar && tar xf ch_det_data_50.tar && cd ../
    fi
    if [[ ${model_name} =~ "ch_PP-OCRv3_det" ]]; then
        eval_model_name="ch_PP-OCRv3_det_infer"
        wget -nc -P ./inference/ https://paddleocr.bj.bcebos.com/PP-OCRv3/chinese/ch_PP-OCRv3_det_infer.tar --no-check-certificate
        cd ./inference && tar xf ${eval_model_name}.tar && tar xf ch_det_data_50.tar && cd ../
    fi
    if [[ ${model_name} =~ "ch_PP-OCRv2_rec" ]]; then
        eval_model_name="ch_PP-OCRv2_rec_infer"
        wget -nc -P ./inference/ https://paddleocr.bj.bcebos.com/PP-OCRv2/chinese/ch_PP-OCRv2_rec_infer.tar --no-check-certificate
        wget -nc -P ./inference/ https://paddleocr.bj.bcebos.com/PP-OCRv2/chinese/ch_PP-OCRv2_rec_slim_quant_infer.tar --no-check-certificate
        cd ./inference && tar xf ${eval_model_name}.tar && tar xf ch_PP-OCRv2_rec_slim_quant_infer.tar && cd ../
    fi   
    if [[ ${model_name} =~ "ch_PP-OCRv3_rec" ]]; then
        eval_model_name="ch_PP-OCRv3_rec_infer"
        wget -nc -P ./inference/ https://paddleocr.bj.bcebos.com/PP-OCRv3/chinese/ch_PP-OCRv3_rec_infer.tar --no-check-certificate
        wget -nc -P ./inference/ https://paddleocr.bj.bcebos.com/PP-OCRv3/chinese/ch_PP-OCRv3_rec_slim_infer.tar --no-check-certificate
        cd ./inference && tar xf ${eval_model_name}.tar && tar xf ch_PP-OCRv3_rec_slim_infer.tar && cd ../
    fi
    if [[ ${model_name} == "ch_PP-OCRv3_rec_PACT" ]]; then
        wget -nc -P ./inference/ https://paddleocr.bj.bcebos.com/PP-OCRv3/chinese/ch_PP-OCRv3_rec_slim_infer.tar --no-check-certificate
        cd ./inference && tar xf ch_PP-OCRv3_rec_slim_infer.tar && cd ../
    fi  
    if [ ${model_name} == "en_server_pgnetA" ]; then
        wget -nc -P ./inference/  https://paddleocr.bj.bcebos.com/dygraph_v2.0/pgnet/en_server_pgnetA.tar  --no-check-certificate
        cd ./inference && tar xf en_server_pgnetA.tar && tar xf ch_det_data_50.tar && cd ../
    fi
    if [ ${model_name} == "det_r50_vd_sast_icdar15_v2_0" ]; then
        wget -nc -P  ./inference/ https://paddleocr.bj.bcebos.com/dygraph_v2.0/en/det_r50_vd_sast_icdar15_v2.0_train.tar --no-check-certificate
        cd ./inference/ && tar xf det_r50_vd_sast_icdar15_v2.0_train.tar && tar xf ch_det_data_50.tar && cd ../
    fi
    if [ ${model_name} == "rec_mv3_none_none_ctc_v2_0" ]; then
        wget -nc -P ./inference/ https://paddleocr.bj.bcebos.com/dygraph_v2.0/en/rec_mv3_none_none_ctc_v2.0_train.tar --no-check-certificate
        cd ./inference/ && tar xf rec_mv3_none_none_ctc_v2.0_train.tar && cd ../
    fi
    if [ ${model_name} == "rec_r34_vd_none_none_ctc_v2_0" ]; then
        wget -nc -P ./inference/ https://paddleocr.bj.bcebos.com/dygraph_v2.0/en/rec_r34_vd_none_none_ctc_v2.0_train.tar --no-check-certificate
        cd ./inference/ && tar xf rec_r34_vd_none_none_ctc_v2.0_train.tar && cd ../
    fi
    if [ ${model_name} == "rec_mv3_none_bilstm_ctc_v2_0" ]; then
        wget -nc -P ./inference/ https://paddleocr.bj.bcebos.com/dygraph_v2.0/en/rec_mv3_none_bilstm_ctc_v2.0_train.tar --no-check-certificate
        cd ./inference/ && tar xf rec_mv3_none_bilstm_ctc_v2.0_train.tar && cd ../
    fi
    if [ ${model_name} == "rec_r34_vd_none_bilstm_ctc_v2_0" ]; then
        wget -nc -P ./inference/ https://paddleocr.bj.bcebos.com/dygraph_v2.0/en/rec_r34_vd_none_bilstm_ctc_v2.0_train.tar --no-check-certificate
        cd ./inference/ && tar xf rec_r34_vd_none_bilstm_ctc_v2.0_train.tar && cd ../
    fi
    if [ ${model_name} == "rec_mv3_tps_bilstm_ctc_v2_0" ]; then
        wget -nc -P ./inference/ https://paddleocr.bj.bcebos.com/dygraph_v2.0/en/rec_mv3_tps_bilstm_ctc_v2.0_train.tar --no-check-certificate
        cd ./inference/ && tar xf rec_mv3_tps_bilstm_ctc_v2.0_train.tar && cd ../
    fi
    if [ ${model_name} == "rec_r34_vd_tps_bilstm_ctc_v2_0" ]; then
        wget -nc -P ./inference/ https://paddleocr.bj.bcebos.com/dygraph_v2.0/en/rec_r34_vd_tps_bilstm_ctc_v2.0_train.tar --no-check-certificate
        cd ./inference/ && tar xf rec_r34_vd_tps_bilstm_ctc_v2.0_train.tar && cd ../
    fi
    if [ ${model_name} == "ch_ppocr_server_v2_0_rec" ]; then
        wget -nc -P ./inference/ https://paddleocr.bj.bcebos.com/dygraph_v2.0/ch/ch_ppocr_server_v2.0_rec_train.tar --no-check-certificate
        cd ./inference/ && tar xf ch_ppocr_server_v2.0_rec_train.tar && cd ../
    fi
    if [ ${model_name} == "ch_ppocr_mobile_v2_0_rec" ]; then
        wget -nc -P ./inference/ https://paddleocr.bj.bcebos.com/dygraph_v2.0/ch/ch_ppocr_mobile_v2.0_rec_train.tar --no-check-certificate
        cd ./inference/ && tar xf ch_ppocr_mobile_v2.0_rec_train.tar && cd ../
    fi
    if [ ${model_name} == "rec_mtb_nrtr" ]; then
        wget -nc -P ./inference/ https://paddleocr.bj.bcebos.com/dygraph_v2.0/en/rec_mtb_nrtr_train.tar --no-check-certificate
        cd ./inference/ && tar xf rec_mtb_nrtr_train.tar && cd ../
    fi
    if [ ${model_name} == "rec_mv3_tps_bilstm_att_v2_0" ]; then
        wget -nc -P ./inference/ https://paddleocr.bj.bcebos.com/dygraph_v2.0/en/rec_mv3_tps_bilstm_att_v2.0_train.tar --no-check-certificate
        cd ./inference/ && tar xf rec_mv3_tps_bilstm_att_v2.0_train.tar && cd ../
    fi
    if [ ${model_name} == "rec_r34_vd_tps_bilstm_att_v2_0" ]; then
        wget -nc -P ./inference/ https://paddleocr.bj.bcebos.com/dygraph_v2.0/en/rec_r34_vd_tps_bilstm_att_v2.0_train.tar --no-check-certificate
        cd ./inference/ && tar xf rec_r34_vd_tps_bilstm_att_v2.0_train.tar && cd ../
    fi
    if [ ${model_name} == "rec_r31_sar" ]; then
        wget -nc -P ./inference/ https://paddleocr.bj.bcebos.com/dygraph_v2.1/rec/rec_r31_sar_train.tar --no-check-certificate
        cd ./inference/ && tar xf rec_r31_sar_train.tar && cd ../
    fi
    if [ ${model_name} == "rec_r50_fpn_vd_none_srn" ]; then
        wget -nc -P ./inference/ https://paddleocr.bj.bcebos.com/dygraph_v2.0/en/rec_r50_vd_srn_train.tar --no-check-certificate
        cd ./inference/ && tar xf rec_r50_vd_srn_train.tar && cd ../
    fi
    
    if [ ${model_name} == "det_r50_vd_sast_totaltext_v2_0" ]; then
        wget -nc -P  ./inference/ https://paddleocr.bj.bcebos.com/dygraph_v2.0/en/det_r50_vd_sast_totaltext_v2.0_train.tar --no-check-certificate
        cd ./inference/ && tar xf det_r50_vd_sast_totaltext_v2.0_train.tar && cd ../
    fi
    if [ ${model_name} == "det_mv3_db_v2_0" ]; then
        wget -nc -P ./inference/ https://paddleocr.bj.bcebos.com/dygraph_v2.0/en/det_mv3_db_v2.0_train.tar  --no-check-certificate
        cd ./inference/ && tar xf det_mv3_db_v2.0_train.tar && tar xf ch_det_data_50.tar && cd ../
    fi
    if [ ${model_name} == "det_r50_db_v2_0" ]; then
        wget -nc -P ./inference/ https://paddleocr.bj.bcebos.com/dygraph_v2.0/en/det_r50_vd_db_v2.0_train.tar  --no-check-certificate
        cd ./inference/ && tar xf det_r50_vd_db_v2.0_train.tar && tar xf ch_det_data_50.tar && cd ../
    fi
    if [ ${model_name} == "det_mv3_pse_v2_0" ]; then
        wget -nc -P ./inference/ https://paddleocr.bj.bcebos.com/dygraph_v2.1/en_det/det_mv3_pse_v2.0_train.tar --no-check-certificate
        cd ./inference/ && tar xf det_mv3_pse_v2.0_train.tar & cd ../
    fi
    if [ ${model_name} == "det_r50_vd_pse_v2_0" ]; then
        wget -nc -P ./inference/  https://paddleocr.bj.bcebos.com/dygraph_v2.1/en_det/det_r50_vd_pse_v2.0_train.tar  --no-check-certificate
        cd ./inference/ && tar xf det_r50_vd_pse_v2.0_train.tar & cd ../
    fi
    if [ ${model_name} == "det_mv3_east_v2_0" ]; then
        wget -nc -P ./inference/ https://paddleocr.bj.bcebos.com/dygraph_v2.0/en/det_mv3_east_v2.0_train.tar --no-check-certificate
        cd ./inference/ && tar xf det_mv3_east_v2.0_train.tar & cd ../
    fi
    if [ ${model_name} == "det_r50_vd_east_v2_0" ]; then
        wget -nc -P ./inference/ https://paddleocr.bj.bcebos.com/dygraph_v2.0/en/det_r50_vd_east_v2.0_train.tar --no-check-certificate
        cd ./inference/ && tar xf det_r50_vd_east_v2.0_train.tar & cd ../
    fi
    if [ ${model_name} == "det_r50_dcn_fce_ctw_v2_0" ]; then
        wget -nc -P ./inference/ https://paddleocr.bj.bcebos.com/contribution/det_r50_dcn_fce_ctw_v2.0_train.tar --no-check-certificate
        cd ./inference/ && tar xf det_r50_dcn_fce_ctw_v2.0_train.tar & cd ../
    fi
    if [[ ${model_name} =~ "en_table_structure" ]];then
        wget -nc -P ./inference/ https://paddleocr.bj.bcebos.com/dygraph_v2.0/table/en_ppocr_mobile_v2.0_table_structure_infer.tar --no-check-certificate
        wget -nc -P ./inference/ https://paddleocr.bj.bcebos.com/dygraph_v2.0/table/en_ppocr_mobile_v2.0_table_det_infer.tar --no-check-certificate
        wget -nc -P ./inference/ https://paddleocr.bj.bcebos.com/dygraph_v2.0/table/en_ppocr_mobile_v2.0_table_rec_infer.tar --no-check-certificate
        cd ./inference/ && tar xf en_ppocr_mobile_v2.0_table_structure_infer.tar && tar xf en_ppocr_mobile_v2.0_table_det_infer.tar && tar xf en_ppocr_mobile_v2.0_table_rec_infer.tar && cd ../
    fi
fi

if [[ ${model_name} =~ "KL" ]]; then
    wget -nc -P ./train_data/ https://paddleocr.bj.bcebos.com/dygraph_v2.0/test/icdar2015_lite.tar --no-check-certificate
    cd ./train_data/ && tar xf icdar2015_lite.tar && rm -rf ./icdar2015 && ln -s ./icdar2015_lite ./icdar2015 && cd ../
    if [ ${model_name} = "ch_ppocr_mobile_v2_0_det_KL" ]; then
        wget -nc  -P ./inference https://paddleocr.bj.bcebos.com/dygraph_v2.0/ch/ch_ppocr_mobile_v2.0_det_infer.tar --no-check-certificate
        wget -nc -P ./inference https://paddleocr.bj.bcebos.com/dygraph_v2.0/test/ch_det_data_50.tar  --no-check-certificate
        cd ./inference && tar xf ch_ppocr_mobile_v2.0_det_infer.tar && tar xf ch_det_data_50.tar && cd ../ 
    fi
    if [ ${model_name} = "ch_PP-OCRv2_rec_KL" ]; then
        wget -nc -P ./inference https://paddleocr.bj.bcebos.com/PP-OCRv2/chinese/ch_PP-OCRv2_rec_infer.tar  --no-check-certificate
        wget -nc -P ./inference/ https://paddleocr.bj.bcebos.com/dygraph_v2.0/test/rec_inference.tar  --no-check-certificate
        wget -nc -P ./train_data/ https://paddleocr.bj.bcebos.com/dygraph_v2.0/test/ic15_data.tar --no-check-certificate
        cd ./train_data/ && tar xf ic15_data.tar && cd ../
        cd ./inference && tar xf rec_inference.tar && tar xf ch_PP-OCRv2_rec_infer.tar && cd ../
    fi
    if [ ${model_name} = "ch_PP-OCRv3_rec_KL" ]; then
        wget -nc -P ./inference https://paddleocr.bj.bcebos.com/PP-OCRv3/chinese/ch_PP-OCRv3_rec_infer.tar  --no-check-certificate
        wget -nc -P ./inference/ https://paddleocr.bj.bcebos.com/dygraph_v2.0/test/rec_inference.tar  --no-check-certificate
        wget -nc -P ./train_data/ https://paddleocr.bj.bcebos.com/dygraph_v2.0/test/ic15_data.tar --no-check-certificate
        cd ./train_data/ && tar xf ic15_data.tar 
        wget -nc -P ./ic15_data/ https://paddleocr.bj.bcebos.com/dataset/rec_gt_train_lite.txt --no-check-certificate
        wget -nc -P ./ic15_data/ https://paddleocr.bj.bcebos.com/dataset/rec_gt_test_lite.txt --no-check-certificate
        cd ../
        cd ./inference && tar xf rec_inference.tar && tar xf ch_PP-OCRv3_rec_infer.tar && cd ../
    fi
    if [ ${model_name} = "ch_PP-OCRv2_det_KL" ]; then
        wget -nc -P ./inference https://paddleocr.bj.bcebos.com/dygraph_v2.0/test/ch_det_data_50.tar  --no-check-certificate
        wget -nc -P ./inference https://paddleocr.bj.bcebos.com/PP-OCRv2/chinese/ch_PP-OCRv2_det_infer.tar  --no-check-certificate
        cd ./inference && tar xf ch_PP-OCRv2_det_infer.tar && tar xf ch_det_data_50.tar && cd ../
    fi 
    if [ ${model_name} = "ch_PP-OCRv3_det_KL" ]; then
        wget -nc -P ./inference https://paddleocr.bj.bcebos.com/dygraph_v2.0/test/ch_det_data_50.tar  --no-check-certificate
        wget -nc -P ./inference https://paddleocr.bj.bcebos.com/PP-OCRv3/chinese/ch_PP-OCRv3_det_infer.tar  --no-check-certificate
        cd ./inference && tar xf ch_PP-OCRv3_det_infer.tar && tar xf ch_det_data_50.tar && cd ../
    fi 
    if [ ${model_name} = "ch_ppocr_mobile_v2_0_rec_KL" ]; then
        wget -nc -P ./inference/ https://paddleocr.bj.bcebos.com/dygraph_v2.0/ch/ch_ppocr_mobile_v2.0_rec_infer.tar --no-check-certificate
        wget -nc -P ./inference/ https://paddleocr.bj.bcebos.com/dygraph_v2.0/test/rec_inference.tar  --no-check-certificate
        wget -nc -P ./train_data/ https://paddleocr.bj.bcebos.com/dygraph_v2.0/test/ic15_data.tar --no-check-certificate
        cd ./train_data/ && tar xf ic15_data.tar && cd ../
        cd ./inference && tar xf ch_ppocr_mobile_v2.0_rec_infer.tar && tar xf rec_inference.tar &&  cd ../ 
    fi
    if [ ${model_name} = "en_table_structure_KL" ];then
        wget -nc -P ./inference/ https://paddleocr.bj.bcebos.com/dygraph_v2.0/table/en_ppocr_mobile_v2.0_table_structure_infer.tar --no-check-certificate
        wget -nc -P ./inference/ https://paddleocr.bj.bcebos.com/dygraph_v2.0/table/en_ppocr_mobile_v2.0_table_det_infer.tar --no-check-certificate
        wget -nc -P ./inference/ https://paddleocr.bj.bcebos.com/dygraph_v2.0/table/en_ppocr_mobile_v2.0_table_rec_infer.tar --no-check-certificate
        wget -nc -P ./train_data/ https://paddleocr.bj.bcebos.com/dataset/pubtabnet.tar --no-check-certificate
        cd ./inference/ && tar xf en_ppocr_mobile_v2.0_table_structure_infer.tar && tar xf en_ppocr_mobile_v2.0_table_det_infer.tar && tar xf en_ppocr_mobile_v2.0_table_rec_infer.tar && cd ../
        cd ./train_data/ && tar xf pubtabnet.tar && cd ../
    fi
fi

if [ ${MODE} = "cpp_infer" ];then
    if [ ${model_name} = "ch_ppocr_mobile_v2_0_det" ]; then
        wget -nc -P ./inference https://paddleocr.bj.bcebos.com/dygraph_v2.0/test/ch_det_data_50.tar  --no-check-certificate
        wget -nc  -P ./inference https://paddleocr.bj.bcebos.com/dygraph_v2.0/ch/ch_ppocr_mobile_v2.0_det_infer.tar  --no-check-certificate
        cd ./inference && tar xf ch_ppocr_mobile_v2.0_det_infer.tar && tar xf ch_det_data_50.tar && cd ../
    elif [ ${model_name} = "ch_ppocr_mobile_v2_0_det_KL" ]; then
        wget -nc -P ./inference https://paddleocr.bj.bcebos.com/dygraph_v2.0/test/ch_det_data_50.tar  --no-check-certificate
        wget -nc  -P ./inference https://paddleocr.bj.bcebos.com/tipc_fake_model/ch_ppocr_mobile_v2.0_det_klquant_infer.tar  --no-check-certificate
        cd ./inference && tar xf ch_ppocr_mobile_v2.0_det_klquant_infer.tar && tar xf ch_det_data_50.tar && cd ../
    elif [ ${model_name} = "ch_ppocr_mobile_v2_0_det_PACT" ]; then
        wget -nc -P ./inference https://paddleocr.bj.bcebos.com/dygraph_v2.0/test/ch_det_data_50.tar  --no-check-certificate
        wget -nc  -P ./inference https://paddleocr.bj.bcebos.com/tipc_fake_model/ch_ppocr_mobile_v2.0_det_pact_infer.tar  --no-check-certificate
        cd ./inference && tar xf ch_ppocr_mobile_v2.0_det_pact_infer.tar && tar xf ch_det_data_50.tar && cd ../
    elif [ ${model_name} = "ch_ppocr_mobile_v2_0_rec" ]; then
        wget -nc -P ./inference/ https://paddleocr.bj.bcebos.com/dygraph_v2.0/test/rec_inference.tar  --no-check-certificate
        wget -nc  -P ./inference https://paddleocr.bj.bcebos.com/dygraph_v2.0/ch/ch_ppocr_mobile_v2.0_rec_infer.tar  --no-check-certificate
        cd ./inference && tar xf ch_ppocr_mobile_v2.0_rec_infer.tar && tar xf rec_inference.tar && cd ../
    elif [ ${model_name} = "ch_ppocr_mobile_v2_0_rec_KL" ]; then
        wget -nc -P ./inference/ https://paddleocr.bj.bcebos.com/dygraph_v2.0/test/rec_inference.tar  --no-check-certificate
        wget -nc  -P ./inference https://paddleocr.bj.bcebos.com/tipc_fake_model/ch_ppocr_mobile_v2.0_rec_klquant_infer.tar  --no-check-certificate
        cd ./inference && tar xf ch_ppocr_mobile_v2.0_rec_klquant_infer.tar && tar xf rec_inference.tar && cd ../
    elif [ ${model_name} = "ch_ppocr_mobile_v2_0_rec_PACT" ]; then
        wget -nc -P ./inference/ https://paddleocr.bj.bcebos.com/dygraph_v2.0/test/rec_inference.tar  --no-check-certificate
        wget -nc  -P ./inference https://paddleocr.bj.bcebos.com/tipc_fake_model/ch_ppocr_mobile_v2.0_rec_pact_infer.tar  --no-check-certificate
        cd ./inference && tar xf ch_ppocr_mobile_v2.0_rec_pact_infer.tar && tar xf rec_inference.tar && cd ../
    elif [ ${model_name} = "ch_ppocr_server_v2_0_det" ]; then
        wget -nc -P ./inference https://paddleocr.bj.bcebos.com/dygraph_v2.0/test/ch_det_data_50.tar  --no-check-certificate
        wget -nc  -P ./inference https://paddleocr.bj.bcebos.com/dygraph_v2.0/ch/ch_ppocr_server_v2.0_det_infer.tar  --no-check-certificate
        cd ./inference && tar xf ch_ppocr_server_v2.0_det_infer.tar && tar xf ch_det_data_50.tar && cd ../
    elif [ ${model_name} = "ch_ppocr_server_v2_0_rec" ]; then
        wget -nc -P ./inference/ https://paddleocr.bj.bcebos.com/dygraph_v2.0/test/rec_inference.tar  --no-check-certificate
        wget -nc  -P ./inference https://paddleocr.bj.bcebos.com/dygraph_v2.0/ch/ch_ppocr_server_v2.0_rec_infer.tar  --no-check-certificate
        cd ./inference && tar xf ch_ppocr_server_v2.0_rec_infer.tar && tar xf rec_inference.tar && cd ../
    elif [ ${model_name} = "ch_PP-OCRv2_det" ]; then
        wget -nc -P ./inference https://paddleocr.bj.bcebos.com/dygraph_v2.0/test/ch_det_data_50.tar  --no-check-certificate
        wget -nc  -P ./inference https://paddleocr.bj.bcebos.com/PP-OCRv2/chinese/ch_PP-OCRv2_det_infer.tar  --no-check-certificate
        cd ./inference && tar xf ch_PP-OCRv2_det_infer.tar && tar xf ch_det_data_50.tar && cd ../
    elif [ ${model_name} = "ch_PP-OCRv2_det_KL" ]; then
        wget -nc -P ./inference https://paddleocr.bj.bcebos.com/dygraph_v2.0/test/ch_det_data_50.tar  --no-check-certificate
        wget -nc  -P ./inference https://paddleocr.bj.bcebos.com/tipc_fake_model/ch_PP-OCRv2_det_klquant_infer.tar  --no-check-certificate
        cd ./inference && tar xf ch_PP-OCRv2_det_klquant_infer.tar && tar xf ch_det_data_50.tar && cd ../
    elif [ ${model_name} = "ch_PP-OCRv2_det_PACT" ]; then
        wget -nc -P ./inference https://paddleocr.bj.bcebos.com/dygraph_v2.0/test/ch_det_data_50.tar  --no-check-certificate
        wget -nc  -P ./inference https://paddleocr.bj.bcebos.com/tipc_fake_model/ch_PP-OCRv2_det_pact_infer.tar  --no-check-certificate
        cd ./inference && tar xf ch_PP-OCRv2_det_pact_infer.tar && tar xf ch_det_data_50.tar && cd ../
    elif [ ${model_name} = "ch_PP-OCRv2_rec" ]; then
        wget -nc -P ./inference https://paddleocr.bj.bcebos.com/dygraph_v2.0/test/rec_inference.tar  --no-check-certificate
        wget -nc  -P ./inference https://paddleocr.bj.bcebos.com/PP-OCRv2/chinese/ch_PP-OCRv2_rec_infer.tar  --no-check-certificate
        cd ./inference && tar xf ch_PP-OCRv2_rec_infer.tar && tar xf rec_inference.tar && cd ../
    elif [ ${model_name} = "ch_PP-OCRv2_rec_KL" ]; then
        wget -nc -P ./inference/ https://paddleocr.bj.bcebos.com/dygraph_v2.0/test/rec_inference.tar  --no-check-certificate
        wget -nc  -P ./inference https://paddleocr.bj.bcebos.com/tipc_fake_model/ch_PP-OCRv2_rec_klquant_infer.tar  --no-check-certificate
        cd ./inference && tar xf ch_PP-OCRv2_rec_klquant_infer.tar && tar xf rec_inference.tar && cd ../
    elif [ ${model_name} = "ch_PP-OCRv2_rec_PACT" ]; then
        wget -nc -P ./inference/ https://paddleocr.bj.bcebos.com/dygraph_v2.0/test/rec_inference.tar  --no-check-certificate
        wget -nc  -P ./inference https://paddleocr.bj.bcebos.com/tipc_fake_model/ch_PP-OCRv2_rec_pact_infer.tar  --no-check-certificate
        cd ./inference && tar xf ch_PP-OCRv2_rec_pact_infer.tar && tar xf rec_inference.tar && cd ../
    elif [ ${model_name} = "ch_PP-OCRv3_det" ]; then
        wget -nc -P ./inference https://paddleocr.bj.bcebos.com/dygraph_v2.0/test/ch_det_data_50.tar  --no-check-certificate
        wget -nc  -P ./inference https://paddleocr.bj.bcebos.com/PP-OCRv3/chinese/ch_PP-OCRv3_det_infer.tar  --no-check-certificate
        cd ./inference && tar xf ch_PP-OCRv3_det_infer.tar && tar xf ch_det_data_50.tar && cd ../
    elif [ ${model_name} = "ch_PP-OCRv3_det_KL" ]; then
        wget -nc -P ./inference https://paddleocr.bj.bcebos.com/dygraph_v2.0/test/ch_det_data_50.tar  --no-check-certificate
        wget -nc  -P ./inference https://paddleocr.bj.bcebos.com/tipc_fake_model/ch_PP-OCRv3_det_klquant_infer.tar  --no-check-certificate
        cd ./inference && tar xf ch_PP-OCRv3_det_klquant_infer.tar && tar xf ch_det_data_50.tar && cd ../
    elif [ ${model_name} = "ch_PP-OCRv3_det_PACT" ]; then
        wget -nc -P ./inference https://paddleocr.bj.bcebos.com/dygraph_v2.0/test/ch_det_data_50.tar  --no-check-certificate
        wget -nc  -P ./inference https://paddleocr.bj.bcebos.com/tipc_fake_model/ch_PP-OCRv3_det_pact_infer.tar  --no-check-certificate
        cd ./inference && tar xf ch_PP-OCRv3_det_pact_infer.tar && tar xf ch_det_data_50.tar && cd ../
    elif [ ${model_name} = "ch_PP-OCRv3_rec" ]; then
        wget -nc -P ./inference https://paddleocr.bj.bcebos.com/dygraph_v2.0/test/rec_inference.tar  --no-check-certificate
        wget -nc  -P ./inference https://paddleocr.bj.bcebos.com/PP-OCRv3/chinese/ch_PP-OCRv3_rec_infer.tar  --no-check-certificate
        cd ./inference && tar xf ch_PP-OCRv3_rec_infer.tar && tar xf rec_inference.tar && cd ../
    elif [ ${model_name} = "ch_PP-OCRv3_rec_KL" ]; then
        wget -nc -P ./inference/ https://paddleocr.bj.bcebos.com/dygraph_v2.0/test/rec_inference.tar  --no-check-certificate
        wget -nc  -P ./inference https://paddleocr.bj.bcebos.com/tipc_fake_model/ch_PP-OCRv3_rec_klquant_infer.tar  --no-check-certificate
        cd ./inference && tar xf ch_PP-OCRv3_rec_klquant_infer.tar && tar xf rec_inference.tar && cd ../
    elif [ ${model_name} = "ch_PP-OCRv3_rec_PACT" ]; then
        wget -nc -P ./inference/ https://paddleocr.bj.bcebos.com/dygraph_v2.0/test/rec_inference.tar  --no-check-certificate
        wget -nc  -P ./inference https://paddleocr.bj.bcebos.com/tipc_fake_model/ch_PP-OCRv3_rec_pact_infer.tar  --no-check-certificate
        cd ./inference && tar xf ch_PP-OCRv3_rec_pact_infer.tar && tar xf rec_inference.tar && cd ../
    elif  [ ${model_name} = "ch_ppocr_mobile_v2_0" ]; then
        wget -nc  -P ./inference https://paddleocr.bj.bcebos.com/dygraph_v2.0/ch/ch_ppocr_mobile_v2.0_det_infer.tar  --no-check-certificate
        wget -nc -P ./inference https://paddleocr.bj.bcebos.com/dygraph_v2.0/test/ch_det_data_50.tar  --no-check-certificate
        wget -nc  -P ./inference https://paddleocr.bj.bcebos.com/dygraph_v2.0/ch/ch_ppocr_mobile_v2.0_rec_infer.tar  --no-check-certificate
        cd ./inference && tar xf ch_ppocr_mobile_v2.0_det_infer.tar && tar xf ch_ppocr_mobile_v2.0_rec_infer.tar && tar xf ch_det_data_50.tar && cd ../
    elif  [ ${model_name} = "ch_ppocr_server_v2_0" ]; then
        wget -nc  -P ./inference https://paddleocr.bj.bcebos.com/dygraph_v2.0/ch/ch_ppocr_server_v2.0_det_infer.tar  --no-check-certificate
        wget -nc -P ./inference https://paddleocr.bj.bcebos.com/dygraph_v2.0/test/ch_det_data_50.tar  --no-check-certificate
        wget -nc  -P ./inference https://paddleocr.bj.bcebos.com/dygraph_v2.0/ch/ch_ppocr_server_v2.0_rec_infer.tar  --no-check-certificate
        cd ./inference && tar xf ch_ppocr_server_v2.0_det_infer.tar && tar xf ch_ppocr_server_v2.0_rec_infer.tar && tar xf ch_det_data_50.tar && cd ../
    elif  [ ${model_name} = "ch_PP-OCRv2" ]; then
        wget -nc  -P ./inference https://paddleocr.bj.bcebos.com/PP-OCRv2/chinese/ch_PP-OCRv2_det_infer.tar  --no-check-certificate
        wget -nc -P ./inference https://paddleocr.bj.bcebos.com/dygraph_v2.0/test/ch_det_data_50.tar  --no-check-certificate
        wget -nc  -P ./inference https://paddleocr.bj.bcebos.com/PP-OCRv2/chinese/ch_PP-OCRv2_rec_infer.tar  --no-check-certificate
        cd ./inference && tar xf ch_PP-OCRv2_det_infer.tar && tar xf ch_PP-OCRv2_rec_infer.tar && tar xf ch_det_data_50.tar && cd ../
    elif  [ ${model_name} = "ch_PP-OCRv3" ]; then
        wget -nc  -P ./inference https://paddleocr.bj.bcebos.com/PP-OCRv3/chinese/ch_PP-OCRv3_det_infer.tar  --no-check-certificate
        wget -nc -P ./inference https://paddleocr.bj.bcebos.com/dygraph_v2.0/test/ch_det_data_50.tar  --no-check-certificate
        wget -nc  -P ./inference https://paddleocr.bj.bcebos.com/PP-OCRv3/chinese/ch_PP-OCRv3_rec_infer.tar  --no-check-certificate
        cd ./inference && tar xf ch_PP-OCRv3_det_infer.tar && tar xf ch_PP-OCRv3_rec_infer.tar && tar xf ch_det_data_50.tar && cd ../
    fi 
fi

if [ ${MODE} = "serving_infer" ];then
    # prepare serving env
    python_name_list=$(func_parser_value "${lines[2]}")
    IFS='|'
    array=(${python_name_list})
    python_name=${array[0]}
    ${python_name} -m pip install paddle-serving-server-gpu
    ${python_name} -m pip install paddle_serving_client
    ${python_name} -m pip install paddle-serving-app
    # wget model
    if [ ${model_name} == "ch_ppocr_mobile_v2_0_det_KL" ] || [ ${model_name} == "ch_ppocr_mobile_v2.0_rec_KL" ] ; then
        wget -nc  -P ./inference https://paddleocr.bj.bcebos.com/tipc_fake_model/ch_ppocr_mobile_v2.0_det_klquant_infer.tar --no-check-certificate
        wget -nc  -P ./inference https://paddleocr.bj.bcebos.com/tipc_fake_model/ch_ppocr_mobile_v2.0_rec_klquant_infer.tar --no-check-certificate
        cd ./inference && tar xf ch_ppocr_mobile_v2.0_det_klquant_infer.tar && tar xf ch_ppocr_mobile_v2.0_rec_klquant_infer.tar && cd ../
    elif [ ${model_name} == "ch_PP-OCRv2_det_KL" ] || [ ${model_name} == "ch_PP-OCRv2_rec_KL" ] ; then
        wget -nc  -P ./inference https://paddleocr.bj.bcebos.com/tipc_fake_model/ch_PP-OCRv2_det_klquant_infer.tar --no-check-certificate
        wget -nc  -P ./inference https://paddleocr.bj.bcebos.com/tipc_fake_model/ch_PP-OCRv2_rec_klquant_infer.tar --no-check-certificate
        cd ./inference && tar xf ch_PP-OCRv2_det_klquant_infer.tar && tar xf ch_PP-OCRv2_rec_klquant_infer.tar && cd ../
    elif [ ${model_name} == "ch_PP-OCRv3_det_KL" ] || [ ${model_name} == "ch_PP-OCRv3_rec_KL" ] ; then
        wget -nc  -P ./inference https://paddleocr.bj.bcebos.com/tipc_fake_model/ch_PP-OCRv3_det_klquant_infer.tar --no-check-certificate
        wget -nc  -P ./inference https://paddleocr.bj.bcebos.com/tipc_fake_model/ch_PP-OCRv3_rec_klquant_infer.tar --no-check-certificate
        cd ./inference && tar xf ch_PP-OCRv3_det_klquant_infer.tar && tar xf ch_PP-OCRv3_rec_klquant_infer.tar && cd ../
    elif [ ${model_name} == "ch_ppocr_mobile_v2_0_det_PACT" ] || [ ${model_name} == "ch_ppocr_mobile_v2.0_rec_PACT" ] ; then
        wget -nc  -P ./inference https://paddleocr.bj.bcebos.com/tipc_fake_model/ch_ppocr_mobile_v2.0_det_pact_infer.tar --no-check-certificate
        wget -nc  -P ./inference https://paddleocr.bj.bcebos.com/tipc_fake_model/ch_ppocr_mobile_v2.0_rec_pact_infer.tar --no-check-certificate
        cd ./inference && tar xf ch_ppocr_mobile_v2.0_det_pact_infer.tar && tar xf ch_ppocr_mobile_v2.0_rec_pact_infer.tar && cd ../
    elif [ ${model_name} == "ch_PP-OCRv2_det_PACT" ] || [ ${model_name} == "ch_PP-OCRv2_rec_PACT" ] ; then
        wget -nc  -P ./inference https://paddleocr.bj.bcebos.com/tipc_fake_model/ch_PP-OCRv2_det_pact_infer.tar --no-check-certificate
        wget -nc  -P ./inference https://paddleocr.bj.bcebos.com/tipc_fake_model/ch_PP-OCRv2_rec_pact_infer.tar --no-check-certificate
        cd ./inference && tar xf ch_PP-OCRv2_det_pact_infer.tar && tar xf ch_PP-OCRv2_rec_pact_infer.tar && cd ../
    elif [ ${model_name} == "ch_PP-OCRv3_det_PACT" ] || [ ${model_name} == "ch_PP-OCRv3_rec_PACT" ] ; then
        wget -nc  -P ./inference https://paddleocr.bj.bcebos.com/tipc_fake_model/ch_PP-OCRv3_det_pact_infer.tar --no-check-certificate
        wget -nc  -P ./inference https://paddleocr.bj.bcebos.com/tipc_fake_model/ch_PP-OCRv3_rec_pact_infer.tar --no-check-certificate
        cd ./inference && tar xf ch_PP-OCRv3_det_pact_infer.tar && tar xf ch_PP-OCRv3_rec_pact_infer.tar && cd ../
    elif [[ ${model_name} =~ "ch_ppocr_mobile_v2_0" ]]; then
        wget -nc  -P ./inference https://paddleocr.bj.bcebos.com/dygraph_v2.0/ch/ch_ppocr_mobile_v2.0_det_infer.tar --no-check-certificate
        wget -nc  -P ./inference https://paddleocr.bj.bcebos.com/dygraph_v2.0/ch/ch_ppocr_mobile_v2.0_rec_infer.tar --no-check-certificate
        cd ./inference && tar xf ch_ppocr_mobile_v2.0_det_infer.tar && tar xf ch_ppocr_mobile_v2.0_rec_infer.tar && cd ../
    elif [[ ${model_name} =~ "ch_ppocr_server_v2_0" ]]; then
        wget -nc  -P ./inference https://paddleocr.bj.bcebos.com/dygraph_v2.0/ch/ch_ppocr_server_v2.0_det_infer.tar --no-check-certificate
        wget -nc  -P ./inference https://paddleocr.bj.bcebos.com/dygraph_v2.0/ch/ch_ppocr_server_v2.0_rec_infer.tar --no-check-certificate
        cd ./inference && tar xf ch_ppocr_server_v2.0_det_infer.tar && tar xf ch_ppocr_server_v2.0_rec_infer.tar && cd ../
    elif [[ ${model_name} =~ "ch_PP-OCRv2" ]]; then
        wget -nc  -P ./inference https://paddleocr.bj.bcebos.com/PP-OCRv2/chinese/ch_PP-OCRv2_det_infer.tar --no-check-certificate
        wget -nc  -P ./inference https://paddleocr.bj.bcebos.com/PP-OCRv2/chinese/ch_PP-OCRv2_rec_infer.tar --no-check-certificate
        cd ./inference && tar xf ch_PP-OCRv2_det_infer.tar && tar xf ch_PP-OCRv2_rec_infer.tar && cd ../
    elif [[ ${model_name} =~ "ch_PP-OCRv3" ]]; then
        wget -nc  -P ./inference https://paddleocr.bj.bcebos.com/PP-OCRv3/chinese/ch_PP-OCRv3_det_infer.tar --no-check-certificate
        wget -nc  -P ./inference https://paddleocr.bj.bcebos.com/PP-OCRv3/chinese/ch_PP-OCRv3_rec_infer.tar --no-check-certificate
        cd ./inference && tar xf ch_PP-OCRv3_det_infer.tar && tar xf ch_PP-OCRv3_rec_infer.tar && cd ../
    fi
    # wget data
    wget -nc -P ./inference https://paddleocr.bj.bcebos.com/dygraph_v2.0/test/ch_det_data_50.tar  --no-check-certificate
    wget -nc -P ./inference https://paddleocr.bj.bcebos.com/dygraph_v2.0/test/rec_inference.tar  --no-check-certificate
    cd ./inference && tar xf ch_det_data_50.tar && tar xf rec_inference.tar && cd ../
fi

if [ ${MODE} = "paddle2onnx_infer" ];then
    # prepare serving env
    python_name=$(func_parser_value "${lines[2]}")
    ${python_name} -m pip install paddle2onnx
    ${python_name} -m pip install onnxruntime
    # wget model
    if [[ ${model_name} =~ "ch_ppocr_mobile_v2_0" ]]; then
        wget -nc  -P ./inference https://paddleocr.bj.bcebos.com/dygraph_v2.0/ch/ch_ppocr_mobile_v2.0_det_infer.tar --no-check-certificate
        wget -nc  -P ./inference https://paddleocr.bj.bcebos.com/dygraph_v2.0/ch/ch_ppocr_mobile_v2.0_rec_infer.tar --no-check-certificate
        cd ./inference && tar xf ch_ppocr_mobile_v2.0_det_infer.tar && tar xf ch_ppocr_mobile_v2.0_rec_infer.tar && cd ../
    elif [[ ${model_name} =~ "ch_ppocr_server_v2_0" ]]; then
        wget -nc  -P ./inference https://paddleocr.bj.bcebos.com/dygraph_v2.0/ch/ch_ppocr_server_v2.0_det_infer.tar --no-check-certificate
        wget -nc  -P ./inference https://paddleocr.bj.bcebos.com/dygraph_v2.0/ch/ch_ppocr_server_v2.0_rec_infer.tar --no-check-certificate
        cd ./inference && tar xf ch_ppocr_server_v2.0_det_infer.tar && tar xf ch_ppocr_server_v2.0_rec_infer.tar && cd ../
    elif [[ ${model_name} =~ "ch_PP-OCRv2" ]]; then
        wget -nc  -P ./inference https://paddleocr.bj.bcebos.com/PP-OCRv2/chinese/ch_PP-OCRv2_det_infer.tar --no-check-certificate
        wget -nc  -P ./inference https://paddleocr.bj.bcebos.com/PP-OCRv2/chinese/ch_PP-OCRv2_rec_infer.tar --no-check-certificate
        cd ./inference && tar xf ch_PP-OCRv2_det_infer.tar && tar xf ch_PP-OCRv2_rec_infer.tar && cd ../
    elif [[ ${model_name} =~ "ch_PP-OCRv3" ]]; then
        wget -nc  -P ./inference https://paddleocr.bj.bcebos.com/PP-OCRv3/chinese/ch_PP-OCRv3_det_infer.tar --no-check-certificate
        wget -nc  -P ./inference https://paddleocr.bj.bcebos.com/PP-OCRv3/chinese/ch_PP-OCRv3_rec_infer.tar --no-check-certificate
        cd ./inference && tar xf ch_PP-OCRv3_det_infer.tar && tar xf ch_PP-OCRv3_rec_infer.tar && cd ../
    fi
    
    # wget data
    wget -nc -P ./inference https://paddleocr.bj.bcebos.com/dygraph_v2.0/test/ch_det_data_50.tar
    wget -nc -P ./inference/ https://paddleocr.bj.bcebos.com/dygraph_v2.0/test/rec_inference.tar
    cd ./inference && tar xf ch_det_data_50.tar && tar xf rec_inference.tar && cd ../
    
fi<|MERGE_RESOLUTION|>--- conflicted
+++ resolved
@@ -107,13 +107,7 @@
         cd ../
     fi
     if [ ${model_name} == "layoutxlm_ser" ] || [ ${model_name} == "vi_layoutxlm_ser" ]; then
-<<<<<<< HEAD
-        pip install -r ppstructure/vqa/requirements.txt
-        pip install --force-reinstall git+https://github.com/PaddlePaddle/PaddleNLP
-=======
         pip install -r ppstructure/kie/requirements.txt
-        pip install paddlenlp\>=2.3.5 --force-reinstall -i https://mirrors.aliyun.com/pypi/simple/
->>>>>>> 8af214d8
         wget -nc -P ./train_data/ https://paddleocr.bj.bcebos.com/ppstructure/dataset/XFUND.tar --no-check-certificate
         cd ./train_data/ && tar xf XFUND.tar
         # expand gt.txt 10 times
